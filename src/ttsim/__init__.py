from __future__ import annotations

from ttsim.interface_dag import main
from ttsim.interface_dag_elements import MainTarget
from ttsim.interface_dag_elements.shared import merge_trees
from ttsim.main_args import (
    InputData,
    Labels,
    OrigPolicyObjects,
<<<<<<< HEAD
    Output,
    RawResults,
    Results,
    SpecializedEnvironment,
    Targets,
=======
    RawResults,
    Results,
    SpecializedEnvironment,
    TTTargets,
>>>>>>> 7a37dd3c
)

__all__ = [
    "InputData",
    "Labels",
<<<<<<< HEAD
    "OrigPolicyObjects",
    "Output",
    "RawResults",
    "Results",
    "SpecializedEnvironment",
    "Targets",
=======
    "MainTarget",
    "OrigPolicyObjects",
    "RawResults",
    "Results",
    "SpecializedEnvironment",
    "TTTargets",
>>>>>>> 7a37dd3c
    "main",
    "merge_trees",
]<|MERGE_RESOLUTION|>--- conflicted
+++ resolved
@@ -7,38 +7,21 @@
     InputData,
     Labels,
     OrigPolicyObjects,
-<<<<<<< HEAD
-    Output,
-    RawResults,
-    Results,
-    SpecializedEnvironment,
-    Targets,
-=======
     RawResults,
     Results,
     SpecializedEnvironment,
     TTTargets,
->>>>>>> 7a37dd3c
 )
 
 __all__ = [
     "InputData",
     "Labels",
-<<<<<<< HEAD
-    "OrigPolicyObjects",
-    "Output",
-    "RawResults",
-    "Results",
-    "SpecializedEnvironment",
-    "Targets",
-=======
     "MainTarget",
     "OrigPolicyObjects",
     "RawResults",
     "Results",
     "SpecializedEnvironment",
     "TTTargets",
->>>>>>> 7a37dd3c
     "main",
     "merge_trees",
 ]