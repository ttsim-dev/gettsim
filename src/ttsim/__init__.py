--- conflicted
+++ resolved
@@ -37,10 +37,6 @@
 )
 from ttsim.ttsim_params import (
     DictTTSIMParam,
-<<<<<<< HEAD
-    ListTTSIMParam,
-=======
->>>>>>> 0c67aea6
     PiecewisePolynomialTTSIMParam,
     ScalarTTSIMParam,
     TTSIMParam,
@@ -54,10 +50,6 @@
     "FKType",
     "FunctionsAndColumnsOverlapWarning",
     "GroupCreationFunction",
-<<<<<<< HEAD
-    "ListTTSIMParam",
-=======
->>>>>>> 0c67aea6
     "PiecewisePolynomialParameters",
     "PiecewisePolynomialTTSIMParam",
     "PolicyEnvironment",
