from __future__ import annotations

import inspect
from functools import lru_cache
from typing import TYPE_CHECKING, Literal

import dags
import dags.tree as dt
import optree
import pandas as pd
import yaml

from ttsim import main, merge_trees
from ttsim.interface_dag_elements.data_converters import (
    nested_data_to_df_with_nested_columns,
)
from ttsim.interface_dag_elements.fail_if import format_list_linewise
from ttsim.interface_dag_elements.shared import to_datetime
from ttsim.plot_dag import dummy_callable
from ttsim.tt_dag_elements.column_objects_param_function import PolicyInput

# Set display options to show all columns without truncation
pd.set_option("display.max_columns", None)
pd.set_option("display.width", None)

if TYPE_CHECKING:
    import datetime
    from pathlib import Path
    from types import ModuleType

    from ttsim.interface_dag_elements.typing import (
        FlatColumnObjectsParamFunctions,
        FlatOrigParamSpecs,
        NestedData,
        NestedInputStructureDict,
        PolicyEnvironment,
    )


@lru_cache(maxsize=100)
def cached_policy_environment(
    date: datetime.date,
    root: Path,
    backend: Literal["numpy", "jax"],
) -> PolicyEnvironment:
    return main(
        main_target="policy_environment",
        date=date,
        orig_policy_objects={"root": root},
        backend=backend,
        include_fail_nodes=False,
        include_warn_nodes=False,
<<<<<<< HEAD
        main_target="policy_environment",
=======
>>>>>>> 0e48d1d0
    )


class PolicyTest:
    """A class for a single policy test."""

    def __init__(
        self,
        info: NestedData,
        input_tree: NestedData,
        expected_output_tree: NestedData,
        path: Path,
        date: datetime.date,
        test_dir: Path,
        xnp: ModuleType,
    ) -> None:
        self.info = info
        self.input_tree = optree.tree_map(xnp.array, input_tree)
        self.expected_output_tree = expected_output_tree
        self.path = path
        self.date = date
        self.test_dir = test_dir
        self.xnp = xnp

    @property
    def target_structure(self) -> NestedInputStructureDict:
        flat_target_structure = dict.fromkeys(
            dt.flatten_to_tree_paths(self.expected_output_tree),
        )
        return dt.unflatten_from_tree_paths(flat_target_structure)

    @property
    def name(self) -> str:
        return self.path.relative_to(self.test_dir / "test_data").as_posix()


def execute_test(
    test: PolicyTest,
    root: Path,
    backend: Literal["numpy", "jax"],
) -> None:
    environment = cached_policy_environment(date=test.date, root=root, backend=backend)
    if test.target_structure:
        result_df = main(
            main_target="results__df_with_nested_columns",
            input_data={"tree": test.input_tree},
            policy_environment=environment,
            date=test.date,
            tt_targets={"tree": test.target_structure},
            rounding=True,
            backend=backend,
            include_fail_nodes=False,
            include_warn_nodes=False,
<<<<<<< HEAD
            main_target="results__df_with_nested_columns",
=======
>>>>>>> 0e48d1d0
        )

        if test.expected_output_tree:
            expected_df = nested_data_to_df_with_nested_columns(
                nested_data_to_convert=test.expected_output_tree,
                data_with_p_id=test.input_tree,
            )
            try:
                pd.testing.assert_frame_equal(
                    result_df.sort_index(axis="columns"),
                    expected_df.sort_index(axis="columns"),
                    atol=test.info["precision_atol"],
                    check_dtype=False,
                )
            except AssertionError as e:
                assert set(result_df.columns) == set(expected_df.columns)
                cols_with_differences = []
                for col in expected_df.columns:
                    try:
                        pd.testing.assert_series_equal(
                            result_df[col],
                            expected_df[col],
                            atol=test.info["precision_atol"],
                            check_dtype=False,
                        )
                    except AssertionError:
                        cols_with_differences.append(col)
                raise AssertionError(
                    f"""actual != expected in columns: {cols_with_differences}.

actual[cols_with_differences]:

{result_df[cols_with_differences]}

expected[cols_with_differences]:

{expected_df[cols_with_differences]}
""",
                ) from e


def load_policy_test_data(
    test_dir: Path,
    policy_name: str,
    xnp: ModuleType,
) -> dict[str, PolicyTest]:
    """Load all tests found by recursively searching

        test_dir / "test_data" / policy_name

    for yaml files.

    If policy_name is empty, all tests found in test_dir / "test_data" are loaded.
    """
    out = {}
    for path_to_yaml in (test_dir / "test_data" / policy_name).glob("**/*.yaml"):
        if _is_skipped(path_to_yaml):
            continue

        with path_to_yaml.open("r", encoding="utf-8") as file:
            raw_test_data: NestedData = yaml.safe_load(file)

            this_test = _get_policy_test_from_raw_test_data(
                test_dir=test_dir,
                raw_test_data=raw_test_data,
                path_to_yaml=path_to_yaml,
                xnp=xnp,
            )
            out[this_test.name] = this_test

    return out


def _is_skipped(test_file: Path) -> bool:
    return "skip" in test_file.stem or "skip" in test_file.parent.name


def _get_policy_test_from_raw_test_data(
    test_dir: Path,
    path_to_yaml: Path,
    raw_test_data: NestedData,
    xnp: ModuleType,
) -> PolicyTest:
    """Get a list of PolicyTest objects from raw test data.

    Args:
        raw_test_data: The raw test data.
        path_to_yaml: The path to the YAML file.

    Returns
    -------
        A list of PolicyTest objects.
    """
    test_info: NestedData = raw_test_data.get("info", {})
    input_tree: NestedData = dt.unflatten_from_tree_paths(
        {
            k: xnp.array(v)
            for k, v in dt.flatten_to_tree_paths(
                merge_trees(
                    left=raw_test_data["inputs"].get("provided", {}),
                    right=raw_test_data["inputs"].get("assumed", {}),
                ),
            ).items()
        },
    )

    expected_output_tree: NestedData = dt.unflatten_from_tree_paths(
        {
            k: xnp.array(v)
            for k, v in dt.flatten_to_tree_paths(
                raw_test_data.get("outputs", {}),
            ).items()
        },
    )

    date: datetime.date = to_datetime(path_to_yaml.parent.name)

    return PolicyTest(
        info=test_info,
        input_tree=input_tree,
        expected_output_tree=expected_output_tree,
        path=path_to_yaml,
        date=date,
        test_dir=test_dir,
        xnp=xnp,
    )


def check_env_completeness(
    name: str,
    date: datetime.date,
    orig_policy_objects: dict[
        str, FlatColumnObjectsParamFunctions | FlatOrigParamSpecs
    ],
) -> None:
    environment = main(
        main_target="policy_environment",
        date=date,
        backend="numpy",
        orig_policy_objects=orig_policy_objects,
    )
    qname_environment = dt.flatten_to_qnames(environment)
    qnames_policy_inputs = [
        k for k, v in qname_environment.items() if isinstance(v, PolicyInput)
    ]
    qname_env_with_derived_functions = main(
        main_target="specialized_environment__without_tree_logic_and_with_derived_functions",
        policy_environment=environment,
        labels={"processed_data_columns": qnames_policy_inputs},
        tt_targets={"qname": list(qname_environment)},
        backend="numpy",
    )
    all_nodes = {
        qn: dummy_callable(n) if not callable(n) else n
        for qn, n in qname_env_with_derived_functions.items()
    }
    f = dags.concatenate_functions(
        functions=all_nodes,
        targets=list(qname_env_with_derived_functions.keys()),
        return_type="dict",
        enforce_signature=False,
        set_annotations=False,
    )
    args = set(inspect.signature(f).parameters) - {
        "backend",
        "xnp",
        "dnp",
        "num_segments",
        "evaluation_year",
        "evaluation_month",
        "evaluation_day",
    }
    if args:
        raise ValueError(
            f"{name}'s full DAG should include all root nodes but the following inputs "
            "are missing in the specialized policy environment:"
            f"\n\n{format_list_linewise(args)}\n\n"
            "Please add corresponding elements. Typically, these will be "
            "`@policy_input()`s or parameters in the yaml files."
        )<|MERGE_RESOLUTION|>--- conflicted
+++ resolved
@@ -50,10 +50,6 @@
         backend=backend,
         include_fail_nodes=False,
         include_warn_nodes=False,
-<<<<<<< HEAD
-        main_target="policy_environment",
-=======
->>>>>>> 0e48d1d0
     )
 
 
@@ -107,10 +103,6 @@
             backend=backend,
             include_fail_nodes=False,
             include_warn_nodes=False,
-<<<<<<< HEAD
-            main_target="results__df_with_nested_columns",
-=======
->>>>>>> 0e48d1d0
         )
 
         if test.expected_output_tree:
