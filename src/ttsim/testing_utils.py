--- conflicted
+++ resolved
@@ -246,11 +246,7 @@
             "backend": "numpy",
             **orig_policy_objects,
         },
-<<<<<<< HEAD
-        targets=["policy_environment"],
-=======
         output_names=["policy_environment"],
->>>>>>> a11435eb
     )["policy_environment"]
     qname_environment = dt.flatten_to_qnames(environment)
     qnames_policy_inputs = [
