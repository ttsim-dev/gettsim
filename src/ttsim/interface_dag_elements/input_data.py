--- conflicted
+++ resolved
@@ -1,6 +1,5 @@
 from __future__ import annotations
 
-from types import ModuleType
 from typing import TYPE_CHECKING
 
 import dags.tree as dt
@@ -12,6 +11,8 @@
 )
 
 if TYPE_CHECKING:
+    from types import ModuleType
+
     import pandas as pd
 
     from ttsim.interface_dag_elements.typing import (
@@ -56,10 +57,7 @@
     return dataframe_to_nested_data(
         df=df_and_mapper__df,
         mapper=df_and_mapper__mapper,
-<<<<<<< HEAD
         xnp=xnp,
-    )
-=======
     )
 
 
@@ -74,5 +72,4 @@
     Returns:
         Mapping of tree paths to input data.
     """
-    return dt.flatten_to_tree_paths(tree)
->>>>>>> 3606f916
+    return dt.flatten_to_tree_paths(tree)