from __future__ import annotations

import datetime
import itertools
import textwrap
from dataclasses import dataclass
from types import ModuleType
from typing import TYPE_CHECKING, Any

import dags.tree as dt
import networkx as nx
import numpy
import optree
import pandas as pd

from ttsim.interface_dag_elements.interface_node_objects import fail_or_warn_function
from ttsim.interface_dag_elements.shared import get_name_of_group_by_id
from ttsim.tt_dag_elements.column_objects_param_function import (
    DEFAULT_END_DATE,
    ColumnFunction,
    ColumnObject,
    FKType,
    ParamFunction,
    PolicyInput,
)
from ttsim.tt_dag_elements.param_objects import ParamObject

if TYPE_CHECKING:
<<<<<<< HEAD
    from collections.abc import Callable
    from types import ModuleType

=======
>>>>>>> a11435eb
    from ttsim.interface_dag_elements.typing import (
        FlatColumnObjectsParamFunctions,
        FlatOrigParamSpecs,
        NestedData,
        NestedPolicyEnvironment,
        NestedStrings,
        NestedTargetDict,
        OrderedQNames,
        OrigParamSpec,
        QNameData,
        QNameDataColumns,
        QNamePolicyEnvironment,
        QNameSpecializedEnvironment0,
        QNameSpecializedEnvironment2,
        UnorderedQNames,
    )


class KeyErrorMessage(str):
    """Subclass str to allow for line breaks in KeyError messages."""

    __slots__ = ()

    def __repr__(self) -> str:
        return str(self)


class ConflictingActivePeriodsError(Exception):
    def __init__(
        self,
        affected_column_objects: list[ColumnObject],
        path: OrderedQNames,
        overlap_start: datetime.date,
        overlap_end: datetime.date,
    ) -> None:
        self.affected_column_objects = affected_column_objects
        self.path = path
        self.overlap_start = overlap_start
        self.overlap_end = overlap_end

    def __str__(self) -> str:
        overlapping_objects = [
            obj.__getattribute__("original_function_name")
            for obj in self.affected_column_objects
            if obj
        ]
        return f"""
        Functions with path

          {self.path}

        have overlapping start and end dates. The following functions are affected:

          {
            '''
          '''.join(overlapping_objects)
        }

        Overlap from {self.overlap_start} to {self.overlap_end}."""


@dataclass(frozen=True)
class _ParamWithActivePeriod(ParamObject):
    """A ParamObject object which mimics a ColumnObject regarding active periods.

    Only used here for checking overlap.
    """

    original_function_name: str


def assert_valid_ttsim_pytree(
    tree: Any,  # noqa: ANN401
    leaf_checker: Callable[..., Any],
    tree_name: str,
) -> None:
    """
    Recursively assert that a pytree meets the following conditions:
      - The tree is a dictionary.
      - All keys are strings.
      - All leaves satisfy a provided condition (leaf_checker).

    Parameters
    ----------
    tree : Any
         The tree to validate.
    leaf_checker : Callable[..., Any]
         A function that takes a leaf and returns True if it is valid.
    tree_name : str
         The name of the tree (used for error messages).

    Raises
    ------
    TypeError
        If any branch or leaf does not meet the expected requirements.
    """

    def _assert_valid_ttsim_pytree(subtree: Any, current_key: tuple[str, ...]) -> None:  # noqa: ANN401
        def format_key_path(key_tuple: tuple[str, ...]) -> str:
            return "".join(f"[{k}]" for k in key_tuple)

        if not isinstance(subtree, dict):
            path_str = format_key_path(current_key)
            msg = format_errors_and_warnings(
                f"{tree_name}{path_str} must be a dict, got {type(subtree)}.",
            )
            raise TypeError(msg)

        for key, value in subtree.items():
            new_key_path = (*current_key, key)
            if not isinstance(key, str):
                msg = format_errors_and_warnings(
                    f"Key {key} in {tree_name}{format_key_path(current_key)} must be a "
                    f"string but got {type(key)}.",
                )
                raise TypeError(msg)
            if isinstance(value, dict):
                _assert_valid_ttsim_pytree(value, new_key_path)
            else:
                if not leaf_checker(value):
                    msg = format_errors_and_warnings(
                        f"Leaf at {tree_name}{format_key_path(new_key_path)} is "
                        f"invalid: got {value} of type {type(value)}.",
                    )
                    raise TypeError(msg)

    _assert_valid_ttsim_pytree(tree, current_key=())


@fail_or_warn_function()
def active_periods_overlap(
    orig_policy_objects__column_objects_and_param_functions: FlatColumnObjectsParamFunctions,
    orig_policy_objects__param_specs: FlatOrigParamSpecs,
) -> None:
    """Fail because active periods of objects / parameters overlap.

    Checks that objects or parameters with the same tree path / qualified name are not
    active at the same time.

    Raises
    ------
    ConflictingActivePeriodsError
        If multiple objects and/or parameters with the same leaf name are active at the
        same time.
    """
    # Create mapping from leaf names to objects.
    overlap_checker: dict[
        tuple[str, ...],
        list[ColumnObject | ParamFunction | _ParamWithActivePeriod],
    ] = {}
    for (
        orig_path,
        obj,
    ) in orig_policy_objects__column_objects_and_param_functions.items():
        path = (*orig_path[:-2], obj.leaf_name)
        if path in overlap_checker:
            overlap_checker[path].append(obj)
        else:
            overlap_checker[path] = [obj]

    for orig_path, obj in orig_policy_objects__param_specs.items():
        path = (*orig_path[:-2], orig_path[-1])
        if path in overlap_checker:
            overlap_checker[path].extend(
                _param_with_active_periods(param_spec=obj, leaf_name=orig_path[-1]),
            )
        else:
            overlap_checker[path] = _param_with_active_periods(
                param_spec=obj,
                leaf_name=orig_path[-1],
            )

    # Check for overlapping start and end dates for time-dependent functions.
    for path, objects in overlap_checker.items():
        active_period = [(f.start_date, f.end_date) for f in objects]
        for (start1, end1), (start2, end2) in itertools.combinations(active_period, 2):
            if start1 <= end2 and start2 <= end1:
                raise ConflictingActivePeriodsError(
                    affected_column_objects=objects,
                    path=path,
                    overlap_start=max(start1, start2),
                    overlap_end=min(end1, end2),
                )


@fail_or_warn_function()
def any_paths_are_invalid(
    policy_environment: NestedPolicyEnvironment,
    input_data__tree: NestedData,
    targets__tree: NestedTargetDict,
    labels__top_level_namespace: UnorderedQNames,
) -> None:
    """Thin wrapper around `dt.fail_if_paths_are_invalid`."""
    return dt.fail_if_paths_are_invalid(
        functions=policy_environment,
        data_tree=input_data__tree,
        targets=targets__tree,
        top_level_namespace=labels__top_level_namespace,
    )


@fail_or_warn_function(include_if_all_elements_present=["results__df_with_mapper"])
def paths_are_missing_in_targets_tree_mapper(
    results__tree: NestedData,
    targets__tree: NestedStrings,
) -> None:
    """Fail if the data paths are missing in the paths to column names."""
    paths_in_data = dt.flatten_to_tree_paths(results__tree)
    paths_in_mapper = dt.flatten_to_tree_paths(targets__tree)
    missing_paths = [str(p) for p in paths_in_mapper if p not in paths_in_data]
    if missing_paths:
        msg = (
            format_errors_and_warnings(
                "Converting the nested data to a DataFrame failed because the following "
                "paths are not mapped to a column name: "
            )
            + f"\n{format_list_linewise(list(missing_paths))}",
        )
        raise ValueError(msg)


@fail_or_warn_function()
def input_data_tree_is_invalid(input_data__tree: NestedData, xnp: ModuleType) -> None:
    """
    Validate the basic structure of the data tree.

    1. It must be is a dictionary with string keys and Series or Array leaves.
    2. It must contain the `p_id` column.
    3. Each element of `p_id` must uniquely identify a row.

    Parameters
    ----------
    input_data__tree
        The data tree.

    Raises
    ------
    ValueError
        If any of the above conditions is not met.
    """
    assert_valid_ttsim_pytree(
        tree=input_data__tree,
        leaf_checker=lambda leaf: isinstance(
            leaf,
            int | pd.Series | numpy.ndarray | xnp.ndarray,
        ),
        tree_name="input_data__tree",
    )
    p_id = input_data__tree.get("p_id", None)
    if p_id is None:
        raise ValueError("The input data must contain the `p_id` column.")

    # Check for non-unique p_ids
    p_id_counts: dict[int, int] = {}
    # Need the map because Jax loop items are 1-element arrays.
    for i in map(int, p_id):
        if i in p_id_counts:
            p_id_counts[i] += 1
        else:
            p_id_counts[i] = 1

    non_unique_p_ids = [i for i, count in p_id_counts.items() if count > 1]

    if non_unique_p_ids:
        message = (
            "The following `p_id`s are not unique in the input data:\n\n"
            f"{non_unique_p_ids}\n\n"
        )
        raise ValueError(message)


@fail_or_warn_function()
def environment_is_invalid(
    policy_environment: NestedPolicyEnvironment,
) -> None:
    """Validate that the environment is a pytree with supported types."""
    assert_valid_ttsim_pytree(
        tree=policy_environment,
        leaf_checker=lambda leaf: isinstance(
            leaf,
            ColumnObject | ParamFunction | ParamObject | ModuleType,
        )
        or (isinstance(leaf, str) and leaf in ["numpy", "jax"]),
        tree_name="policy_environment",
    )


@fail_or_warn_function()
def foreign_keys_are_invalid_in_data(
    labels__root_nodes: UnorderedQNames,
    processed_data: QNameData,
    specialized_environment__without_tree_logic_and_with_derived_functions: QNamePolicyEnvironment,
) -> None:
    """
    Check that all foreign keys are valid.

    Foreign keys must point to an existing `p_id` in the input data and must not refer
    to the `p_id` of the same row.

    We need processed_data because we cannot guarantee that `p_id` is present in the
    input data.
    """
    valid_ids = set(processed_data["p_id"].tolist()) | {-1}
    relevant_objects = {
        k: v
        for k, v in specialized_environment__without_tree_logic_and_with_derived_functions.items()
        if isinstance(v, PolicyInput | ColumnFunction)
    }

    for fk_name, fk in relevant_objects.items():
        if fk.foreign_key_type == FKType.IRRELEVANT:
            continue
        if fk_name in labels__root_nodes:
            path = dt.tree_path_from_qname(fk_name)
            # Referenced `p_id` must exist in the input data
            if not all(i in valid_ids for i in processed_data[fk_name].tolist()):
                message = format_errors_and_warnings(
                    f"""
                    For {path}, the following are not a valid p_id in the input
                    data: {[i for i in processed_data[fk_name] if i not in valid_ids]}.
                    """,
                )
                raise ValueError(message)

            if fk.foreign_key_type == FKType.MUST_NOT_POINT_TO_SELF:
                equal_to_pid_in_same_row = [
                    i
                    for i, j in zip(
                        processed_data[fk_name].tolist(),
                        processed_data["p_id"].tolist(),
                        strict=False,
                    )
                    if i == j
                ]
                if any(equal_to_pid_in_same_row):
                    message = format_errors_and_warnings(
                        f"""
                        For {path}, the following are equal to the p_id in the same
                        row: {equal_to_pid_in_same_row}.
                        """,
                    )
                    raise ValueError(message)


@fail_or_warn_function()
def group_ids_are_outside_top_level_namespace(
    policy_environment: NestedPolicyEnvironment,
) -> None:
    """Fail if group ids are outside the top level namespace."""
    group_ids_outside_top_level_namespace = {
        tree_path
        for tree_path in dt.flatten_to_tree_paths(policy_environment)
        if len(tree_path) > 1 and tree_path[-1].endswith("_id")
    }
    if group_ids_outside_top_level_namespace:
        raise ValueError(
            "Group identifiers must live in the top-level namespace. Got:\n\n"
            f"{group_ids_outside_top_level_namespace}\n\n"
            "To fix this error, move the group identifiers to the top-level namespace.",
        )


@fail_or_warn_function()
def group_variables_are_not_constant_within_groups(
    labels__grouping_levels: OrderedQNames,
    labels__root_nodes: UnorderedQNames,
    processed_data: QNameData,
) -> None:
    """
    Check that group variables are constant within each group.

    Parameters
    ----------
    data
        Dictionary of data.
    grouping_levels
        The grouping levels available in the policy environment.
    """
    faulty_data_columns = []

    for name in labels__root_nodes:
        group_by_id = get_name_of_group_by_id(
            target_name=name,
            grouping_levels=labels__grouping_levels,
        )
        if group_by_id in processed_data:
            group_by_id_series = pd.Series(processed_data[group_by_id])
            leaf_series = pd.Series(processed_data[name])
            unique_counts = leaf_series.groupby(group_by_id_series).nunique(
                dropna=False,
            )
            if not (unique_counts == 1).all():
                faulty_data_columns.append(name)

    if faulty_data_columns:
        formatted = format_list_linewise(faulty_data_columns)
        msg = format_errors_and_warnings(
            f"""The following data inputs do not have a unique value within
                each group defined by the provided grouping IDs:

                {formatted}

                To fix this error, assign the same value to each group.
                """,
        )
        raise ValueError(msg)


@fail_or_warn_function(
    include_if_any_element_present=[
        "results__df_with_mapper",
        "results_df__df_with_nested_columns",
    ]
)
def non_convertible_objects_in_results_tree(
    processed_data: QNameData,
    results__tree: NestedData,
    xnp: ModuleType,
) -> None:
    """Fail if results should be converted to a DataFrame but contain non-convertible
    objects.
    """
    _numeric_types = (int, float, bool, xnp.integer, xnp.floating, xnp.bool_)
    expected_object_length = len(next(iter(processed_data.values())))

    paths_with_incorrect_types: list[str] = []
    paths_with_incorrect_length: list[str] = []
    for path, data in dt.flatten_to_tree_paths(results__tree).items():
        if isinstance(data, xnp.ndarray):
            if len(data) not in {1, expected_object_length}:
                paths_with_incorrect_length.append(str(path))
        elif isinstance(data, _numeric_types):
            continue
        else:
            paths_with_incorrect_types.append(str(path))

    if paths_with_incorrect_types:
        msg = (
            format_errors_and_warnings(
                "The data contains objects that cannot be cast to a pandas.DataFrame "
                "column. Make sure that the requested targets return scalars or arrays of "
                "scalars only. The following paths contain incompatible objects: "
            )
            + f"\n{format_list_linewise(paths_with_incorrect_types)}"
        )
        raise TypeError(msg)
    if paths_with_incorrect_length:
        msg = (
            format_errors_and_warnings(
                "The data contains paths that don't have the same length as the input data "
                "and are not scalars. The following paths are faulty: "
            )
            + f"\n{format_list_linewise(paths_with_incorrect_length)}"
        )
        raise ValueError(msg)


@fail_or_warn_function()
def input_df_has_bool_or_numeric_column_names(
    input_data__df_and_mapper__df: pd.DataFrame,
) -> None:
    """Fail if the DataFrame has bool or numeric column names."""
    common_msg = format_errors_and_warnings(
        """DataFrame column names cannot be booleans or numbers. This restriction
        prevents ambiguity between actual column references and values intended for
        broadcasting.
        """,
    )
    bool_column_names = [
        col for col in input_data__df_and_mapper__df.columns if isinstance(col, bool)
    ]
    numeric_column_names = [
        col
        for col in input_data__df_and_mapper__df.columns
        if isinstance(col, (int, float)) or (isinstance(col, str) and col.isnumeric())
    ]

    if bool_column_names or numeric_column_names:
        msg = format_errors_and_warnings(
            f"""
            {common_msg}

            Boolean column names: {bool_column_names}.
            Numeric column names: {numeric_column_names}.
            """,
        )
        raise ValueError(msg)


@fail_or_warn_function()
def input_df_mapper_columns_missing_in_df(
    input_data__df_and_mapper__df: pd.DataFrame,
    input_data__df_and_mapper__mapper: NestedStrings,
) -> None:
    """Fail if the input mapper has columns that are not in the input dataframe."""
    mapper_vals = dt.flatten_to_qnames(input_data__df_and_mapper__mapper).values()
    missing_columns = [
        col for col in mapper_vals if col not in input_data__df_and_mapper__df.columns
    ]
    if missing_columns:
        msg = format_errors_and_warnings(
            "All columns in the input mapper must be present in the input dataframe. "
            f"The following columns are missing: {missing_columns}",
        )
        raise ValueError(msg)


@fail_or_warn_function()
def input_df_mapper_has_incorrect_format(
    input_data__df_and_mapper__mapper: NestedStrings,
) -> None:
    """Fail if the input tree to column name mapping has an incorrect format."""
    if not isinstance(input_data__df_and_mapper__mapper, dict):
        msg = format_errors_and_warnings(
            """The inputs tree to column mapping must be a (nested) dictionary. Call
            `dags.tree.create_tree_with_input_types` to create a template.""",
        )
        raise TypeError(msg)

    non_string_paths = [
        str(path)
        for path in optree.tree_paths(
            input_data__df_and_mapper__mapper,  # type: ignore[arg-type]
            none_is_leaf=True,
        )
        if not all(isinstance(part, str) for part in path)
    ]
    if non_string_paths:
        msg = format_errors_and_warnings(
            f"""All path elements of `inputs_tree_to_df_columns` must be strings.
            Found the following paths that contain non-string elements:

            {format_list_linewise(non_string_paths)}

            Call `dags.tree.create_tree_with_input_types` to create a template.
            """,
        )
        raise TypeError(msg)

    incorrect_types = {
        k: type(v)
        for k, v in dt.flatten_to_qnames(input_data__df_and_mapper__mapper).items()
        if not isinstance(v, str | int | float | bool)
    }
    if incorrect_types:
        formatted_incorrect_types = "\n".join(
            f"    - {k}: {v.__name__}" for k, v in incorrect_types.items()
        )
        msg = format_errors_and_warnings(
            f"""Values of the input tree to column mapping must be strings, integers,
            floats, or Booleans.
            Found the following incorrect types:

            {formatted_incorrect_types}
            """,
        )
        raise TypeError(msg)


@fail_or_warn_function()
def root_nodes_are_missing(
    specialized_environment__tax_transfer_dag: nx.DiGraph,
    specialized_environment__with_partialled_params_and_scalars: QNameSpecializedEnvironment2,
    processed_data: QNameData,
) -> None:
    """Fail if root nodes are missing.

    Parameters
    ----------
    specialized_environment__tax_transfer_dag
        The DAG of taxes and transfers functions.
    processed_data
        The processed data to be used as an input to the taxes & transfers function.

    Raises
    ------
    ValueError
        If root nodes are missing.
    """
    # Obtain root nodes
    root_nodes = nx.subgraph_view(
        specialized_environment__tax_transfer_dag,
        filter_node=lambda n: specialized_environment__tax_transfer_dag.in_degree(n)
        == 0,
    ).nodes

    missing_nodes = [
        node
        for node in root_nodes
        if node not in processed_data
        # Catches policy functions which do not take arguments.
        and node not in specialized_environment__with_partialled_params_and_scalars
    ]

    if missing_nodes:
        formatted = format_list_linewise(
            [str(dt.tree_path_from_qname(mn)) for mn in missing_nodes],
        )
        raise ValueError(f"The following data columns are missing.\n{formatted}")


@fail_or_warn_function()
def targets_are_not_in_specialized_environment_or_data(
    specialized_environment__without_tree_logic_and_with_derived_functions: QNameSpecializedEnvironment0,
    labels__processed_data_columns: QNameDataColumns,
    targets__qname: OrderedQNames,
) -> None:
    """Fail if some target is not among functions.

    Parameters
    ----------
    functions
        Dictionary containing functions to build the DAG.
    labels__processed_data_columns
        The columns which are available in the data tree.
    targets
        The targets which should be computed. They limit the DAG in the way that only
        ancestors of these nodes need to be considered.

    Raises
    ------
    ValueError
        Raised if any member of `targets` is not among functions.

    """
    missing_targets = [
        str(dt.tree_path_from_qname(n))
        for n in targets__qname
        if n
        not in specialized_environment__without_tree_logic_and_with_derived_functions
        and n not in labels__processed_data_columns
    ]
    if missing_targets:
        formatted = format_list_linewise(missing_targets)
        msg = f"The following targets have no corresponding function:\n\n{formatted}"
        raise ValueError(msg)


@fail_or_warn_function()
def targets_tree_is_invalid(targets__tree: NestedTargetDict) -> None:
    """
    Validate that the targets tree is a dictionary with string keys and None leaves.
    """
    assert_valid_ttsim_pytree(
        tree=targets__tree,
        leaf_checker=lambda leaf: isinstance(leaf, (None | str)),
        tree_name="targets__tree",
    )


def format_errors_and_warnings(text: str, width: int = 79) -> str:
    """Format our own exception messages and warnings by dedenting paragraphs and
    wrapping at the specified width. Mainly required because of messages are written as
    part of indented blocks in our source code.

    Parameters
    ----------
    text : str
        The text which can include multiple paragraphs separated by two newlines.
    width : int
        The text will be wrapped by `width` characters.

    Returns
    -------
    Correctly dedented, wrapped text.

    """
    text = text.lstrip("\n")
    paragraphs = text.split("\n\n")
    wrapped_paragraphs = []
    for paragraph in paragraphs:
        dedented_paragraph = textwrap.dedent(paragraph)
        wrapped_paragraph = textwrap.fill(dedented_paragraph, width=width)
        wrapped_paragraphs.append(wrapped_paragraph)

    return "\n\n".join(wrapped_paragraphs)


def format_list_linewise(some_list: list[Any]) -> str:  # type: ignore[type-arg, unused-ignore]
    formatted_list = '",\n    "'.join(some_list)
    return textwrap.dedent(
        """
        [
            "{formatted_list}",
        ]
        """,
    ).format(formatted_list=formatted_list)


def _param_with_active_periods(
    param_spec: OrigParamSpec,
    leaf_name: str,
) -> list[_ParamWithActivePeriod]:
    """Return parameter with active periods."""

    def _remove_note_and_reference(entry: dict[str | int, Any]) -> dict[str | int, Any]:
        """Remove note and reference from a parameter specification."""
        entry.pop("note", None)
        entry.pop("reference", None)
        return entry

    relevant = sorted(
        [key for key in param_spec if isinstance(key, datetime.date)],
        reverse=True,
    )
    if not relevant:
        raise ValueError(f"No relevant dates found for {param_spec}")

    params_header = {
        "name": param_spec["name"],
        "description": param_spec["description"],
        "unit": param_spec["unit"],
        "reference_period": param_spec["reference_period"],
    }
    out = []
    start_date: datetime.date | None = None
    end_date = DEFAULT_END_DATE
    for date in relevant:
        if _remove_note_and_reference(param_spec[date]):
            start_date = date
        else:
            if start_date:
                out.append(
                    _ParamWithActivePeriod(
                        leaf_name=leaf_name,
                        start_date=start_date,
                        end_date=end_date,
                        original_function_name=leaf_name,
                        **params_header,
                    ),
                )
            start_date = None
            end_date = date - datetime.timedelta(days=1)
    if start_date:
        out.append(
            _ParamWithActivePeriod(
                leaf_name=leaf_name,
                original_function_name=leaf_name,
                start_date=start_date,
                end_date=end_date,
                **params_header,
            ),
        )

    return out<|MERGE_RESOLUTION|>--- conflicted
+++ resolved
@@ -26,12 +26,8 @@
 from ttsim.tt_dag_elements.param_objects import ParamObject
 
 if TYPE_CHECKING:
-<<<<<<< HEAD
     from collections.abc import Callable
-    from types import ModuleType
-
-=======
->>>>>>> a11435eb
+
     from ttsim.interface_dag_elements.typing import (
         FlatColumnObjectsParamFunctions,
         FlatOrigParamSpecs,
