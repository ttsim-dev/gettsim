--- conflicted
+++ resolved
@@ -233,13 +233,9 @@
     variants: list[InterfaceFunctionVariant],
     leaf_name: str | None = None,
     in_top_level_namespace: bool = False,
-<<<<<<< HEAD
-) -> GenericCallable[[GenericCallable], InputDependentInterfaceFunction]:
-=======
 ) -> Callable[
     [Callable[..., Any]], InputDependentInterfaceFunction[FunArgTypes, ReturnType]
 ]:
->>>>>>> e3902fc4
     """
     Decorator that makes an `InputDependentInterfaceFunction` from a function.
 
@@ -260,11 +256,7 @@
     """
 
     def inner(
-<<<<<<< HEAD
-        func: GenericCallable,
-=======
         func: Callable[..., Any],
->>>>>>> e3902fc4
     ) -> InputDependentInterfaceFunction[FunArgTypes, ReturnType]:
         return InputDependentInterfaceFunction(
             leaf_name=leaf_name if leaf_name else func.__name__,
@@ -279,11 +271,7 @@
 @dataclass(frozen=True)
 class InterfaceFunctionVariant:
     required_input_qnames: list[str]
-<<<<<<< HEAD
-    function: GenericCallable
-=======
     function: Callable[..., Any]
->>>>>>> e3902fc4
 
 
 def _fail_if_more_than_one_function_variant_matches_inputs(
