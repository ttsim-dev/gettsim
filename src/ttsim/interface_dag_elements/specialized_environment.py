--- conflicted
+++ resolved
@@ -38,6 +38,7 @@
         QNameCombinedEnvironment1,
         QNameCombinedEnvironment2,
         QNameData,
+        QNamePolicyEnvironment,
         UnorderedQNames,
     )
 
@@ -57,13 +58,9 @@
 @interface_function()
 def with_derived_functions_and_processed_input_nodes(
     policy_environment: NestedPolicyEnvironment,
+    targets__tree: NestedStrings,
     processed_data: QNameData,
-<<<<<<< HEAD
-    names__processed_data_columns: OrderedQNames,
-=======
-    labels__processed_data_columns: QNameDataColumns,
->>>>>>> a0dc9cff
-    targets__tree: NestedStrings,
+    labels__processed_data_columns: OrderedQNames,
     labels__top_level_namespace: UnorderedQNames,
     labels__grouping_levels: OrderedQNames,
     backend: str,
@@ -71,13 +68,14 @@
 ) -> QNameCombinedEnvironment0:
     """Return a flat policy environment with derived functions.
 
-    Three steps:
-    1. Remove all tree logic from the policy environment.
-    2. Add derived functions to the policy environment.
-    3. Remove all functions that are overridden by data columns.
+    Four steps:
+    1. Vectorize policy functions.
+    2. Remove all tree logic from the policy environment.
+    3. Add derived functions to the policy environment.
+    4. Remove all functions that are overridden by data columns.
 
     """
-    flat_vectorized = {
+    qname_vectorized = {
         k: f.vectorize(
             backend=backend,
             xnp=xnp,
@@ -86,42 +84,36 @@
         else f
         for k, f in dt.flatten_to_qual_names(policy_environment).items()
     }
-    flat_without_tree_logic = _remove_tree_logic_from_policy_environment(
-        policy_environment=flat_vectorized,
+    qname_without_tree_logic = _remove_tree_logic_from_policy_environment(
+        policy_environment=qname_vectorized,
         labels__top_level_namespace=labels__top_level_namespace,
     )
-    flat_with_derived = _add_derived_functions(
-        qual_name_policy_environment=flat_without_tree_logic,
+    qname_with_derived = _add_derived_functions(
+        qual_name_policy_environment=qname_without_tree_logic,
         targets=dt.qual_names(targets__tree),
         labels__processed_data_columns=labels__processed_data_columns,
         grouping_levels=labels__grouping_levels,
     )
     out = {}
-    for n, f in flat_with_derived.items():
-        # Put scalars into the policy environment, else remove the element because it
-        # will be passed into the `tax_transfer_function` as an input.
+    for n, f in qname_with_derived.items():
         if n in processed_data:
+            # Put scalars into the policy environment.
             if isinstance(processed_data[n], int | float | bool):
                 out[n] = processed_data[n]
+            # Else, remove the node. Will be an input of the taxes-transfers function.
         else:
+            # Leave nodes not in the data what they are.
             out[n] = f
-    # The number of segments for jax' segment sum. After processing the data, we know
-    # that the number of ids is at most the length of the data.
+    # The number of segments for jax' segment sum. After processing the data, we know that the number of ids is at most the length of the data.
     out["num_segments"] = len(next(iter(processed_data.values())))
     out["backend"] = backend
     return out
 
 
 def _remove_tree_logic_from_policy_environment(
-<<<<<<< HEAD
-    policy_environment: NestedPolicyEnvironment,
-    names__top_level_namespace: UnorderedQNames,
-) -> QNameCombinedEnvironment0:
-=======
     policy_environment: QNamePolicyEnvironment,
     labels__top_level_namespace: UnorderedQNames,
-) -> QNamePolicyEnvironment:
->>>>>>> a0dc9cff
+) -> QNameCombinedEnvironment0:
     """Map qualified names to column objects / param functions without tree logic."""
     out = {}
     for name, obj in policy_environment.items():
@@ -138,13 +130,9 @@
 def _add_derived_functions(
     qual_name_policy_environment: QNameCombinedEnvironment0,
     targets: OrderedQNames,
-<<<<<<< HEAD
-    names__processed_data_columns: OrderedQNames,
-=======
-    labels__processed_data_columns: QNameDataColumns,
->>>>>>> a0dc9cff
+    labels__processed_data_columns: OrderedQNames,
     grouping_levels: OrderedQNames,
-) -> UnorderedQNames:
+) -> QNameCombinedEnvironment0:
     """Return a mapping of qualified names to functions operating on columns.
 
     Anything that is not a ColumnFunction is filtered out (e.g., ParamFunctions,
