from __future__ import annotations

import inspect
<<<<<<< HEAD
from dataclasses import asdict
=======
import re
>>>>>>> a24ea6f7
from pathlib import Path
from typing import TYPE_CHECKING, Any

import dags
import dags.tree as dt

from ttsim.interface_dag_elements import InterfaceDAGElements
from ttsim.interface_dag_elements.fail_if import (
    format_errors_and_warnings,
    format_list_linewise,
)
from ttsim.interface_dag_elements.interface_node_objects import (
    FailOrWarnFunction,
    InterfaceFunction,
    InterfaceInput,
)
from ttsim.interface_dag_elements.orig_policy_objects import load_module

if TYPE_CHECKING:
<<<<<<< HEAD
    from collections.abc import KeysView

=======
>>>>>>> a24ea6f7
    from ttsim.interface_dag_elements.typing import (
        NestedTargetDict,
        QNameStrings,
        UnorderedQNames,
    )


def main(
<<<<<<< HEAD
    inputs: InterfaceDAGElements | dict[str, Any],
=======
    inputs: dict[str, Any],
>>>>>>> a24ea6f7
    output_names: QNameStrings | NestedTargetDict | None = None,
    fail_and_warn: bool = True,
) -> dict[str, Any]:
    """
    Main function that processes the inputs and returns the outputs.
    """

<<<<<<< HEAD
    flat_inputs = harmonize_inputs(inputs)
    output_qnames = _harmonize_output_qnames(output_names)
=======
    output_qnames = _harmonize_output_qnames(output_names)

    if not any(re.match("(input|processed)_data", s) for s in inputs):
        inputs["processed_data"] = {}
        inputs["processed_data_columns"] = None
>>>>>>> a24ea6f7

    nodes = {
        p: n
        for p, n in load_interface_functions_and_inputs().items()
        if p not in flat_inputs
    }

    _fail_if_requested_nodes_cannot_be_found(
        output_qnames=output_qnames,
        nodes=nodes,
    )

    functions = {p: n for p, n in nodes.items() if isinstance(n, InterfaceFunction)}

<<<<<<< HEAD
    _fail_if_output_qnames_are_not_among_interface_functions(
        output_qnames=output_qnames,
        interface_function_names=functions.keys(),
    )

    # If targets are None, all failures and warnings are included, anyhow.
    if fail_and_warn and output_qnames is not None:
        output_qnames = include_fail_and_warn_nodes(
            functions=functions,
            output_qnames=output_qnames,
        )

=======
    # If targets are None, all failures and warnings are included, anyhow.
    if fail_and_warn and output_qnames is not None:
        output_qnames = include_fail_and_warn_nodes(
            functions=functions,
            output_qnames=output_qnames,
        )

>>>>>>> a24ea6f7
    f = dags.concatenate_functions(
        functions=functions,
        targets=output_qnames,
        return_type="dict",
        enforce_signature=False,
        set_annotations=False,
    )
    return f(**flat_inputs)


def harmonize_inputs(inputs: InterfaceDAGElements | dict[str, Any]) -> dict[str, Any]:
    skeleton = dt.tree_paths(asdict(InterfaceDAGElements()))
    # Iterate over the skeleton and see whether we need to convert anything to
    # qualified names.
    flat_inputs = {}
    # if isinstance(inputs, InterfaceDAGElements):
    #     inputs = inputs.to_dict()
    if any(isinstance(v, dict) for v in inputs.values()):
        flat_inputs = dt.flatten_to_qnames(inputs)
    else:
        flat_inputs = inputs

    return inputs


def _harmonize_output_qnames(
    output_names: QNameStrings | NestedTargetDict | None,
) -> list[str] | None:
    if output_names is None:
        return None
    if isinstance(output_names, dict):
        return dt.qnames(output_names)
    return output_names


def include_fail_and_warn_nodes(
    functions: dict[str, InterfaceFunction],
    output_qnames: QNameStrings,
) -> list[str]:
    """Extend targets with failures and warnings that can be computed within the graph.

    FailOrWarnFunctions which are included in the targets are treated like regular
    functions.

    """
    fail_or_warn_functions = {
        p: n
        for p, n in functions.items()
        if isinstance(n, FailOrWarnFunction) and p not in output_qnames
    }
    workers_and_their_inputs = dags.create_dag(
        functions={
            p: n
            for p, n in functions.items()
            if not isinstance(n, FailOrWarnFunction) or p in output_qnames
        },
        targets=output_qnames,
    )
    out = output_qnames.copy()
    for p, n in fail_or_warn_functions.items():
        args = inspect.signature(n).parameters
        if all(a in workers_and_their_inputs for a in args) and (
            # all([]) evaluates to True.
            (
                n.include_if_all_elements_present
                and all(
                    a in workers_and_their_inputs
                    for a in n.include_if_all_elements_present
                )
            )
            or any(
                a in workers_and_their_inputs for a in n.include_if_any_element_present
            )
        ):
            out.append(p)
    return out


def _harmonize_output_qnames(
    output_names: QNameStrings | NestedTargetDict | None,
) -> list[str] | None:
    if output_names is None:
        return None
    if isinstance(output_names, dict):
        return dt.qnames(output_names)
    return output_names


def include_fail_and_warn_nodes(
    functions: dict[str, InterfaceFunction],
    output_qnames: QNameStrings,
) -> list[str]:
    """Extend targets with failures and warnings that can be computed within the graph.

    FailOrWarnFunctions which are included in the targets are treated like regular
    functions.

    """
    fail_or_warn_functions = {
        p: n
        for p, n in functions.items()
        if isinstance(n, FailOrWarnFunction) and p not in output_qnames
    }
    workers_and_their_inputs = dags.create_dag(
        functions={
            p: n
            for p, n in functions.items()
            if not isinstance(n, FailOrWarnFunction) or p in output_qnames
        },
        targets=output_qnames,
    )
    out = output_qnames.copy()
    for p, n in fail_or_warn_functions.items():
        args = inspect.signature(n).parameters
        if all(a in workers_and_their_inputs for a in args) and (
            # all([]) evaluates to True.
            (
                n.include_if_all_elements_present
                and all(
                    a in workers_and_their_inputs
                    for a in n.include_if_all_elements_present
                )
            )
            or any(
                a in workers_and_their_inputs for a in n.include_if_any_element_present
            )
        ):
            out.append(p)
    return out


def load_interface_functions_and_inputs() -> dict[
    str,
    InterfaceFunction | InterfaceInput,
]:
    """Load the collection of functions and inputs from the current directory."""
    orig_functions = _load_orig_functions()
    return _remove_tree_logic_from_function_collection(
        orig_functions=orig_functions,
        top_level_namespace={path[0] for path in orig_functions},
    )


def _load_orig_functions() -> dict[tuple[str, ...], InterfaceFunction | InterfaceInput]:
    """
    Load the interface functions and inputs from the current directory.

    """
    root = Path(__file__).parent / "interface_dag_elements"
    paths = [
        p for p in root.rglob("*.py") if p.name not in ["__init__.py", "typing.py"]
    ]
    flat_functions: dict[
        tuple[str, ...], InterfaceFunction | InterfaceInput | FailOrWarnFunction
    ] = {}
    for path in paths:
        module = load_module(path=path, root=root)
        for name, obj in inspect.getmembers(module):
            if isinstance(obj, InterfaceFunction | InterfaceInput):
                if obj.in_top_level_namespace:
                    flat_functions[(name,)] = obj
                else:
                    flat_functions[(str(module.__name__), name)] = obj

    return flat_functions


def _remove_tree_logic_from_function_collection(
    orig_functions: dict[tuple[str, ...], InterfaceFunction | InterfaceInput],
    top_level_namespace: UnorderedQNames,
) -> dict[str, InterfaceFunction | InterfaceInput]:
    """Map qualified names to column objects / param functions without tree logic."""
    return {
        dags.tree.qname_from_tree_path(path): obj.remove_tree_logic(
            tree_path=path,
            top_level_namespace=top_level_namespace,
        )
        for path, obj in orig_functions.items()
    }


<<<<<<< HEAD
def _fail_if_output_qnames_are_not_among_interface_functions(
    output_qnames: list[str] | None,
    interface_function_names: KeysView[str],
=======
def _fail_if_requested_nodes_cannot_be_found(
    output_qnames: list[str] | None,
    nodes: dict[str, InterfaceFunction | InterfaceInput],
>>>>>>> a24ea6f7
) -> None:
    """Fail if some qname is not among nodes."""
    all_qnames = set(nodes.keys())
    interface_function_names = {
        p for p, n in nodes.items() if isinstance(n, InterfaceFunction)
    }
    fail_or_warn_functions = {
        p: n for p, n in nodes.items() if isinstance(n, FailOrWarnFunction)
    }

    # Output qnames not in interface functions
    if output_qnames is not None:
        missing_output_qnames = set(output_qnames) - set(interface_function_names)

<<<<<<< HEAD
    """
    if output_qnames is not None:
        missing_targets = set(output_qnames) - set(interface_function_names)
=======
    # Qnames from include condtions of fail_or_warn functions not in nodes
    for n in fail_or_warn_functions.values():
        qns = {*n.include_if_all_elements_present, *n.include_if_any_element_present}
        missing_qnames_from_include_conditions = qns - all_qnames
>>>>>>> a24ea6f7

    if missing_output_qnames or missing_qnames_from_include_conditions:
        if missing_output_qnames:
            msg = format_errors_and_warnings(
                "The following output names for the interface DAG are not among the "
                "interface functions or inputs:\n"
            ) + format_list_linewise(sorted(missing_output_qnames))
        else:
            msg = ""
        if missing_qnames_from_include_conditions:
            msg += format_errors_and_warnings(
                "\n\nThe following elements specified in some include condition of "
                "`fail_or_warn_function`s are not among the interface functions or "
                "inputs:\n"
            ) + format_list_linewise(sorted(missing_qnames_from_include_conditions))
        raise ValueError(msg)<|MERGE_RESOLUTION|>--- conflicted
+++ resolved
@@ -1,16 +1,14 @@
 from __future__ import annotations
 
 import inspect
-<<<<<<< HEAD
+import re
 from dataclasses import asdict
-=======
-import re
->>>>>>> a24ea6f7
 from pathlib import Path
 from typing import TYPE_CHECKING, Any
 
 import dags
 import dags.tree as dt
+import optree
 
 from ttsim.interface_dag_elements import InterfaceDAGElements
 from ttsim.interface_dag_elements.fail_if import (
@@ -25,11 +23,6 @@
 from ttsim.interface_dag_elements.orig_policy_objects import load_module
 
 if TYPE_CHECKING:
-<<<<<<< HEAD
-    from collections.abc import KeysView
-
-=======
->>>>>>> a24ea6f7
     from ttsim.interface_dag_elements.typing import (
         NestedTargetDict,
         QNameStrings,
@@ -38,11 +31,7 @@
 
 
 def main(
-<<<<<<< HEAD
     inputs: InterfaceDAGElements | dict[str, Any],
-=======
-    inputs: dict[str, Any],
->>>>>>> a24ea6f7
     output_names: QNameStrings | NestedTargetDict | None = None,
     fail_and_warn: bool = True,
 ) -> dict[str, Any]:
@@ -50,16 +39,12 @@
     Main function that processes the inputs and returns the outputs.
     """
 
-<<<<<<< HEAD
     flat_inputs = harmonize_inputs(inputs)
     output_qnames = _harmonize_output_qnames(output_names)
-=======
-    output_qnames = _harmonize_output_qnames(output_names)
-
-    if not any(re.match("(input|processed)_data", s) for s in inputs):
+
+    if not any(re.match("(input|processed)_data", s) for s in flat_inputs):
         inputs["processed_data"] = {}
         inputs["processed_data_columns"] = None
->>>>>>> a24ea6f7
 
     nodes = {
         p: n
@@ -73,12 +58,6 @@
     )
 
     functions = {p: n for p, n in nodes.items() if isinstance(n, InterfaceFunction)}
-
-<<<<<<< HEAD
-    _fail_if_output_qnames_are_not_among_interface_functions(
-        output_qnames=output_qnames,
-        interface_function_names=functions.keys(),
-    )
 
     # If targets are None, all failures and warnings are included, anyhow.
     if fail_and_warn and output_qnames is not None:
@@ -87,15 +66,6 @@
             output_qnames=output_qnames,
         )
 
-=======
-    # If targets are None, all failures and warnings are included, anyhow.
-    if fail_and_warn and output_qnames is not None:
-        output_qnames = include_fail_and_warn_nodes(
-            functions=functions,
-            output_qnames=output_qnames,
-        )
-
->>>>>>> a24ea6f7
     f = dags.concatenate_functions(
         functions=functions,
         targets=output_qnames,
@@ -107,18 +77,24 @@
 
 
 def harmonize_inputs(inputs: InterfaceDAGElements | dict[str, Any]) -> dict[str, Any]:
-    skeleton = dt.tree_paths(asdict(InterfaceDAGElements()))
+    if isinstance(inputs, InterfaceDAGElements):
+        inputs = asdict(inputs)
     # Iterate over the skeleton and see whether we need to convert anything to
     # qualified names.
     flat_inputs = {}
-    # if isinstance(inputs, InterfaceDAGElements):
-    #     inputs = inputs.to_dict()
-    if any(isinstance(v, dict) for v in inputs.values()):
-        flat_inputs = dt.flatten_to_qnames(inputs)
-    else:
-        flat_inputs = inputs
-
-    return inputs
+    accs, vals = optree.tree_flatten_with_accessor(
+        asdict(InterfaceDAGElements()), none_is_leaf=True
+    )[:2]
+    for acc, val in zip(accs, vals, strict=False):
+        qname = dt.qname_from_tree_path(acc.path)
+        if qname in inputs:
+            flat_inputs[qname] = inputs[qname]
+        else:
+            try:
+                flat_inputs[qname] = acc(inputs)
+            except KeyError:
+                flat_inputs[qname] = val
+    return {k: v for k, v in flat_inputs.items() if v is not None}
 
 
 def _harmonize_output_qnames(
@@ -174,59 +150,6 @@
     return out
 
 
-def _harmonize_output_qnames(
-    output_names: QNameStrings | NestedTargetDict | None,
-) -> list[str] | None:
-    if output_names is None:
-        return None
-    if isinstance(output_names, dict):
-        return dt.qnames(output_names)
-    return output_names
-
-
-def include_fail_and_warn_nodes(
-    functions: dict[str, InterfaceFunction],
-    output_qnames: QNameStrings,
-) -> list[str]:
-    """Extend targets with failures and warnings that can be computed within the graph.
-
-    FailOrWarnFunctions which are included in the targets are treated like regular
-    functions.
-
-    """
-    fail_or_warn_functions = {
-        p: n
-        for p, n in functions.items()
-        if isinstance(n, FailOrWarnFunction) and p not in output_qnames
-    }
-    workers_and_their_inputs = dags.create_dag(
-        functions={
-            p: n
-            for p, n in functions.items()
-            if not isinstance(n, FailOrWarnFunction) or p in output_qnames
-        },
-        targets=output_qnames,
-    )
-    out = output_qnames.copy()
-    for p, n in fail_or_warn_functions.items():
-        args = inspect.signature(n).parameters
-        if all(a in workers_and_their_inputs for a in args) and (
-            # all([]) evaluates to True.
-            (
-                n.include_if_all_elements_present
-                and all(
-                    a in workers_and_their_inputs
-                    for a in n.include_if_all_elements_present
-                )
-            )
-            or any(
-                a in workers_and_their_inputs for a in n.include_if_any_element_present
-            )
-        ):
-            out.append(p)
-    return out
-
-
 def load_interface_functions_and_inputs() -> dict[
     str,
     InterfaceFunction | InterfaceInput,
@@ -277,15 +200,9 @@
     }
 
 
-<<<<<<< HEAD
-def _fail_if_output_qnames_are_not_among_interface_functions(
-    output_qnames: list[str] | None,
-    interface_function_names: KeysView[str],
-=======
 def _fail_if_requested_nodes_cannot_be_found(
     output_qnames: list[str] | None,
     nodes: dict[str, InterfaceFunction | InterfaceInput],
->>>>>>> a24ea6f7
 ) -> None:
     """Fail if some qname is not among nodes."""
     all_qnames = set(nodes.keys())
@@ -299,17 +216,13 @@
     # Output qnames not in interface functions
     if output_qnames is not None:
         missing_output_qnames = set(output_qnames) - set(interface_function_names)
-
-<<<<<<< HEAD
-    """
-    if output_qnames is not None:
-        missing_targets = set(output_qnames) - set(interface_function_names)
-=======
+    else:
+        missing_output_qnames = set()
+
     # Qnames from include condtions of fail_or_warn functions not in nodes
     for n in fail_or_warn_functions.values():
         qns = {*n.include_if_all_elements_present, *n.include_if_any_element_present}
         missing_qnames_from_include_conditions = qns - all_qnames
->>>>>>> a24ea6f7
 
     if missing_output_qnames or missing_qnames_from_include_conditions:
         if missing_output_qnames:
