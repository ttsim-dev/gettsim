from __future__ import annotations

import inspect
from dataclasses import asdict
from pathlib import Path
from typing import TYPE_CHECKING, Any

import dags
import dags.tree as dt

from ttsim.interface_dag_elements import InterfaceDAGElements
from ttsim.interface_dag_elements.fail_if import (
    format_errors_and_warnings,
    format_list_linewise,
)
from ttsim.interface_dag_elements.interface_node_objects import (
    FailOrWarnFunction,
    InterfaceFunction,
    InterfaceInput,
)
from ttsim.interface_dag_elements.orig_policy_objects import load_module

if TYPE_CHECKING:
    from collections.abc import KeysView

    from ttsim.interface_dag_elements.typing import (
        NestedTargetDict,
        QNameStrings,
        UnorderedQNames,
    )


def main(
<<<<<<< HEAD
    inputs: InterfaceDAGElements | dict[str, Any],
    output_names: QNameTargetList | NestedTargetDict | None = None,
=======
    inputs: dict[str, Any],
    output_names: QNameStrings | NestedTargetDict | None = None,
>>>>>>> a11435eb
    fail_and_warn: bool = True,
) -> dict[str, Any]:
    """
    Main function that processes the inputs and returns the outputs.
    """

<<<<<<< HEAD
    flat_inputs = harmonize_inputs(inputs)
    flat_output_names = dt.qnames(output_names)
=======
    output_qnames = _harmonize_output_qnames(output_names)
>>>>>>> a11435eb

    nodes = {
        p: n
        for p, n in load_interface_functions_and_inputs().items()
        if p not in flat_inputs
    }

    functions = {p: n for p, n in nodes.items() if isinstance(n, InterfaceFunction)}

<<<<<<< HEAD
    _fail_if_targets_are_not_among_interface_functions(
        targets=flat_output_names,
=======
    _fail_if_output_qnames_are_not_among_interface_functions(
        output_qnames=output_qnames,
>>>>>>> a11435eb
        interface_function_names=functions.keys(),
    )

    # If targets are None, all failures and warnings are included, anyhow.
<<<<<<< HEAD
    if fail_and_warn and flat_output_names is not None:
        flat_output_names = include_fail_and_warn_nodes(
            functions=functions,
            flat_output_names=flat_output_names,
=======
    if fail_and_warn and output_qnames is not None:
        output_qnames = include_fail_and_warn_nodes(
            functions=functions,
            output_qnames=output_qnames,
>>>>>>> a11435eb
        )

    f = dags.concatenate_functions(
        functions=functions,
<<<<<<< HEAD
        targets=flat_output_names,
=======
        targets=output_qnames,
>>>>>>> a11435eb
        return_type="dict",
        enforce_signature=False,
        set_annotations=False,
    )
    return f(**flat_inputs)


def harmonize_inputs(inputs: InterfaceDAGElements | dict[str, Any]) -> dict[str, Any]:
    skeleton = dt.tree_paths(asdict(InterfaceDAGElements()))
    # Iterate over the skeleton and see whether we need to convert anything to
    # qualified names.
    flat_inputs = {}
    # if isinstance(inputs, InterfaceDAGElements):
    #     inputs = inputs.to_dict()
    if any(isinstance(v, dict) for v in inputs.values()):
        flat_inputs = dt.flatten_to_qnames(inputs)
    else:
        flat_inputs = inputs

    return inputs


def _harmonize_output_qnames(
    output_names: QNameStrings | NestedTargetDict | None,
) -> list[str] | None:
    if output_names is None:
        return None
    if isinstance(output_names, dict):
        return dt.qnames(output_names)
    return output_names


def include_fail_and_warn_nodes(
    functions: dict[str, InterfaceFunction],
<<<<<<< HEAD
    flat_output_names: list[str],
=======
    output_qnames: QNameStrings,
>>>>>>> a11435eb
) -> list[str]:
    """Extend targets with failures and warnings that can be computed within the graph.

    FailOrWarnFunctions which are included in the targets are treated like regular
    functions.

    """
    fail_or_warn_functions = {
        p: n
        for p, n in functions.items()
<<<<<<< HEAD
        if isinstance(n, FailOrWarnFunction) and p not in flat_output_names
=======
        if isinstance(n, FailOrWarnFunction) and p not in output_qnames
>>>>>>> a11435eb
    }
    workers_and_their_inputs = dags.create_dag(
        functions={
            p: n
            for p, n in functions.items()
<<<<<<< HEAD
            if not isinstance(n, FailOrWarnFunction) or p in flat_output_names
        },
        targets=flat_output_names,
    )
    out = flat_output_names.copy()
=======
            if not isinstance(n, FailOrWarnFunction) or p in output_qnames
        },
        targets=output_qnames,
    )
    out = output_qnames.copy()
>>>>>>> a11435eb
    for p, n in fail_or_warn_functions.items():
        args = inspect.signature(n).parameters
        if all(a in workers_and_their_inputs for a in args) and (
            # all([]) evaluates to True.
            (
                n.include_if_all_elements_present
                and all(
                    a in workers_and_their_inputs
                    for a in n.include_if_all_elements_present
                )
            )
            or any(
                a in workers_and_their_inputs for a in n.include_if_any_element_present
            )
        ):
            out.append(p)
    return out


def load_interface_functions_and_inputs() -> dict[
    str,
    InterfaceFunction | InterfaceInput,
]:
    """Load the collection of functions and inputs from the current directory."""
    orig_functions = _load_orig_functions()
    return _remove_tree_logic_from_function_collection(
        orig_functions=orig_functions,
        top_level_namespace={path[0] for path in orig_functions},
    )


def _load_orig_functions() -> dict[tuple[str, ...], InterfaceFunction | InterfaceInput]:
    """
    Load the interface functions and inputs from the current directory.

    """
    root = Path(__file__).parent / "interface_dag_elements"
    paths = [
        p for p in root.rglob("*.py") if p.name not in ["__init__.py", "typing.py"]
    ]
    flat_functions: dict[
        tuple[str, ...], InterfaceFunction | InterfaceInput | FailOrWarnFunction
    ] = {}
    for path in paths:
        module = load_module(path=path, root=root)
        for name, obj in inspect.getmembers(module):
            if isinstance(obj, InterfaceFunction | InterfaceInput):
                if obj.in_top_level_namespace:
                    flat_functions[(name,)] = obj
                else:
                    flat_functions[(str(module.__name__), name)] = obj

    return flat_functions


def _remove_tree_logic_from_function_collection(
    orig_functions: dict[tuple[str, ...], InterfaceFunction | InterfaceInput],
    top_level_namespace: UnorderedQNames,
) -> dict[str, InterfaceFunction | InterfaceInput]:
    """Map qualified names to column objects / param functions without tree logic."""
    return {
        dags.tree.qname_from_tree_path(path): obj.remove_tree_logic(
            tree_path=path,
            top_level_namespace=top_level_namespace,
        )
        for path, obj in orig_functions.items()
    }


def _fail_if_output_qnames_are_not_among_interface_functions(
    output_qnames: list[str] | None,
    interface_function_names: KeysView[str],
) -> None:
    """Fail if some target is not among functions.

    Parameters
    ----------
    targets
        The targets which should be computed.
    interface_function_names
        The names of the interface functions.

    Raises
    ------
    ValueError
        Raised if any member of `targets` is not among functions.

    """
    if output_qnames is not None:
        missing_targets = set(output_qnames) - set(interface_function_names)

        if missing_targets:
            formatted = format_list_linewise(sorted(missing_targets))
            msg = format_errors_and_warnings(
                "The following targets have no corresponding function in the interface "
                f"DAG:\n\n{formatted}",
            )
            raise ValueError(msg)<|MERGE_RESOLUTION|>--- conflicted
+++ resolved
@@ -31,25 +31,16 @@
 
 
 def main(
-<<<<<<< HEAD
     inputs: InterfaceDAGElements | dict[str, Any],
-    output_names: QNameTargetList | NestedTargetDict | None = None,
-=======
-    inputs: dict[str, Any],
     output_names: QNameStrings | NestedTargetDict | None = None,
->>>>>>> a11435eb
     fail_and_warn: bool = True,
 ) -> dict[str, Any]:
     """
     Main function that processes the inputs and returns the outputs.
     """
 
-<<<<<<< HEAD
     flat_inputs = harmonize_inputs(inputs)
-    flat_output_names = dt.qnames(output_names)
-=======
     output_qnames = _harmonize_output_qnames(output_names)
->>>>>>> a11435eb
 
     nodes = {
         p: n
@@ -59,37 +50,21 @@
 
     functions = {p: n for p, n in nodes.items() if isinstance(n, InterfaceFunction)}
 
-<<<<<<< HEAD
-    _fail_if_targets_are_not_among_interface_functions(
-        targets=flat_output_names,
-=======
     _fail_if_output_qnames_are_not_among_interface_functions(
         output_qnames=output_qnames,
->>>>>>> a11435eb
         interface_function_names=functions.keys(),
     )
 
     # If targets are None, all failures and warnings are included, anyhow.
-<<<<<<< HEAD
-    if fail_and_warn and flat_output_names is not None:
-        flat_output_names = include_fail_and_warn_nodes(
-            functions=functions,
-            flat_output_names=flat_output_names,
-=======
     if fail_and_warn and output_qnames is not None:
         output_qnames = include_fail_and_warn_nodes(
             functions=functions,
             output_qnames=output_qnames,
->>>>>>> a11435eb
         )
 
     f = dags.concatenate_functions(
         functions=functions,
-<<<<<<< HEAD
-        targets=flat_output_names,
-=======
         targets=output_qnames,
->>>>>>> a11435eb
         return_type="dict",
         enforce_signature=False,
         set_annotations=False,
@@ -124,11 +99,7 @@
 
 def include_fail_and_warn_nodes(
     functions: dict[str, InterfaceFunction],
-<<<<<<< HEAD
-    flat_output_names: list[str],
-=======
     output_qnames: QNameStrings,
->>>>>>> a11435eb
 ) -> list[str]:
     """Extend targets with failures and warnings that can be computed within the graph.
 
@@ -139,29 +110,17 @@
     fail_or_warn_functions = {
         p: n
         for p, n in functions.items()
-<<<<<<< HEAD
-        if isinstance(n, FailOrWarnFunction) and p not in flat_output_names
-=======
         if isinstance(n, FailOrWarnFunction) and p not in output_qnames
->>>>>>> a11435eb
     }
     workers_and_their_inputs = dags.create_dag(
         functions={
             p: n
             for p, n in functions.items()
-<<<<<<< HEAD
-            if not isinstance(n, FailOrWarnFunction) or p in flat_output_names
-        },
-        targets=flat_output_names,
-    )
-    out = flat_output_names.copy()
-=======
             if not isinstance(n, FailOrWarnFunction) or p in output_qnames
         },
         targets=output_qnames,
     )
     out = output_qnames.copy()
->>>>>>> a11435eb
     for p, n in fail_or_warn_functions.items():
         args = inspect.signature(n).parameters
         if all(a in workers_and_their_inputs for a in args) and (
