--- conflicted
+++ resolved
@@ -98,13 +98,7 @@
         supported_time_conversions=tuple(TIME_UNITS.keys()),
         supported_groupings=tuple(SUPPORTED_GROUPINGS.keys()),
     )
-<<<<<<< HEAD
-    functions = dt.functions_without_tree_logic(
-        functions=environment.functions_tree, top_level_namespace=top_level_namespace
-    )
-=======
     # Flatten nested objects to qualified names
->>>>>>> 8b1a07d5
     targets = dt.qual_names(targets_tree)
     data = dt.flatten_to_qual_names(data_tree)
     aggregation_specs = dt.flatten_to_qual_names(environment.aggregation_specs_tree)
