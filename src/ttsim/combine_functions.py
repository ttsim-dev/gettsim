from __future__ import annotations

from typing import TYPE_CHECKING

import dags.tree as dt

<<<<<<< HEAD
from ttsim.aggregation import (
    AggregateByGroupSpec,
    AggregateByPIDSpec,
    AggType,
=======
from ttsim.automatically_added_functions import (
    create_agg_by_group_functions,
    create_time_conversion_functions,
>>>>>>> 70f0964c
)
from ttsim.shared import (
    format_errors_and_warnings,
    format_list_linewise,
)
<<<<<<< HEAD
from ttsim.time_conversion import create_time_conversion_functions
from ttsim.ttsim_objects import (
    DEFAULT_END_DATE,
    DEFAULT_START_DATE,
    DerivedAggregationFunction,
    GroupCreationFunction,
    PolicyInput,
=======
from ttsim.ttsim_objects import (
>>>>>>> 70f0964c
    TTSIMFunction,
)

if TYPE_CHECKING:
    from ttsim.typing import (
        QualNameDataDict,
        QualNameTargetList,
        QualNameTTSIMFunctionDict,
        QualNameTTSIMObjectDict,
    )


def combine_policy_functions_and_derived_functions(
    ttsim_objects: QualNameTTSIMObjectDict,
    targets: QualNameTargetList,
    data: QualNameDataDict,
<<<<<<< HEAD
    top_level_namespace: set[str],
=======
>>>>>>> 70f0964c
    groupings: tuple[str, ...],
) -> QualNameTTSIMFunctionDict:
    """Add derived functions to the qualified functions dict.

    Derived functions are time converted functions and aggregation functions (aggregate
    by p_id or by group).

    Checks that all targets have a corresponding function in the functions tree or can
    be taken from the data.

    Parameters
    ----------
    functions
        Dict with qualified function names as keys and functions with qualified
        arguments as values.
    targets
        The list of targets with qualified names.
    data
        Dict with qualified data names as keys and pandas Series as values.
    top_level_namespace
        Set of top-level namespaces.

    Returns
    -------
    The qualified functions dict with derived functions.

    """
    # Create functions for different time units
    time_conversion_functions = create_time_conversion_functions(
        ttsim_objects=ttsim_objects,
        data=data,
        groupings=groupings,
    )
    current_functions = {
        **{qn: f for qn, f in ttsim_objects.items() if isinstance(f, TTSIMFunction)},
        **time_conversion_functions,
    }
    # Create aggregation functions by group.
    aggregate_by_group_functions = create_agg_by_group_functions(
        ttsim_functions_with_time_conversions=current_functions,
        data=data,
<<<<<<< HEAD
        policy_inputs={
            qn: f for qn, f in ttsim_objects.items() if isinstance(f, PolicyInput)
        },
        top_level_namespace=top_level_namespace,
=======
        targets=targets,
>>>>>>> 70f0964c
        groupings=groupings,
    )
    current_functions = {**aggregate_by_group_functions, **current_functions}

    _fail_if_targets_not_in_functions(functions=current_functions, targets=targets)

    return current_functions


<<<<<<< HEAD
def _create_aggregate_by_group_functions(
    functions: QualNameTTSIMFunctionDict,
    policy_inputs: QualNamePolicyInputDict,
    targets: QualNameTargetList,
    data: QualNameDataDict,
    top_level_namespace: set[str],
    groupings: tuple[str, ...],
) -> QualNameTTSIMFunctionDict:
    """Create aggregation functions."""

    # Create derived aggregation functions.
    derived_aggregation_specs = _create_derived_aggregations_specs(
        functions=functions,
        targets=targets,
        data=data,
        top_level_namespace=top_level_namespace,
        groupings=groupings,
    )
    aggregation_functions_derived_from_names = _create_aggregation_functions(
        functions=functions,
        policy_inputs=policy_inputs,
        aggregation_functions_to_create=derived_aggregation_specs,
        aggregation_type="group",
        top_level_namespace=top_level_namespace,
        groupings=groupings,
    )
    return {
        **aggregation_functions_derived_from_names,
    }


def _create_aggregation_functions(
    functions: QualNameTTSIMFunctionDict,
    policy_inputs: QualNamePolicyInputDict,
    aggregation_functions_to_create: QualNameAggregationSpecsDict,
    aggregation_type: Literal["group", "p_id"],
    top_level_namespace: set[str],
    groupings: tuple[str, ...],
) -> QualNameTTSIMFunctionDict:
    """Create aggregation functions for one aggregation type.

    Parameters
    ----------
    functions
        Dict with qualified function names as keys and functions with qualified
        arguments as values.
    aggregation_functions_to_create
        Dict with qualified aggregation spec names as keys and aggregation specs as
        values.
    aggregation_type
        The aggregation type.
    top_level_namespace
        Set of top-level namespaces.

    Returns
    -------
    The qualified functions dict with derived functions.
    """

    group_by_functions = {
        name: func
        for name, func in functions.items()
        if isinstance(func, GroupCreationFunction)
    }

    expected_aggregation_spec_type = (
        AggregateByGroupSpec if aggregation_type == "group" else AggregateByPIDSpec
    )

    aggregation_functions = {}
    for qual_name_target, aggregation_spec in aggregation_functions_to_create.items():
        # Skip if aggregation spec is not the current aggregation type
        if not isinstance(aggregation_spec, expected_aggregation_spec_type):
            continue

        if aggregation_type == "group":
            group_by_id_name = get_name_of_group_by_id(
                target_name=qual_name_target,
                group_by_functions=group_by_functions,
                groupings=groupings,
            )
            if not group_by_id_name:
                msg = format_errors_and_warnings(
                    "Name of aggregated column needs to have a suffix "
                    "indicating the group over which it is aggregated. "
                    f"{dt.tree_path_from_qual_name(qual_name_target)} does not do so."
                )
                raise ValueError(msg)

        else:
            group_by_id_name = None

        derived_func = _create_one_aggregation_function(
            aggregation_target=qual_name_target,
            aggregation_spec=aggregation_spec,
            aggregation_type=aggregation_type,
            group_by_id=group_by_id_name,
            functions=functions,
            policy_inputs=policy_inputs,
            top_level_namespace=top_level_namespace,
        )
        if derived_func is not None:
            aggregation_functions[qual_name_target] = derived_func

    return _annotate_aggregation_functions(
        functions=functions,
        policy_inputs=policy_inputs,
        aggregation_functions=aggregation_functions,
    )


def _create_one_aggregation_function(
    aggregation_target: str,
    aggregation_spec: AggregateByGroupSpec | AggregateByPIDSpec,
    aggregation_type: Literal["group", "p_id"],
    group_by_id: str | None,
    functions: QualNameTTSIMFunctionDict,
    policy_inputs: QualNamePolicyInputDict,
    top_level_namespace: set[str],
) -> DerivedAggregationFunction | None:
    """Create a single aggregation function.

    Parameters
    ----------
    aggregation_target
        The qualified name of the target column.
    aggregation_spec
        The aggregation specification.
    aggregation_type
        The type of aggregation ("group" or "p_id").
    group_by_id
        The name of the group by id column. Only required for group aggregations.
    functions
        Dict with qualified function names as keys and functions as values.
    policy_inputs
        Dict with qualified input names as keys and policy inputs as values.
    top_level_namespace
        Set of top-level namespaces.

    Returns
    -------
    The derived aggregation function.
    """
    if aggregation_type == "group":
        mapper = aggregation_spec.mapper(group_by_id)
    else:
        mapper = aggregation_spec.mapper()

    wrapped_func = dt.one_function_without_tree_logic(
        function=dags.rename_arguments(
            func=aggregation_spec.agg_func,
            mapper=mapper,
        ),
        tree_path=dt.tree_path_from_qual_name(aggregation_target),
        top_level_namespace=top_level_namespace,
    )

    qual_name_source = (
        _get_qual_name_of_source_col(
            source=aggregation_spec.source,
            wrapped_func=wrapped_func,
        )
        if aggregation_spec.source
        else None
    )
    if qual_name_source in policy_inputs:
        start_date = policy_inputs[qual_name_source].start_date
        end_date = policy_inputs[qual_name_source].end_date
    elif qual_name_source in functions:
        start_date = functions[qual_name_source].start_date
        end_date = functions[qual_name_source].end_date
    elif qual_name_source is None:
        # Aggregation method is count
        start_date = DEFAULT_START_DATE
        end_date = DEFAULT_END_DATE
    else:
        start_date = DEFAULT_START_DATE
        end_date = DEFAULT_END_DATE
        # TODO(@MImmesberger): Once we filter the aggregations by start and end date,
        # we should throw an error here. The qualified source name should be in either
        # functions or inputs (or None if it is a count).
        # https://github.com/iza-institute-of-labor-economics/gettsim/issues/870

    return DerivedAggregationFunction(
        leaf_name=dt.tree_path_from_qual_name(aggregation_target)[-1],
        function=wrapped_func,
        source=qual_name_source,
        aggregation_method=aggregation_spec.agg,
        start_date=start_date,
        end_date=end_date,
    )


def _create_derived_aggregations_specs(
    functions: QualNameTTSIMFunctionDict,
    targets: QualNameTargetList,
    data: QualNameDataDict,
    top_level_namespace: set[str],
    groupings: tuple[str, ...],
) -> QualNameAggregationSpecsDict:
    """Create automatic aggregation specs derived from functions and data.

    Aggregation specifications are created automatically for summation aggregations.

    Example
    -------
    If
    - `func_hh` is an argument of the functions in `functions`, or a target
    - and not represented by a function in `functions` or a data column in
        the input data
    then an automatic aggregation specification is created for the sum aggregation of
    `func` by household.

    Parameters
    ----------
    functions
        The functions dict with qualified function names as keys and functions as
        values.
    targets
        The list of targets with qualified names.
    data
        The data dict with qualified data names as keys and pandas Series as values.

    Returns
    -------
    The aggregation specifications derived from the functions and data.
    """
    potential_aggregation_function_names = {
        *targets,
        *_get_potential_aggregation_function_names_from_function_arguments(
            functions=functions,
        ),
    }

    # Create source tree for aggregations. Source can be any already existing function
    # or data column.
    aggregation_sources = {
        **functions,
        **data,
    }

    # Create aggregation specs.
    derived_aggregations_specs = {}
    for target_name in potential_aggregation_function_names:
        # Don't create aggregations for objects that already exist in the source tree.
        aggregation_specs_needed = (
            any(target_name.endswith(f"_{g}") for g in groupings)
            and target_name not in aggregation_sources
        )

        if aggregation_specs_needed:
            derived_aggregations_specs[target_name] = AggregateByGroupSpec(
                target=target_name,
                agg=AggType.SUM,
                source=_get_name_of_aggregation_source(
                    target_name=target_name,
                    groupings=groupings,
                    top_level_namespace=top_level_namespace,
                ),
            )
        else:
            continue

    return derived_aggregations_specs


def _get_potential_aggregation_function_names_from_function_arguments(
    functions: QualNameTTSIMFunctionDict,
) -> set[str]:
    """Get potential aggregation function names from function arguments.

    Parameters
    ----------
    functions
        Dictionary containing functions to build the DAG.

    Returns
    -------
    Set of potential aggregation targets.
    """
    current_set = set()
    for func in functions.values():
        for name in get_names_of_arguments_without_defaults(func):
            current_set.add(name)
    return current_set


def _select_return_type(aggregation_method: str, source_col_type: type) -> type:
    # Find out return type
    if (source_col_type == int) and (aggregation_method in ["any", "all"]):
        return_type = bool
    elif (source_col_type == bool) and (aggregation_method in ["sum"]):
        return_type = int
    else:
        return_type = source_col_type

    return return_type


def _annotate_aggregation_functions(
    functions: QualNameTTSIMFunctionDict,
    policy_inputs: QualNamePolicyInputDict,
    aggregation_functions: QualNameTTSIMFunctionDict,
) -> QualNameTTSIMFunctionDict:
    """Annotate aggregation functions.

    Add type annotations to the aggregation functions based on the type annotations of
    the source columns and the aggregation method.

    Parameters
    ----------
    functions
        Map qualified function names to functions.
    policy_inputs
        Map qualified input names to policy inputs.
    aggregation_functions
        Dict with qualified aggregation function names as keys and aggregation functions
        as values.

    Returns
    -------
    The annotated aggregation functions.

    """
    annotated_functions = {}
    for aggregation_target, aggregation_function in aggregation_functions.items():
        source = aggregation_function.source
        aggregation_method = aggregation_function.aggregation_method

        annotations = {}
        if aggregation_method == "count":
            annotations["return"] = int
        elif source in policy_inputs:
            annotations[source] = policy_inputs[source].data_type
            annotations["return"] = _select_return_type(
                aggregation_method, annotations[source]
            )
        elif source in functions:
            source_function = functions[source]
            if "return" in source_function.__annotations__:
                annotations[source] = source_function.__annotations__["return"]
                annotations["return"] = _select_return_type(
                    aggregation_method, annotations[source]
                )
        else:
            # TODO(@MImmesberger): Once we filter the aggregations by start and end
            # date, we should throw an error here. The qualified source name should be
            # in either functions or inputs (or None if it is a count).
            # https://github.com/iza-institute-of-labor-economics/gettsim/issues/870
            pass

        aggregation_function.__annotations__ = annotations
        annotated_functions[aggregation_target] = aggregation_function

    return annotated_functions


=======
>>>>>>> 70f0964c
def _fail_if_targets_not_in_functions(
    functions: QualNameTTSIMFunctionDict, targets: QualNameTargetList
) -> None:
    """Fail if some target is not among functions.

    Parameters
    ----------
    functions
        Dictionary containing functions to build the DAG.
    targets
        The targets which should be computed. They limit the DAG in the way that only
        ancestors of these nodes need to be considered.

    Raises
    ------
    ValueError
        Raised if any member of `targets` is not among functions.

    """
    targets_not_in_functions_tree = [
        str(dt.tree_path_from_qual_name(n)) for n in targets if n not in functions
    ]
    if targets_not_in_functions_tree:
        formatted = format_list_linewise(targets_not_in_functions_tree)
        msg = format_errors_and_warnings(
            f"The following targets have no corresponding function:\n\n{formatted}"
        )
<<<<<<< HEAD
        raise ValueError(msg)


def _get_qual_name_of_source_col(
    source: str,
    wrapped_func: Callable,
) -> str | None:
    """Get the qualified source column name."""
    parameters = inspect.signature(wrapped_func).parameters
    matches = [p for p in parameters if p.endswith(source)]
    if len(matches) == 1:
        return matches[0]
    else:
        return None


def _get_name_of_aggregation_source(
    target_name: str,
    groupings: tuple[str, ...],
    top_level_namespace: set[str],
) -> str:
    """Get the name of the source column for an aggregation target.

    This function allows for source and target name to be from different namespaces.

    Example 1
    ---------
    > target_name = "arbeitslosengeld_2__vermögen_bg"
    > groupings = ("bg",)
    > top_level_namespace = {"vermögen", "arbeitslosengeld_2"}
    > _get_name_of_aggregation_source(target_name, top_level_namespace)
    "vermögen"

    Example 2
    ---------
    > target_name = "arbeitslosengeld_2__vermögen_bg"
    > groupings = ("bg",)
    > top_level_namespace = {"arbeitslosengeld_2"}
    > _get_name_of_aggregation_source(target_name, top_level_namespace)
    "arbeitslosengeld_2__vermögen"
    """
    leaf_name = remove_group_suffix(
        dt.tree_path_from_qual_name(target_name)[-1],
        groupings=groupings,
    )
    if leaf_name in top_level_namespace:
        return leaf_name
    else:
        return remove_group_suffix(target_name, groupings=groupings)
=======
        raise ValueError(msg)
>>>>>>> 70f0964c
<|MERGE_RESOLUTION|>--- conflicted
+++ resolved
@@ -4,32 +4,15 @@
 
 import dags.tree as dt
 
-<<<<<<< HEAD
-from ttsim.aggregation import (
-    AggregateByGroupSpec,
-    AggregateByPIDSpec,
-    AggType,
-=======
 from ttsim.automatically_added_functions import (
     create_agg_by_group_functions,
     create_time_conversion_functions,
->>>>>>> 70f0964c
 )
 from ttsim.shared import (
     format_errors_and_warnings,
     format_list_linewise,
 )
-<<<<<<< HEAD
-from ttsim.time_conversion import create_time_conversion_functions
 from ttsim.ttsim_objects import (
-    DEFAULT_END_DATE,
-    DEFAULT_START_DATE,
-    DerivedAggregationFunction,
-    GroupCreationFunction,
-    PolicyInput,
-=======
-from ttsim.ttsim_objects import (
->>>>>>> 70f0964c
     TTSIMFunction,
 )
 
@@ -46,10 +29,6 @@
     ttsim_objects: QualNameTTSIMObjectDict,
     targets: QualNameTargetList,
     data: QualNameDataDict,
-<<<<<<< HEAD
-    top_level_namespace: set[str],
-=======
->>>>>>> 70f0964c
     groupings: tuple[str, ...],
 ) -> QualNameTTSIMFunctionDict:
     """Add derived functions to the qualified functions dict.
@@ -91,14 +70,7 @@
     aggregate_by_group_functions = create_agg_by_group_functions(
         ttsim_functions_with_time_conversions=current_functions,
         data=data,
-<<<<<<< HEAD
-        policy_inputs={
-            qn: f for qn, f in ttsim_objects.items() if isinstance(f, PolicyInput)
-        },
-        top_level_namespace=top_level_namespace,
-=======
         targets=targets,
->>>>>>> 70f0964c
         groupings=groupings,
     )
     current_functions = {**aggregate_by_group_functions, **current_functions}
@@ -108,366 +80,6 @@
     return current_functions
 
 
-<<<<<<< HEAD
-def _create_aggregate_by_group_functions(
-    functions: QualNameTTSIMFunctionDict,
-    policy_inputs: QualNamePolicyInputDict,
-    targets: QualNameTargetList,
-    data: QualNameDataDict,
-    top_level_namespace: set[str],
-    groupings: tuple[str, ...],
-) -> QualNameTTSIMFunctionDict:
-    """Create aggregation functions."""
-
-    # Create derived aggregation functions.
-    derived_aggregation_specs = _create_derived_aggregations_specs(
-        functions=functions,
-        targets=targets,
-        data=data,
-        top_level_namespace=top_level_namespace,
-        groupings=groupings,
-    )
-    aggregation_functions_derived_from_names = _create_aggregation_functions(
-        functions=functions,
-        policy_inputs=policy_inputs,
-        aggregation_functions_to_create=derived_aggregation_specs,
-        aggregation_type="group",
-        top_level_namespace=top_level_namespace,
-        groupings=groupings,
-    )
-    return {
-        **aggregation_functions_derived_from_names,
-    }
-
-
-def _create_aggregation_functions(
-    functions: QualNameTTSIMFunctionDict,
-    policy_inputs: QualNamePolicyInputDict,
-    aggregation_functions_to_create: QualNameAggregationSpecsDict,
-    aggregation_type: Literal["group", "p_id"],
-    top_level_namespace: set[str],
-    groupings: tuple[str, ...],
-) -> QualNameTTSIMFunctionDict:
-    """Create aggregation functions for one aggregation type.
-
-    Parameters
-    ----------
-    functions
-        Dict with qualified function names as keys and functions with qualified
-        arguments as values.
-    aggregation_functions_to_create
-        Dict with qualified aggregation spec names as keys and aggregation specs as
-        values.
-    aggregation_type
-        The aggregation type.
-    top_level_namespace
-        Set of top-level namespaces.
-
-    Returns
-    -------
-    The qualified functions dict with derived functions.
-    """
-
-    group_by_functions = {
-        name: func
-        for name, func in functions.items()
-        if isinstance(func, GroupCreationFunction)
-    }
-
-    expected_aggregation_spec_type = (
-        AggregateByGroupSpec if aggregation_type == "group" else AggregateByPIDSpec
-    )
-
-    aggregation_functions = {}
-    for qual_name_target, aggregation_spec in aggregation_functions_to_create.items():
-        # Skip if aggregation spec is not the current aggregation type
-        if not isinstance(aggregation_spec, expected_aggregation_spec_type):
-            continue
-
-        if aggregation_type == "group":
-            group_by_id_name = get_name_of_group_by_id(
-                target_name=qual_name_target,
-                group_by_functions=group_by_functions,
-                groupings=groupings,
-            )
-            if not group_by_id_name:
-                msg = format_errors_and_warnings(
-                    "Name of aggregated column needs to have a suffix "
-                    "indicating the group over which it is aggregated. "
-                    f"{dt.tree_path_from_qual_name(qual_name_target)} does not do so."
-                )
-                raise ValueError(msg)
-
-        else:
-            group_by_id_name = None
-
-        derived_func = _create_one_aggregation_function(
-            aggregation_target=qual_name_target,
-            aggregation_spec=aggregation_spec,
-            aggregation_type=aggregation_type,
-            group_by_id=group_by_id_name,
-            functions=functions,
-            policy_inputs=policy_inputs,
-            top_level_namespace=top_level_namespace,
-        )
-        if derived_func is not None:
-            aggregation_functions[qual_name_target] = derived_func
-
-    return _annotate_aggregation_functions(
-        functions=functions,
-        policy_inputs=policy_inputs,
-        aggregation_functions=aggregation_functions,
-    )
-
-
-def _create_one_aggregation_function(
-    aggregation_target: str,
-    aggregation_spec: AggregateByGroupSpec | AggregateByPIDSpec,
-    aggregation_type: Literal["group", "p_id"],
-    group_by_id: str | None,
-    functions: QualNameTTSIMFunctionDict,
-    policy_inputs: QualNamePolicyInputDict,
-    top_level_namespace: set[str],
-) -> DerivedAggregationFunction | None:
-    """Create a single aggregation function.
-
-    Parameters
-    ----------
-    aggregation_target
-        The qualified name of the target column.
-    aggregation_spec
-        The aggregation specification.
-    aggregation_type
-        The type of aggregation ("group" or "p_id").
-    group_by_id
-        The name of the group by id column. Only required for group aggregations.
-    functions
-        Dict with qualified function names as keys and functions as values.
-    policy_inputs
-        Dict with qualified input names as keys and policy inputs as values.
-    top_level_namespace
-        Set of top-level namespaces.
-
-    Returns
-    -------
-    The derived aggregation function.
-    """
-    if aggregation_type == "group":
-        mapper = aggregation_spec.mapper(group_by_id)
-    else:
-        mapper = aggregation_spec.mapper()
-
-    wrapped_func = dt.one_function_without_tree_logic(
-        function=dags.rename_arguments(
-            func=aggregation_spec.agg_func,
-            mapper=mapper,
-        ),
-        tree_path=dt.tree_path_from_qual_name(aggregation_target),
-        top_level_namespace=top_level_namespace,
-    )
-
-    qual_name_source = (
-        _get_qual_name_of_source_col(
-            source=aggregation_spec.source,
-            wrapped_func=wrapped_func,
-        )
-        if aggregation_spec.source
-        else None
-    )
-    if qual_name_source in policy_inputs:
-        start_date = policy_inputs[qual_name_source].start_date
-        end_date = policy_inputs[qual_name_source].end_date
-    elif qual_name_source in functions:
-        start_date = functions[qual_name_source].start_date
-        end_date = functions[qual_name_source].end_date
-    elif qual_name_source is None:
-        # Aggregation method is count
-        start_date = DEFAULT_START_DATE
-        end_date = DEFAULT_END_DATE
-    else:
-        start_date = DEFAULT_START_DATE
-        end_date = DEFAULT_END_DATE
-        # TODO(@MImmesberger): Once we filter the aggregations by start and end date,
-        # we should throw an error here. The qualified source name should be in either
-        # functions or inputs (or None if it is a count).
-        # https://github.com/iza-institute-of-labor-economics/gettsim/issues/870
-
-    return DerivedAggregationFunction(
-        leaf_name=dt.tree_path_from_qual_name(aggregation_target)[-1],
-        function=wrapped_func,
-        source=qual_name_source,
-        aggregation_method=aggregation_spec.agg,
-        start_date=start_date,
-        end_date=end_date,
-    )
-
-
-def _create_derived_aggregations_specs(
-    functions: QualNameTTSIMFunctionDict,
-    targets: QualNameTargetList,
-    data: QualNameDataDict,
-    top_level_namespace: set[str],
-    groupings: tuple[str, ...],
-) -> QualNameAggregationSpecsDict:
-    """Create automatic aggregation specs derived from functions and data.
-
-    Aggregation specifications are created automatically for summation aggregations.
-
-    Example
-    -------
-    If
-    - `func_hh` is an argument of the functions in `functions`, or a target
-    - and not represented by a function in `functions` or a data column in
-        the input data
-    then an automatic aggregation specification is created for the sum aggregation of
-    `func` by household.
-
-    Parameters
-    ----------
-    functions
-        The functions dict with qualified function names as keys and functions as
-        values.
-    targets
-        The list of targets with qualified names.
-    data
-        The data dict with qualified data names as keys and pandas Series as values.
-
-    Returns
-    -------
-    The aggregation specifications derived from the functions and data.
-    """
-    potential_aggregation_function_names = {
-        *targets,
-        *_get_potential_aggregation_function_names_from_function_arguments(
-            functions=functions,
-        ),
-    }
-
-    # Create source tree for aggregations. Source can be any already existing function
-    # or data column.
-    aggregation_sources = {
-        **functions,
-        **data,
-    }
-
-    # Create aggregation specs.
-    derived_aggregations_specs = {}
-    for target_name in potential_aggregation_function_names:
-        # Don't create aggregations for objects that already exist in the source tree.
-        aggregation_specs_needed = (
-            any(target_name.endswith(f"_{g}") for g in groupings)
-            and target_name not in aggregation_sources
-        )
-
-        if aggregation_specs_needed:
-            derived_aggregations_specs[target_name] = AggregateByGroupSpec(
-                target=target_name,
-                agg=AggType.SUM,
-                source=_get_name_of_aggregation_source(
-                    target_name=target_name,
-                    groupings=groupings,
-                    top_level_namespace=top_level_namespace,
-                ),
-            )
-        else:
-            continue
-
-    return derived_aggregations_specs
-
-
-def _get_potential_aggregation_function_names_from_function_arguments(
-    functions: QualNameTTSIMFunctionDict,
-) -> set[str]:
-    """Get potential aggregation function names from function arguments.
-
-    Parameters
-    ----------
-    functions
-        Dictionary containing functions to build the DAG.
-
-    Returns
-    -------
-    Set of potential aggregation targets.
-    """
-    current_set = set()
-    for func in functions.values():
-        for name in get_names_of_arguments_without_defaults(func):
-            current_set.add(name)
-    return current_set
-
-
-def _select_return_type(aggregation_method: str, source_col_type: type) -> type:
-    # Find out return type
-    if (source_col_type == int) and (aggregation_method in ["any", "all"]):
-        return_type = bool
-    elif (source_col_type == bool) and (aggregation_method in ["sum"]):
-        return_type = int
-    else:
-        return_type = source_col_type
-
-    return return_type
-
-
-def _annotate_aggregation_functions(
-    functions: QualNameTTSIMFunctionDict,
-    policy_inputs: QualNamePolicyInputDict,
-    aggregation_functions: QualNameTTSIMFunctionDict,
-) -> QualNameTTSIMFunctionDict:
-    """Annotate aggregation functions.
-
-    Add type annotations to the aggregation functions based on the type annotations of
-    the source columns and the aggregation method.
-
-    Parameters
-    ----------
-    functions
-        Map qualified function names to functions.
-    policy_inputs
-        Map qualified input names to policy inputs.
-    aggregation_functions
-        Dict with qualified aggregation function names as keys and aggregation functions
-        as values.
-
-    Returns
-    -------
-    The annotated aggregation functions.
-
-    """
-    annotated_functions = {}
-    for aggregation_target, aggregation_function in aggregation_functions.items():
-        source = aggregation_function.source
-        aggregation_method = aggregation_function.aggregation_method
-
-        annotations = {}
-        if aggregation_method == "count":
-            annotations["return"] = int
-        elif source in policy_inputs:
-            annotations[source] = policy_inputs[source].data_type
-            annotations["return"] = _select_return_type(
-                aggregation_method, annotations[source]
-            )
-        elif source in functions:
-            source_function = functions[source]
-            if "return" in source_function.__annotations__:
-                annotations[source] = source_function.__annotations__["return"]
-                annotations["return"] = _select_return_type(
-                    aggregation_method, annotations[source]
-                )
-        else:
-            # TODO(@MImmesberger): Once we filter the aggregations by start and end
-            # date, we should throw an error here. The qualified source name should be
-            # in either functions or inputs (or None if it is a count).
-            # https://github.com/iza-institute-of-labor-economics/gettsim/issues/870
-            pass
-
-        aggregation_function.__annotations__ = annotations
-        annotated_functions[aggregation_target] = aggregation_function
-
-    return annotated_functions
-
-
-=======
->>>>>>> 70f0964c
 def _fail_if_targets_not_in_functions(
     functions: QualNameTTSIMFunctionDict, targets: QualNameTargetList
 ) -> None:
@@ -495,56 +107,4 @@
         msg = format_errors_and_warnings(
             f"The following targets have no corresponding function:\n\n{formatted}"
         )
-<<<<<<< HEAD
-        raise ValueError(msg)
-
-
-def _get_qual_name_of_source_col(
-    source: str,
-    wrapped_func: Callable,
-) -> str | None:
-    """Get the qualified source column name."""
-    parameters = inspect.signature(wrapped_func).parameters
-    matches = [p for p in parameters if p.endswith(source)]
-    if len(matches) == 1:
-        return matches[0]
-    else:
-        return None
-
-
-def _get_name_of_aggregation_source(
-    target_name: str,
-    groupings: tuple[str, ...],
-    top_level_namespace: set[str],
-) -> str:
-    """Get the name of the source column for an aggregation target.
-
-    This function allows for source and target name to be from different namespaces.
-
-    Example 1
-    ---------
-    > target_name = "arbeitslosengeld_2__vermögen_bg"
-    > groupings = ("bg",)
-    > top_level_namespace = {"vermögen", "arbeitslosengeld_2"}
-    > _get_name_of_aggregation_source(target_name, top_level_namespace)
-    "vermögen"
-
-    Example 2
-    ---------
-    > target_name = "arbeitslosengeld_2__vermögen_bg"
-    > groupings = ("bg",)
-    > top_level_namespace = {"arbeitslosengeld_2"}
-    > _get_name_of_aggregation_source(target_name, top_level_namespace)
-    "arbeitslosengeld_2__vermögen"
-    """
-    leaf_name = remove_group_suffix(
-        dt.tree_path_from_qual_name(target_name)[-1],
-        groupings=groupings,
-    )
-    if leaf_name in top_level_namespace:
-        return leaf_name
-    else:
-        return remove_group_suffix(target_name, groupings=groupings)
-=======
-        raise ValueError(msg)
->>>>>>> 70f0964c
+        raise ValueError(msg)