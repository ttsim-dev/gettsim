{
  "$schema": "http://json-schema.org/draft-07/schema#",
  "type": "object",
  "patternProperties": {
    "^[a-zA-Z0-9äöüßÄÖÜ_]+$": {
      "type": "object",
      "properties": {
        "name": {
          "type": "object",
          "properties": {
            "de": { "type": "string" },
            "en": { "type": ["string", "null"] }
          },
          "required": ["de"],
          "additionalProperties": false
        },
        "description": {
          "type": "object",
          "properties": {
            "de": { "type": "string" },
            "en": { "type": ["string", "null"] }
          },
          "required": ["de"],
          "additionalProperties": false
        },
        "unit": {
          "type": ["string", "null"],
          "enum": [
            "Euro",
            "DM",
            "Share",
            "Percent",
            "Factor",
            "Year",
            "Month",
            "Hour",
            "Square Meter",
            "Euro / Square Meter",
            null
          ]
        },
        "type": {
          "type": "string",
          "enum": [
            "scalar",
            "dict",
<<<<<<< HEAD
            "list",
=======
>>>>>>> 0c67aea6
            "piecewise_constant",
            "piecewise_linear",
            "piecewise_quadratic",
            "piecewise_cubic",
            "require_converter"
          ]
        },
        "reference_period": {
          "type": "string",
          "enum": ["Year", "Quarter", "Month", "Week", "Day"]
        },
        "access_different_date": {
          "type": "string",
          "enum": ["vorjahr", "jahresanfang"]
        }
      },
      "patternProperties": {
        "^(19|20)[0-9]{2}-(0[1-9]|1[0-2])-[0-3][0-9]$": {
          "type": "object",
          "properties": {
            "value": {
              "oneOf": [
                { "type": ["number"] },
                { "type": "string", "enum": ["inf", "-inf"] }
              ]
            },
            "reference": { "type": "string" },
            "note": { "type": "string" },
            "deviation_from": { "type": "string" },
            "min_alter": { "type": "number" },
            "max_alter": { "type": "number" },
            "betrag": { "type": "number" },
            "lower_threshold": {
              "oneOf": [
                { "type": "number" },
                { "type": "string", "enum": ["-inf"] }
              ]
            },
            "upper_threshold": {
              "oneOf": [
                { "type": "number" },
                { "type": "string", "enum": ["inf"] }
              ]
            },
            "rate": { "type": "number" },
            "intercept_at_lower_threshold": { "type": "number" }
          },
          "additionalProperties": true
        }
      },
      "additionalProperties": false,
      "allOf": [
        { "required": ["name", "description", "type"] },
        {
          "minProperties": 1,
          "patternProperties": {
            "^(19|20)[0-9]{2}-(0[1-9]|1[0-2])-[0-3][0-9]$": {}
          }
        }
      ]
    }
  },
  "additionalProperties": false
}<|MERGE_RESOLUTION|>--- conflicted
+++ resolved
@@ -44,10 +44,6 @@
           "enum": [
             "scalar",
             "dict",
-<<<<<<< HEAD
-            "list",
-=======
->>>>>>> 0c67aea6
             "piecewise_constant",
             "piecewise_linear",
             "piecewise_quadratic",
