--- conflicted
+++ resolved
@@ -27,36 +27,5 @@
     flat_result = dt.flatten_to_qual_names(result)
     flat_expected_output_tree = dt.flatten_to_qual_names(test.expected_output_tree)
 
-<<<<<<< HEAD
     for col, actual in flat_result.items():
-        assert_array_almost_equal(actual, flat_expected_output_tree[col], decimal=2)
-
-
-def test_fail_to_compute_sn_id_if_married_but_gemeinsam_veranlagt_differs():
-    data = {
-        "p_id": np.array([0, 1]),
-        "familie": {
-            "p_id_ehepartner": np.array([1, 0]),
-        },
-        "einkommensteuer": {
-            "gemeinsam_veranlagt": np.array([False, True]),
-        },
-    }
-
-    environment = cached_set_up_policy_environment("2023-01-01")
-
-    with pytest.raises(
-        ValueError,
-        match="have different values for gemeinsam_veranlagt",
-    ):
-        compute_taxes_and_transfers(
-            data_tree=data,
-            environment=environment,
-            targets_tree={"sn_id": None},
-        )
-=======
-    for result, expected in zip(
-        flat_result.values(), flat_expected_output_tree.values()
-    ):
-        assert_array_almost_equal(result, expected, decimal=2)
->>>>>>> 7c1e8558
+        assert_array_almost_equal(actual, flat_expected_output_tree[col], decimal=2)