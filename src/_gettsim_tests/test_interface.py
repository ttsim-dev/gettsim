import warnings

import numpy
import pandas as pd
import pytest
<<<<<<< HEAD
from _gettsim.config import FOREIGN_KEYS
from _gettsim.functions_loader import (
    _fail_if_columns_overriding_functions_are_not_in_functions,
    _fail_if_functions_and_columns_overlap,
)
from _gettsim.gettsim_typing import convert_series_to_internal_type
from _gettsim.interface import (
    _convert_data_to_correct_types,
    _fail_if_columns_overriding_functions_are_not_in_data,
    _fail_if_foreign_keys_are_invalid,
=======
from _gettsim.gettsim_typing import convert_series_to_internal_type
from _gettsim.interface import (
    _convert_data_to_correct_types,
>>>>>>> e32ad80d
    _fail_if_group_variables_not_constant_within_groups,
    _fail_if_pid_is_non_unique,
    _round_and_partial_parameters_to_functions,
    compute_taxes_and_transfers,
)
from _gettsim.shared import add_rounding_spec
from gettsim import FunctionsAndColumnsOverlapWarning


@pytest.fixture(scope="module")
def minimal_input_data():
    n_individuals = 5
    out = pd.DataFrame(
        {
            "p_id": numpy.arange(n_individuals),
            "tu_id": numpy.arange(n_individuals),
            "hh_id": numpy.arange(n_individuals),
        },
        index=numpy.arange(n_individuals),
    )
    return out


# Create a partial function which is used by some tests below
def func_before_partial(arg_1, arbeitsl_geld_2_params):
    return arg_1 + arbeitsl_geld_2_params["test_param_1"]


func_after_partial = _round_and_partial_parameters_to_functions(
    {"test_func": func_before_partial},
    {"arbeitsl_geld_2": {"test_param_1": 1}},
    rounding=False,
)["test_func"]


def test_warn_if_functions_and_columns_overlap():
    with pytest.warns(FunctionsAndColumnsOverlapWarning):
        compute_taxes_and_transfers(
            data=pd.DataFrame({"p_id": [0], "dupl": [1]}),
            params={},
            functions={"dupl": lambda x: x},
            targets=[],
        )


def test_dont_warn_if_functions_and_columns_dont_overlap():
    with warnings.catch_warnings():
        warnings.filterwarnings("error", category=FunctionsAndColumnsOverlapWarning)
        compute_taxes_and_transfers(
            data=pd.DataFrame({"p_id": [0]}),
            params={},
            functions={"some_func": lambda x: x},
            targets=[],
        )


def test_recipe_to_ignore_warning_if_functions_and_columns_overlap():
    with warnings.catch_warnings(
        category=FunctionsAndColumnsOverlapWarning, record=True
    ) as warning_list:
        warnings.filterwarnings("ignore", category=FunctionsAndColumnsOverlapWarning)
        compute_taxes_and_transfers(
            data=pd.DataFrame({"p_id": [0], "dupl": [1]}),
            params={},
            functions={"dupl": lambda x: x},
            targets=[],
        )

    assert len(warning_list) == 0


def test_fail_if_pid_does_not_exist():
    data = pd.Series(data=numpy.arange(8), name="hh_id").to_frame()

    with pytest.raises(ValueError):
        _fail_if_pid_is_non_unique(data)


def test_fail_if_pid_is_non_unique():
    data = pd.Series(data=numpy.arange(4).repeat(2), name="p_id").to_frame()

    with pytest.raises(ValueError):
        _fail_if_pid_is_non_unique(data)


@pytest.mark.parametrize("foreign_key", FOREIGN_KEYS)
def test_fail_if_foreign_key_points_to_non_existing_pid(foreign_key):
    data = pd.DataFrame(
        {
            "p_id": [1, 2, 3],
            foreign_key: [0, 1, 4],
        }
    )

    with pytest.raises(ValueError, match="not a valid p_id"):
        _fail_if_foreign_keys_are_invalid(data)


@pytest.mark.parametrize("foreign_key", FOREIGN_KEYS)
def test_allow_minus_one_as_foreign_key(foreign_key):
    data = pd.DataFrame(
        {
            "p_id": [1, 2, 3],
            foreign_key: [-1, 1, 2],
        }
    )

    _fail_if_foreign_keys_are_invalid(data)


@pytest.mark.parametrize("foreign_key", FOREIGN_KEYS)
def test_fail_if_foreign_key_points_to_pid_of_same_row(foreign_key):
    data = pd.DataFrame(
        {
            "p_id": [1, 2, 3],
            foreign_key: [1, 3, 3],
        }
    )

    with pytest.raises(ValueError, match="are equal to the p_id in the same row"):
        _fail_if_foreign_keys_are_invalid(data)


def test_fail_if_group_variables_not_constant_within_groups():
    data = pd.DataFrame(
        {
            "p_id": [1, 2, 3],
            "hh_id": [1, 1, 2],
            "arbeitsl_geld_2_m_hh": [100, 200, 300],
        }
    )

    with pytest.raises(ValueError):
        _fail_if_group_variables_not_constant_within_groups(data)


def test_missing_root_nodes_raises_error(minimal_input_data):
    def b(a):
        return a

    def c(b):
        return b

    with pytest.raises(
        ValueError,
        match="The following data columns are missing",
    ):
        compute_taxes_and_transfers(
            minimal_input_data, {}, functions=[b, c], targets="c"
        )


def test_data_as_series():
    def c(p_id):
        return p_id

    data = pd.Series([1, 2, 3])
    data.name = "p_id"

    compute_taxes_and_transfers(data, {}, functions=[c], targets="c")


def test_data_as_dict():
    def c(b):
        return b

    data = {
        "p_id": pd.Series([1, 2, 3]),
        "hh_id": pd.Series([1, 1, 2]),
        "b": pd.Series([100, 200, 300]),
    }

    compute_taxes_and_transfers(data, {}, functions=[c], targets="c")


def test_wrong_data_type():
    def c(b):
        return b

    data = "not_a_data_object"
    with pytest.raises(
        NotImplementedError,
        match=(
            "'data' is not a pd.DataFrame or a "
            "pd.Series or a dictionary of pd.Series."
        ),
    ):
        compute_taxes_and_transfers(data, {}, [c])


def test_check_minimal_spec_data():
    def c(b):
        return b

    data = pd.DataFrame(
        {
            "p_id": [1, 2, 3],
            "hh_id": [1, 1, 2],
            "a": [100, 200, 300],
            "b": [1, 2, 3],
        }
    )
    with pytest.raises(
        ValueError,
        match="The following columns in 'data' are unused",
    ):
        compute_taxes_and_transfers(
            data, {}, functions=[c], targets="c", check_minimal_specification="raise"
        )


def test_check_minimal_spec_data_warn():
    def c(b):
        return b

    data = pd.DataFrame(
        {
            "p_id": [1, 2, 3],
            "hh_id": [1, 1, 2],
            "a": [100, 200, 300],
            "b": [1, 2, 3],
        }
    )
    with pytest.warns(
        UserWarning,
        match="The following columns in 'data' are unused",
    ):
        compute_taxes_and_transfers(
            data, {}, functions=[c], targets="c", check_minimal_specification="warn"
        )


def test_check_minimal_spec_columns_overriding():
    def b(a):
        return a

    def c(a):
        return a

    data = pd.DataFrame(
        {
            "p_id": [1, 2, 3],
            "hh_id": [1, 1, 2],
            "a": [100, 200, 300],
            "b": [1, 2, 3],
        }
    )
    with pytest.raises(
        ValueError,
        match="The following 'columns_overriding_functions' are unused",
    ):
        compute_taxes_and_transfers(
            data, {}, functions=[b, c], targets="c", check_minimal_specification="raise"
        )


def test_check_minimal_spec_columns_overriding_warn():
    def b(a):
        return a

    def c(a):
        return a

    data = pd.DataFrame(
        {
            "p_id": [1, 2, 3],
            "hh_id": [1, 1, 2],
            "a": [100, 200, 300],
            "b": [1, 2, 3],
        }
    )
    with pytest.warns(
        UserWarning,
        match="The following 'columns_overriding_functions' are unused",
    ):
        compute_taxes_and_transfers(
            data, {}, functions=[b, c], targets="c", check_minimal_specification="warn"
        )


def test_function_without_data_dependency_is_not_mistaken_for_data(minimal_input_data):
    def a():
        return pd.Series(range(minimal_input_data.shape[0]))

    def b(a):
        return a

    compute_taxes_and_transfers(minimal_input_data, {}, functions=[a, b], targets="b")


def test_fail_if_targets_are_not_in_functions_or_in_columns_overriding_functions(
    minimal_input_data,
):
    with pytest.raises(
        ValueError,
        match="The following targets have no corresponding function",
    ):
        compute_taxes_and_transfers(
            minimal_input_data, {}, functions=[], targets="unknown_target"
        )


def test_fail_if_missing_pid(minimal_input_data):
    data = minimal_input_data.drop("p_id", axis=1).copy()

    with pytest.raises(
        ValueError,
        match="The input data must contain the column p_id",
    ):
        compute_taxes_and_transfers(data, {}, functions=[], targets=[])


def test_fail_if_non_unique_pid(minimal_input_data):
    data = minimal_input_data.copy()
    data["p_id"] = 1

    with pytest.raises(
        ValueError,
        match="The following p_ids are non-unique",
    ):
        compute_taxes_and_transfers(data, {}, functions=[], targets=[])


def test_fail_if_non_unique_cols(minimal_input_data):
    data = minimal_input_data.copy()
    data["temp"] = data["hh_id"]
    data = data.rename(columns={"temp": "hh_id"})
    with pytest.raises(
        ValueError,
        match="The following columns are non-unique",
    ):
        compute_taxes_and_transfers(data, {}, functions=[], targets=[])


def test_consecutive_internal_test_runs():
    from gettsim import test

    test("--collect-only")

    with pytest.warns(UserWarning, match="Repeated execution of the test suite"):
        test("--collect-only")


def test_partial_parameters_to_functions():
    # Partial function produces correct result
    assert func_after_partial(2) == 3


def test_partial_parameters_to_functions_removes_argument():
    # Fails if params is added to partial function
    with pytest.raises(
        TypeError,
        match=("got multiple values for argument "),
    ):
        func_after_partial(2, {"test_param_1": 1})

    # No error for original function
    func_before_partial(2, {"test_param_1": 1})


def test_partial_parameters_to_functions_keep_decorator():
    """Make sure that rounding decorator is kept for partial function."""

    @add_rounding_spec(params_key="params_key_test")
    def test_func(arg_1, arbeitsl_geld_2_params):
        return arg_1 + arbeitsl_geld_2_params["test_param_1"]

    partial_func = _round_and_partial_parameters_to_functions(
        {"test_func": test_func},
        {"arbeitsl_geld_2": {"test_param_1": 1}},
        rounding=False,
    )["test_func"]

    assert partial_func.__info__["rounding_params_key"] == "params_key_test"


def test_user_provided_aggregation_specs():
    data = pd.DataFrame(
        {
            "p_id": [1, 2, 3],
            "hh_id": [1, 1, 2],
            "arbeitsl_geld_2_m": [100, 100, 100],
        }
    )
    aggregation_specs = {
        "arbeitsl_geld_2_m_hh": {
            "source_col": "arbeitsl_geld_2_m",
            "aggr": "sum",
        }
    }
    expected_res = pd.Series([200, 200, 100])

    out = compute_taxes_and_transfers(
        data,
        {},
        functions=[],
        aggregation_specs=aggregation_specs,
        targets="arbeitsl_geld_2_m_hh",
    )

    numpy.testing.assert_array_almost_equal(out["arbeitsl_geld_2_m_hh"], expected_res)


def test_user_provided_aggregation_specs_function():
    data = pd.DataFrame(
        {
            "p_id": [1, 2, 3],
            "hh_id": [1, 1, 2],
            "arbeitsl_geld_2_m": [200, 100, 100],
        }
    )
    aggregation_specs = {
        "arbeitsl_geld_2_double_m_hh": {
            "source_col": "arbeitsl_geld_2_m_double",
            "aggr": "max",
        }
    }
    expected_res = pd.Series([400, 400, 200])

    def arbeitsl_geld_2_m_double(arbeitsl_geld_2_m):
        return 2 * arbeitsl_geld_2_m

    out = compute_taxes_and_transfers(
        data,
        {},
        functions=[arbeitsl_geld_2_m_double],
        aggregation_specs=aggregation_specs,
        targets="arbeitsl_geld_2_double_m_hh",
    )

    numpy.testing.assert_array_almost_equal(
        out["arbeitsl_geld_2_double_m_hh"], expected_res
    )


def test_aggregation_specs_missing_group_sufix():
    data = pd.DataFrame(
        {
            "p_id": [1, 2, 3],
            "hh_id": [1, 1, 2],
            "arbeitsl_geld_2_m": [100, 100, 100],
        }
    )
    aggregation_specs = {
        "arbeitsl_geld_2_agg_m": {
            "source_col": "arbeitsl_geld_2_m",
            "aggr": "sum",
        }
    }
    with pytest.raises(
        ValueError,
        match="Name of aggregated column needs to have a suffix",
    ):
        compute_taxes_and_transfers(
            data,
            {},
            functions=[],
            aggregation_specs=aggregation_specs,
            targets="arbeitsl_geld_2_agg_m",
        )


def test_aggregation_specs_agg_not_impl():
    data = pd.DataFrame(
        {
            "p_id": [1, 2, 3],
            "hh_id": [1, 1, 2],
            "arbeitsl_geld_2_m": [100, 100, 100],
        }
    )
    aggregation_specs = {
        "arbeitsl_geld_2_m_hh": {
            "source_col": "arbeitsl_geld_2_m",
            "aggr": "aggr_not_implemented",
        }
    }
    with pytest.raises(
        ValueError,
        match="Aggr aggr_not_implemented is not implemented, yet.",
    ):
        compute_taxes_and_transfers(
            data,
            {},
            functions=[],
            aggregation_specs=aggregation_specs,
            targets="arbeitsl_geld_2_m_hh",
        )


@pytest.mark.parametrize(
    "input_data, expected_type, expected_output_data",
    [
        (pd.Series([0, 1, 0]), bool, pd.Series([False, True, False])),
        (pd.Series([1.0, 0.0, 1]), bool, pd.Series([True, False, True])),
        (pd.Series([200, 550, 237]), float, pd.Series([200.0, 550.0, 237.0])),
        (pd.Series([1.0, 4.0, 10.0]), int, pd.Series([1, 4, 10])),
        (pd.Series([200.0, 567.0]), int, pd.Series([200, 567])),
        (pd.Series([1.0, 0.0]), bool, pd.Series([True, False])),
    ],
)
def test_convert_series_to_internal_types(
    input_data, expected_type, expected_output_data
):
    adjusted_input = convert_series_to_internal_type(input_data, expected_type)
    pd.testing.assert_series_equal(adjusted_input, expected_output_data)


@pytest.mark.parametrize(
    "input_data, expected_type, error_match",
    [
        (
            pd.Series(["Hallo", 200, 325]),
            float,
            "Conversion from input type object to float failed.",
        ),
        (
            pd.Series([True, False]),
            float,
            "Conversion from input type bool to float failed.",
        ),
        (
            pd.Series(["a", "b", "c"]).astype("category"),
            float,
            "Conversion from input type category to float failed.",
        ),
        (
            pd.Series(["2.0", "3.0"]),
            int,
            "Conversion from input type object to int failed.",
        ),
        (
            pd.Series([1.5, 1.0, 2.9]),
            int,
            "Conversion from input type float64 to int failed.",
        ),
        (
            pd.Series(["a", "b", "c"]).astype("category"),
            int,
            "Conversion from input type category to int failed.",
        ),
        (
            pd.Series([5, 2, 3]),
            bool,
            "Conversion from input type int64 to bool failed.",
        ),
        (
            pd.Series([1.5, 1.0, 35.0]),
            bool,
            "Conversion from input type float64 to bool failed.",
        ),
        (
            pd.Series(["a", "b", "c"]).astype("category"),
            bool,
            "Conversion from input type category to bool failed.",
        ),
        (
            pd.Series(["richtig"]),
            bool,
            "Conversion from input type object to bool failed.",
        ),
        (
            pd.Series(["True", "False", ""]),
            bool,
            "Conversion from input type object to bool failed.",
        ),
        (
            pd.Series(["true"]),
            bool,
            "Conversion from input type object to bool failed.",
        ),
        (
            pd.Series(["zweitausendzwanzig"]),
            numpy.datetime64,
            "Conversion from input type object to datetime64 failed.",
        ),
        (
            pd.Series([True, True]),
            numpy.datetime64,
            "Conversion from input type bool to datetime64 failed.",
        ),
        (
            pd.Series([2020]),
            str,
            "The internal type <class 'str'> is not yet supported.",
        ),
    ],
)
def test_fail_if_cannot_be_converted_to_internal_type(
    input_data, expected_type, error_match
):
    with pytest.raises(ValueError, match=error_match):
        convert_series_to_internal_type(input_data, expected_type)


@pytest.mark.parametrize(
    "data, functions_overridden, error_match",
    [
        (
            pd.DataFrame({"hh_id": [1, 1.1, 2]}),
            {},
            "The data types of the following columns are invalid: \n"
            "\n - hh_id: Conversion from input type float64 to int failed."
            " This conversion is only supported if all decimal places of input"
            " data are equal to 0.",
        ),
        (
            pd.DataFrame({"wohnort_ost": [1.1, 0.0, 1.0]}),
            {},
            "The data types of the following columns are invalid: \n"
            "\n - wohnort_ost: Conversion from input type float64 to bool failed."
            " This conversion is only supported if input data exclusively contains"
            " the values 1.0 and 0.0.",
        ),
        (
            pd.DataFrame({"wohnort_ost": [2, 0, 1], "hh_id": [1.0, 2.0, 3.0]}),
            {},
            "The data types of the following columns are invalid: \n"
            "\n - wohnort_ost: Conversion from input type int64 to bool failed."
            " This conversion is only supported if input data exclusively contains"
            " the values 1 and 0.",
        ),
        (
            pd.DataFrame({"wohnort_ost": ["True", "False"]}),
            {},
            "The data types of the following columns are invalid: \n"
            "\n - wohnort_ost: Conversion from input type object to bool failed."
            " Object type is not supported as input.",
        ),
        (
            pd.DataFrame({"hh_id": [1, "1", 2], "bruttolohn_m": ["2000", 3000, 4000]}),
            {},
            "The data types of the following columns are invalid: \n"
            "\n - hh_id: Conversion from input type object to int failed. "
            "Object type is not supported as input."
            "\n - bruttolohn_m: Conversion from input type object to float failed."
            " Object type is not supported as input.",
        ),
    ],
)
def test_fail_if_cannot_be_converted_to_correct_type(
    data, functions_overridden, error_match
):
    with pytest.raises(ValueError, match=error_match):
        _convert_data_to_correct_types(data, functions_overridden)<|MERGE_RESOLUTION|>--- conflicted
+++ resolved
@@ -3,7 +3,6 @@
 import numpy
 import pandas as pd
 import pytest
-<<<<<<< HEAD
 from _gettsim.config import FOREIGN_KEYS
 from _gettsim.functions_loader import (
     _fail_if_columns_overriding_functions_are_not_in_functions,
@@ -12,13 +11,7 @@
 from _gettsim.gettsim_typing import convert_series_to_internal_type
 from _gettsim.interface import (
     _convert_data_to_correct_types,
-    _fail_if_columns_overriding_functions_are_not_in_data,
     _fail_if_foreign_keys_are_invalid,
-=======
-from _gettsim.gettsim_typing import convert_series_to_internal_type
-from _gettsim.interface import (
-    _convert_data_to_correct_types,
->>>>>>> e32ad80d
     _fail_if_group_variables_not_constant_within_groups,
     _fail_if_pid_is_non_unique,
     _round_and_partial_parameters_to_functions,
