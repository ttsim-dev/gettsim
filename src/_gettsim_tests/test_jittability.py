--- conflicted
+++ resolved
@@ -11,11 +11,7 @@
 import pytest
 from dags import get_free_arguments
 
-<<<<<<< HEAD
-from ttsim import Output, main
-=======
 from ttsim import main
->>>>>>> 7a37dd3c
 from ttsim.tt_dag_elements.column_objects_param_function import ColumnFunction
 
 if TYPE_CHECKING:
@@ -33,19 +29,10 @@
 ]:
     out = main(
         orig_policy_objects={"root": GETTSIM_ROOT},
-<<<<<<< HEAD
-        output=Output.names(
-            [
-                "orig_policy_objects__column_objects_and_param_functions",
-                "orig_policy_objects__param_specs",
-            ]
-        ),
-=======
         main_targets=[
             "orig_policy_objects__column_objects_and_param_functions",
             "orig_policy_objects__param_specs",
         ],
->>>>>>> 7a37dd3c
     )
     return {k.replace("orig_policy_objects__", ""): v for k, v in out.items()}
 
@@ -66,13 +53,7 @@
         orig_policy_objects={"root": root},
         backend=backend,
         fail_and_warn=False,
-<<<<<<< HEAD
-        output=Output.name(
-            ("specialized_environment", "with_partialled_params_and_scalars")
-        ),
-=======
         main_target=("specialized_environment", "with_partialled_params_and_scalars"),
->>>>>>> 7a37dd3c
     )
 
 
@@ -107,10 +88,6 @@
             processed_data=processed_data,
             tt_targets={"qname": [qname]},
             backend=backend,
-<<<<<<< HEAD
-            output=Output.name(("raw_results", "columns")),
-=======
             main_target=("raw_results", "columns"),
->>>>>>> 7a37dd3c
             fail_and_warn=False,
         )