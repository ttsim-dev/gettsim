--- conflicted
+++ resolved
@@ -38,10 +38,6 @@
         backend=backend,
         include_fail_nodes=False,
         include_warn_nodes=False,
-<<<<<<< HEAD
-        main_target=("specialized_environment", "with_partialled_params_and_scalars"),
-=======
->>>>>>> 0e48d1d0
     )
 
 
@@ -77,9 +73,5 @@
             processed_data=processed_data,
             tt_targets={"qname": [qname]},
             backend=backend,
-<<<<<<< HEAD
-            main_target=("raw_results", "columns"),
-=======
->>>>>>> 0e48d1d0
             include_fail_nodes=False,
         )