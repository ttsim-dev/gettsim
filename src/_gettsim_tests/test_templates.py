from __future__ import annotations

from pathlib import Path

import dags.tree as dt

<<<<<<< HEAD
from ttsim import Output, main
=======
from ttsim import main
>>>>>>> 7a37dd3c
from ttsim.interface_dag_elements.automatically_added_functions import TIME_UNIT_LABELS
from ttsim.interface_dag_elements.shared import (
    get_re_pattern_for_all_time_units_and_groupings,
)

GETTSIM_ROOT = Path(__file__).parent.parent / "_gettsim"


def test_template_all_outputs_no_inputs(backend):
    res = main(
        orig_policy_objects={"root": GETTSIM_ROOT},
        rounding=True,
        date_str="2025-01-01",
        backend=backend,
<<<<<<< HEAD
        output=Output.names(
            ["labels__grouping_levels", "templates__input_data_dtypes"]
        ),
=======
        main_targets=["labels__grouping_levels", "templates__input_data_dtypes"],
>>>>>>> 7a37dd3c
    )

    paths_with_unspecified_dtypes = []
    flat_res = dt.flatten_to_tree_paths(res["templates__input_data_dtypes"])
    for p, dtype in flat_res.items():
        if "|" in dtype:
            paths_with_unspecified_dtypes.append(p)
    if paths_with_unspecified_dtypes:
        formatted = "\n".join([str(p) for p in paths_with_unspecified_dtypes])
        msg = (
            "The following paths have a generic union type (indicated by '|' in dtype):"
            f"\n{formatted}"
            "\n\n"
            "To fix this, make sure you specified all input variables as PolicyInput "
            "with the correct type hints."
        )
        raise AssertionError(msg)

    pattern_all = get_re_pattern_for_all_time_units_and_groupings(
        time_units=list(TIME_UNIT_LABELS),
        grouping_levels=res["labels__grouping_levels"],
    )
    bn_to_variations = {}
    for qname in dt.qnames(res["templates__input_data_dtypes"]):
        match = pattern_all.fullmatch(qname)
        # We must not find multiple time units for the same base name and group.
        base_name = match.group("base_name")
        if base_name not in bn_to_variations:
            bn_to_variations[base_name] = [qname]
        else:
            bn_to_variations[base_name].append(qname)
    dups = {bn: v for bn, v in bn_to_variations.items() if len(v) > 1}
    if dups:
        formatted = ""
        for base_name, variations in dups.items():
            formatted += f"\n{base_name}:\n    "
            formatted += "\n    ".join(variations)
            formatted += "\n"
        raise AssertionError(f"More than one variation for base names:\n{formatted}")<|MERGE_RESOLUTION|>--- conflicted
+++ resolved
@@ -4,11 +4,7 @@
 
 import dags.tree as dt
 
-<<<<<<< HEAD
-from ttsim import Output, main
-=======
 from ttsim import main
->>>>>>> 7a37dd3c
 from ttsim.interface_dag_elements.automatically_added_functions import TIME_UNIT_LABELS
 from ttsim.interface_dag_elements.shared import (
     get_re_pattern_for_all_time_units_and_groupings,
@@ -23,13 +19,7 @@
         rounding=True,
         date_str="2025-01-01",
         backend=backend,
-<<<<<<< HEAD
-        output=Output.names(
-            ["labels__grouping_levels", "templates__input_data_dtypes"]
-        ),
-=======
         main_targets=["labels__grouping_levels", "templates__input_data_dtypes"],
->>>>>>> 7a37dd3c
     )
 
     paths_with_unspecified_dtypes = []
