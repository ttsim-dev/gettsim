from __future__ import annotations

from pathlib import Path

import pytest

from _gettsim.config import GETTSIM_ROOT
from ttsim.config import IS_JAX_INSTALLED
from ttsim.testing_utils import (
    PolicyTest,
    execute_test,
    load_policy_test_data,
)
from ttsim.config import IS_JAX_INSTALLED

TEST_DIR = Path(__file__).parent

POLICY_TEST_IDS_AND_CASES = load_policy_test_data(test_dir=TEST_DIR, policy_name="")


@pytest.mark.parametrize(
    "test",
    POLICY_TEST_IDS_AND_CASES.values(),
    ids=POLICY_TEST_IDS_AND_CASES.keys(),
)
def test_policy(test: PolicyTest):
    if IS_JAX_INSTALLED:
<<<<<<< HEAD
        execute_test(test, jit=True)
    else:
        execute_test(test)
=======
        execute_test(test, root=GETTSIM_ROOT, jit=True)
    else:
        execute_test(test, root=GETTSIM_ROOT, jit=False)
>>>>>>> 7408977a
<|MERGE_RESOLUTION|>--- conflicted
+++ resolved
@@ -11,7 +11,6 @@
     execute_test,
     load_policy_test_data,
 )
-from ttsim.config import IS_JAX_INSTALLED
 
 TEST_DIR = Path(__file__).parent
 
@@ -25,12 +24,6 @@
 )
 def test_policy(test: PolicyTest):
     if IS_JAX_INSTALLED:
-<<<<<<< HEAD
-        execute_test(test, jit=True)
-    else:
-        execute_test(test)
-=======
         execute_test(test, root=GETTSIM_ROOT, jit=True)
     else:
-        execute_test(test, root=GETTSIM_ROOT, jit=False)
->>>>>>> 7408977a
+        execute_test(test, root=GETTSIM_ROOT, jit=False)