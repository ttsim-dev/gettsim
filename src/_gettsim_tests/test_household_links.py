import dags.tree as dt
import pytest
from numpy.testing import assert_array_almost_equal

from _gettsim.config import SUPPORTED_GROUPINGS
from _gettsim_tests.utils import (
    PolicyTest,
    cached_set_up_policy_environment,
    load_policy_test_data,
)
from ttsim import compute_taxes_and_transfers

test_data = load_policy_test_data("household_links")


@pytest.mark.parametrize("test", test_data)
def test_aggregate_by_p_id(test: PolicyTest):
    environment = cached_set_up_policy_environment(date=test.date)

    result = compute_taxes_and_transfers(
        data_tree=test.input_tree,
        environment=environment,
        targets_tree=test.target_structure,
<<<<<<< HEAD
        supported_groupings=SUPPORTED_GROUPINGS,
=======
        groupings=SUPPORTED_GROUPINGS,
>>>>>>> 70f0964c
    )

    flat_result = dt.flatten_to_qual_names(result)
    flat_expected_output_tree = dt.flatten_to_qual_names(test.expected_output_tree)

    for result, expected in zip(
        flat_result.values(), flat_expected_output_tree.values()
    ):
        assert_array_almost_equal(result, expected, decimal=2)<|MERGE_RESOLUTION|>--- conflicted
+++ resolved
@@ -21,11 +21,7 @@
         data_tree=test.input_tree,
         environment=environment,
         targets_tree=test.target_structure,
-<<<<<<< HEAD
-        supported_groupings=SUPPORTED_GROUPINGS,
-=======
         groupings=SUPPORTED_GROUPINGS,
->>>>>>> 70f0964c
     )
 
     flat_result = dt.flatten_to_qual_names(result)
