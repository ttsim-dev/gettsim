--- conflicted
+++ resolved
@@ -9,16 +9,8 @@
     "unterhalt",
     "unterhaltsvors",
     "wohngeld",
-<<<<<<< HEAD
     "kinderzuschl",
-    "kindergeld",  # Leave because of _parse_kinderzuschlag_max
-    "ges_rente",
-    "erwerbsm_rente",
-=======
-    "elterngeld",
->>>>>>> 74caeed1
     "grunds_im_alter",
-    "lohnst",
 ]
 
 _TO_DELETE_DEFAULT_TARGETS = {
