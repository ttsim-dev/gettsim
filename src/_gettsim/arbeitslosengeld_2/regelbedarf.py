"""Basic needs following SGB II."""

from ttsim import policy_function


@policy_function(vectorization_strategy="vectorize")
def regelbedarf_m(
    regelsatz_m: float,
    kosten_der_unterkunft_m: float,
) -> float:
    """Basic monthly subsistence level on individual level.

    This includes cost of dwelling.

    Note: Since 2023, Arbeitslosengeld 2 is referred to as Bürgergeld.:

    Parameters
    ----------
    regelsatz_m
        See :func:`regelsatz_m`.
    kosten_der_unterkunft_m
        See :func:`kosten_der_unterkunft_m`.

    Returns
    -------
    float checks the minimum monthly needs of an household.

    """
    return regelsatz_m + kosten_der_unterkunft_m


@policy_function()
def mehrbedarf_alleinerziehend_m(
    familie__alleinerziehend: bool,
    anzahl_kinder_fg: int,
    anzahl_kinder_bis_6_fg: int,
    anzahl_kinder_bis_15_fg: int,
    arbeitsl_geld_2_params: dict,
) -> float:
    """Compute additional SGB II need for single parents.

    Additional need for single parents. Maximum 60% of the standard amount on top if
    you have at least one kid below 6 or two or three below 15, you get 36%
    on top alternatively, you get 12% per kid, depending on what's higher.

    Note: Since 2023, Arbeitslosengeld 2 is referred to as Bürgergeld.

    Parameters
    ----------
    familie__alleinerziehend
        See :func:`familie__alleinerziehend`.
    anzahl_kinder_fg
        See :func:`anzahl_kinder_fg`.
    anzahl_kinder_bis_6_fg
        See :func:`anzahl_kinder_bis_6_fg`.
    anzahl_kinder_bis_15_fg
        See :func:`anzahl_kinder_bis_15_fg`.
    arbeitsl_geld_2_params
        See params documentation :ref:`arbeitsl_geld_2_params <arbeitsl_geld_2_params>`.


    Returns
    -------
    float checks how much more a single parent need.

    """
    if familie__alleinerziehend:
        # Clip value at calculated minimal share and given upper share
        # Note that upper limit is applied last (for many children lower
        # could be greater than upper)
        out = min(
            max(
                # Minimal Mehrbedarf share. Minimal rate times number of children
                arbeitsl_geld_2_params["mehrbedarf_anteil"]["min_1_kind"]
                * anzahl_kinder_fg,
                # Increased rated if children up to 6 and/or 2-3 up to 15 are present.
                (
                    arbeitsl_geld_2_params["mehrbedarf_anteil"][
                        "kind_bis_6_oder_mehrere_bis_15"
                    ]
                    if (anzahl_kinder_bis_6_fg >= 1)
                    or (2 <= anzahl_kinder_bis_15_fg <= 3)
                    else 0.0
                ),
            ),
            arbeitsl_geld_2_params["mehrbedarf_anteil"]["max"],
        )
    else:
        out = 0.0
    return out


@policy_function(
    end_date="2010-12-31", leaf_name="kindersatz_m", vectorization_strategy="vectorize"
)
def kindersatz_m_bis_2010(
    alter: int,
    kindergeld__gleiche_fg_wie_empfänger: bool,
    arbeitsl_geld_2_params: dict,
) -> float:
    """Basic monthly subsistence / SGB II needs of children until 2010.

    Parameters
    ----------
    alter
        See basic input variable :ref:`alter`.
    kindergeld__gleiche_fg_wie_empfänger
        See :func:`kindergeld__gleiche_fg_wie_empfänger`.
    arbeitsl_geld_2_params
        See params documentation :ref:`arbeitsl_geld_2_params <arbeitsl_geld_2_params>`.

    Returns
    -------
    float with SGB II needs of children until year 2010.

    """
    anteile = arbeitsl_geld_2_params["anteil_regelsatz_kinder"]
    regelsatz = arbeitsl_geld_2_params["regelsatz"]

    if (
        alter >= anteile["kind_zwischen_14_und_24"]["min_alter"]
        and alter <= anteile["kind_zwischen_14_und_24"]["max_alter"]
        and kindergeld__gleiche_fg_wie_empfänger
    ):
        out = regelsatz * anteile["kind_zwischen_14_und_24"]["anteil"]
    elif (
        alter >= anteile["kind_zwischen_6_und_13"]["min_alter"]
        and alter <= anteile["kind_zwischen_6_und_13"]["max_alter"]
        and kindergeld__gleiche_fg_wie_empfänger
    ):
        out = regelsatz * anteile["kind_zwischen_6_und_13"]["anteil"]
    elif (
        alter >= anteile["kind_bis_5"]["min_alter"]
        and alter <= anteile["kind_bis_5"]["max_alter"]
        and kindergeld__gleiche_fg_wie_empfänger
    ):
        out = regelsatz * anteile["kind_bis_5"]["anteil"]
    else:
        out = 0.0

    return out


@policy_function(
    start_date="2011-01-01",
    leaf_name="kindersatz_m",
    vectorization_strategy="vectorize",
)
def kindersatz_m_ab_2011(
    alter: int,
    kindergeld__gleiche_fg_wie_empfänger: bool,
    arbeitsl_geld_2_params: dict,
) -> float:
    """Basic monthly subsistence / SGB II needs of children since 2011.

    Note: Since 2023, Arbeitslosengeld 2 is referred to as Bürgergeld.

    Parameters
    ----------
    alter
        See basic input variable :ref:`alter`.
    kindergeld__gleiche_fg_wie_empfänger
        See :func:`kindergeld__gleiche_fg_wie_empfänger`.
    arbeitsl_geld_2_params
        See params documentation :ref:`arbeitsl_geld_2_params <arbeitsl_geld_2_params>`.

    Returns
    -------
    SGB II needs of child

    """

<<<<<<< HEAD
    kindersofotzuschl = arbeitsl_geld_2_params.get("kindersofortzuschl", 0.0)
=======
    kindersofortzuschlag = arbeitsl_geld_2_params.get("kindersofortzuschl", 0.0)
>>>>>>> aa296f35

    if (
        alter >= arbeitsl_geld_2_params["regelsatz"][6]["min_alter"]
        and alter <= arbeitsl_geld_2_params["regelsatz"][6]["max_alter"]
        and kindergeld__gleiche_fg_wie_empfänger
    ):
<<<<<<< HEAD
        out = kindersofotzuschl + arbeitsl_geld_2_params["regelsatz"][6]["betrag"]
=======
        out = kindersofortzuschlag + arbeitsl_geld_2_params["regelsatz"][6]["betrag"]
>>>>>>> aa296f35
    elif (
        alter >= arbeitsl_geld_2_params["regelsatz"][5]["min_alter"]
        and alter <= arbeitsl_geld_2_params["regelsatz"][5]["max_alter"]
        and kindergeld__gleiche_fg_wie_empfänger
    ):
<<<<<<< HEAD
        out = kindersofotzuschl + arbeitsl_geld_2_params["regelsatz"][5]["betrag"]
=======
        out = kindersofortzuschlag + arbeitsl_geld_2_params["regelsatz"][5]["betrag"]
>>>>>>> aa296f35
    elif (
        alter >= arbeitsl_geld_2_params["regelsatz"][4]["min_alter"]
        and alter <= arbeitsl_geld_2_params["regelsatz"][4]["max_alter"]
        and kindergeld__gleiche_fg_wie_empfänger
    ):
<<<<<<< HEAD
        out = kindersofotzuschl + arbeitsl_geld_2_params["regelsatz"][4]["betrag"]
    elif kindergeld__gleiche_fg_wie_empfänger:  # adult children with parents in FG
        out = kindersofotzuschl + arbeitsl_geld_2_params["regelsatz"][3]
=======
        out = kindersofortzuschlag + arbeitsl_geld_2_params["regelsatz"][4]["betrag"]
    elif kindergeld__gleiche_fg_wie_empfänger:  # adult children with parents in FG
        out = kindersofortzuschlag + arbeitsl_geld_2_params["regelsatz"][3]
>>>>>>> aa296f35
    else:
        out = 0.0

    return out


@policy_function(
    end_date="2010-12-31",
    leaf_name="erwachsenensatz_m",
    vectorization_strategy="vectorize",
)
def arbeitsl_geld_2_erwachsenensatz_m_bis_2010(
    mehrbedarf_alleinerziehend_m: float,
    kindersatz_m: float,
    p_id_einstandspartner: int,
    arbeitsl_geld_2_params: dict,
) -> float:
    """Basic monthly subsistence / SGB II needs for adults without dwelling.

    Parameters
    ----------
    mehrbedarf_alleinerziehend_m
        See :func:`mehrbedarf_alleinerziehend_m`.
    kindersatz_m
        See :func:`kindersatz_m`.
    p_id_einstandspartner
        See basic input variable :ref:`p_id_einstandspartner`.
    arbeitsl_geld_2_params
        See params documentation :ref:`arbeitsl_geld_2_params <arbeitsl_geld_2_params>`.

    Returns
    -------

    """
    # BG has 2 adults
    if p_id_einstandspartner >= 0:
        out = (
            arbeitsl_geld_2_params["regelsatz"]
            * (arbeitsl_geld_2_params["anteil_regelsatz_erwachsene"]["zwei_erwachsene"])
        )
    # This observation is not a child, so BG has 1 adult
    elif kindersatz_m == 0.0:
        out = arbeitsl_geld_2_params["regelsatz"]
    else:
        out = 0.0

    return out * (1 + mehrbedarf_alleinerziehend_m)


@policy_function(
    start_date="2011-01-01",
    leaf_name="erwachsenensatz_m",
    vectorization_strategy="vectorize",
)
def arbeitsl_geld_2_erwachsenensatz_m_ab_2011(
    mehrbedarf_alleinerziehend_m: float,
    kindersatz_m: float,
    p_id_einstandspartner: int,
    arbeitsl_geld_2_params: dict,
) -> float:
    """Basic monthly subsistence / SGB II needs for adults without dwelling since 2011.

    Note: Since 2023, Arbeitslosengeld 2 is referred to as Bürgergeld.

    Parameters
    ----------
    mehrbedarf_alleinerziehend_m
        See :func:`mehrbedarf_alleinerziehend_m`.
    kindersatz_m
        See :func:`kindersatz_m`.
    p_id_einstandspartner
        See basic input variable :ref:`p_id_einstandspartner`.
    arbeitsl_geld_2_params
        See params documentation :ref:`arbeitsl_geld_2_params <arbeitsl_geld_2_params>`.

    Returns
    -------
    float with the minimum needs of an household in Euro.

    """
    # BG has 2 adults
    if p_id_einstandspartner >= 0:
        out = arbeitsl_geld_2_params["regelsatz"][2]
    # This observation is not a child, so BG has 1 adult
    elif kindersatz_m == 0.0:
        out = arbeitsl_geld_2_params["regelsatz"][1]
    else:
        out = 0.0

    return out * (1 + mehrbedarf_alleinerziehend_m)


@policy_function(vectorization_strategy="vectorize")
def regelsatz_m(
    erwachsenensatz_m: float,
    kindersatz_m: float,
) -> float:
    """Calculate basic monthly subsistence without dwelling until 2010.

    Parameters
    ----------
    erwachsenensatz_m
        See :func:`erwachsenensatz_m`.
    kindersatz_m
        See :func:`kindersatz_m`.

    Returns
    -------


    """
    return erwachsenensatz_m + kindersatz_m


@policy_function(
    end_date="2022-12-31",
    leaf_name="kosten_der_unterkunft_m",
    vectorization_strategy="vectorize",
)
def kosten_der_unterkunft_m_bis_2022(
    berechtigte_wohnfläche: float,
    anerkannte_warmmiete_je_qm_m: float,
) -> float:
    """Calculate costs of living eligible to claim until 2022.

    Note: Since 2023, Arbeitslosengeld 2 is referred to as Bürgergeld.
    Parameters
    ----------
    berechtigte_wohnfläche
        See :func:`berechtigte_wohnfläche`.
    anerkannte_warmmiete_je_qm_m
        See :func:`anerkannte_warmmiete_je_qm_m`.

    Returns
    -------
    float with total monthly cost of rent.

    """
    return berechtigte_wohnfläche * anerkannte_warmmiete_je_qm_m


@policy_function(
    start_date="2023-01-01",
    leaf_name="kosten_der_unterkunft_m",
    vectorization_strategy="vectorize",
)
def kosten_der_unterkunft_m_ab_2023(
    bruttokaltmiete_m: float,
    heizkosten_m: float,
    arbeitslosengeld_2_bezug_im_vorjahr: bool,
    berechtigte_wohnfläche: float,
    anerkannte_warmmiete_je_qm_m: float,
) -> float:
    """Calculate costs of living eligible to claim since 2023. During the first year,
    the waiting period (Karenzzeit), only the appropriateness of the heating costs is
    tested, while the living costs are fully considered in Bürgergeld.

    Note: Since 2023, Arbeitslosengeld 2 is referred to as Bürgergeld.

    Parameters
    ----------
    bruttokaltmiete_m
        See :func:`bruttokaltmiete_m`.
    heizkosten_m
        See :func:`heizkosten_m`.
    arbeitslosengeld_2_bezug_im_vorjahr
        See basic input variable :ref:`arbeitslosengeld_2_bezug_im_vorjahr <arbeitslosengeld_2_bezug_im_vorjahr>`.
    berechtigte_wohnfläche
        See :func:`berechtigte_wohnfläche`.
    anerkannte_warmmiete_je_qm_m
        See :func:`anerkannte_warmmiete_je_qm_m`.

    Returns
    -------
    float with total monthly cost of rent.

    """
    if arbeitslosengeld_2_bezug_im_vorjahr:
        out = berechtigte_wohnfläche * anerkannte_warmmiete_je_qm_m
    else:
        out = bruttokaltmiete_m + heizkosten_m

    return out


@policy_function(vectorization_strategy="vectorize")
def anerkannte_warmmiete_je_qm_m(
    bruttokaltmiete_m: float,
    heizkosten_m: float,
    wohnfläche: float,
    arbeitsl_geld_2_params: dict,
) -> float:
    """Calculate rent per square meter.

    Note: Since 2023, Arbeitslosengeld 2 is referred to as Bürgergeld.

    Parameters
    ----------
    bruttokaltmiete_m
        See :func:`bruttokaltmiete_m`.
    heizkosten_m
        See :func:`heizkosten_m`.
    wohnfläche
        See function :func:`wohnfläche`.

    Returns
    -------
    Integer with the total amount of rental costs per squaremeter.

    """
    out = (bruttokaltmiete_m + heizkosten_m) / wohnfläche

    # Consider maximum considered rent per square meter
    out = min(out, arbeitsl_geld_2_params["max_miete_pro_qm"]["max"])

    return out


@policy_function()
def berechtigte_wohnfläche(
    wohnfläche: float,
    wohnen__bewohnt_eigentum_hh: bool,
    anzahl_personen_hh: int,
    arbeitsl_geld_2_params: dict,
) -> float:
    """Calculate size of dwelling eligible to claim.

    Note: Since 2023, Arbeitslosengeld 2 is referred to as Bürgergeld.

    Parameters
    ----------
    wohnfläche
        See function :func:`wohnfläche`.
    wohnen__bewohnt_eigentum_hh
        See basic input variable :ref:`wohnen__bewohnt_eigentum_hh <wohnen__bewohnt_eigentum_hh>`.
    anzahl_personen_hh
        See :func:`anzahl_personen_hh`.
    arbeitsl_geld_2_params
        See params documentation :ref:`arbeitsl_geld_2_params <arbeitsl_geld_2_params>`.

    Returns
    -------
    Integer with the number of squaremeters.

    """

    params = arbeitsl_geld_2_params["berechtigte_wohnfläche_eigentum"]
    max_anzahl_direkt = params["max_anzahl_direkt"]
    if wohnen__bewohnt_eigentum_hh:
        if anzahl_personen_hh <= max_anzahl_direkt:
            maximum = params[anzahl_personen_hh]
        else:
            maximum = (
                params[max_anzahl_direkt]
                + (anzahl_personen_hh - max_anzahl_direkt) * params["je_weitere_person"]
            )
    else:
        maximum = (
            arbeitsl_geld_2_params["berechtigte_wohnfläche_miete"]["single"]
            + max(anzahl_personen_hh - 1, 0)
            * arbeitsl_geld_2_params["berechtigte_wohnfläche_miete"][
                "je_weitere_person"
            ]
        )
    return min(wohnfläche, maximum / anzahl_personen_hh)


@policy_function(vectorization_strategy="vectorize")
def bruttokaltmiete_m(
    wohnen__bruttokaltmiete_m_hh: float,
    anzahl_personen_hh: int,
) -> float:
    """Monthly rent attributed to a single person.

    Reference:
    BSG Urteil v. 09.03.2016 - B 14 KG 1/15 R.
    BSG Urteil vom 15.04.2008 - B 14/7b AS 58/06 R.

    Parameters
    ----------
    wohnen__bruttokaltmiete_m_hh
        See basic input variable :ref:`wohnen__bruttokaltmiete_m_hh <wohnen__bruttokaltmiete_m_hh>`.
    anzahl_personen_hh
        See :func:`anzahl_personen_hh`.

    Returns
    -------

    """
    return wohnen__bruttokaltmiete_m_hh / anzahl_personen_hh


@policy_function(vectorization_strategy="vectorize")
def heizkosten_m(
    wohnen__heizkosten_m_hh: float,
    anzahl_personen_hh: int,
) -> float:
    """Monthly heating expenses attributed to a single person.

    Reference:
    BSG Urteil v. 09.03.2016 - B 14 KG 1/15 R.
    BSG Urteil vom 15.04.2008 - B 14/7b AS 58/06 R.

    Parameters
    ----------
    wohnen__heizkosten_m_hh
        See basic input variable :ref:`wohnen__heizkosten_m_hh <wohnen__heizkosten_m_hh>`.
    anzahl_personen_hh
        See :func:`anzahl_personen_hh`.

    Returns
    -------

    """
    return wohnen__heizkosten_m_hh / anzahl_personen_hh


@policy_function(vectorization_strategy="vectorize")
def wohnfläche(
    wohnen__wohnfläche_hh: float,
    anzahl_personen_hh: int,
) -> float:
    """Share of household's dwelling size attributed to a single person.

    Parameters
    ----------
    wohnen__wohnfläche_hh
        See basic input variable :ref:`wohnen__wohnfläche_hh <wohnen__wohnfläche_hh>`.
    anzahl_personen_hh
        See :func:`anzahl_personen_hh`.

    Returns
    -------

    """
    return wohnen__wohnfläche_hh / anzahl_personen_hh<|MERGE_RESOLUTION|>--- conflicted
+++ resolved
@@ -170,46 +170,28 @@
 
     """
 
-<<<<<<< HEAD
-    kindersofotzuschl = arbeitsl_geld_2_params.get("kindersofortzuschl", 0.0)
-=======
     kindersofortzuschlag = arbeitsl_geld_2_params.get("kindersofortzuschl", 0.0)
->>>>>>> aa296f35
 
     if (
         alter >= arbeitsl_geld_2_params["regelsatz"][6]["min_alter"]
         and alter <= arbeitsl_geld_2_params["regelsatz"][6]["max_alter"]
         and kindergeld__gleiche_fg_wie_empfänger
     ):
-<<<<<<< HEAD
-        out = kindersofotzuschl + arbeitsl_geld_2_params["regelsatz"][6]["betrag"]
-=======
         out = kindersofortzuschlag + arbeitsl_geld_2_params["regelsatz"][6]["betrag"]
->>>>>>> aa296f35
     elif (
         alter >= arbeitsl_geld_2_params["regelsatz"][5]["min_alter"]
         and alter <= arbeitsl_geld_2_params["regelsatz"][5]["max_alter"]
         and kindergeld__gleiche_fg_wie_empfänger
     ):
-<<<<<<< HEAD
-        out = kindersofotzuschl + arbeitsl_geld_2_params["regelsatz"][5]["betrag"]
-=======
         out = kindersofortzuschlag + arbeitsl_geld_2_params["regelsatz"][5]["betrag"]
->>>>>>> aa296f35
     elif (
         alter >= arbeitsl_geld_2_params["regelsatz"][4]["min_alter"]
         and alter <= arbeitsl_geld_2_params["regelsatz"][4]["max_alter"]
         and kindergeld__gleiche_fg_wie_empfänger
     ):
-<<<<<<< HEAD
-        out = kindersofotzuschl + arbeitsl_geld_2_params["regelsatz"][4]["betrag"]
-    elif kindergeld__gleiche_fg_wie_empfänger:  # adult children with parents in FG
-        out = kindersofotzuschl + arbeitsl_geld_2_params["regelsatz"][3]
-=======
         out = kindersofortzuschlag + arbeitsl_geld_2_params["regelsatz"][4]["betrag"]
     elif kindergeld__gleiche_fg_wie_empfänger:  # adult children with parents in FG
         out = kindersofortzuschlag + arbeitsl_geld_2_params["regelsatz"][3]
->>>>>>> aa296f35
     else:
         out = 0.0
 
