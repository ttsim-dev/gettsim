--- conflicted
+++ resolved
@@ -8,12 +8,8 @@
 from ttsim import param_function, policy_function
 
 if TYPE_CHECKING:
-<<<<<<< HEAD
-    from ttsim.typing import RawParam
-=======
     from _gettsim.grundsicherung.bedarfe import Regelbedarfsstufen
     from ttsim import RawParam
->>>>>>> 9263bebf
 
 
 @policy_function(start_date="2005-01-01")
