"""Regelbedarf for Arbeitslosengeld II."""

from __future__ import annotations

from dataclasses import dataclass
from typing import TYPE_CHECKING

from ttsim import param_function, policy_function

if TYPE_CHECKING:
<<<<<<< HEAD
    from ttsim.typing import RawParam
=======
    from _gettsim.grundsicherung.bedarfe import Regelbedarfsstufen
    from ttsim import RawParam
>>>>>>> 7408977a


@policy_function(start_date="2005-01-01")
def regelbedarf_m(
    regelsatz_m: float,
    kosten_der_unterkunft_m: float,
) -> float:
    """Basic monthly subsistence level on individual level.

    This includes cost of dwelling.

    Note: Since 2023, Arbeitslosengeld 2 is referred to as Bürgergeld.:
    """
    return regelsatz_m + kosten_der_unterkunft_m


@policy_function(start_date="2005-01-01", vectorization_strategy="loop")
def mehrbedarf_alleinerziehend_m(
    familie__alleinerziehend: bool,
    anzahl_kinder_fg: int,
    anzahl_kinder_bis_6_fg: int,
    anzahl_kinder_bis_15_fg: int,
    parameter_mehrbedarf_alleinerziehend: dict[str, float],
) -> float:
    """Compute additional SGB II need for single parents.

    Additional need for single parents. Maximum 60% of the standard amount on top if
    you have at least one kid below 6 or two or three below 15, you get 36%
    on top alternatively, you get 12% per kid, depending on what's higher.

    Note: Since 2023, Arbeitslosengeld 2 is referred to as Bürgergeld.
    """
    if familie__alleinerziehend:
        # Clip value at calculated minimal share and given upper share
        # Note that upper limit is applied last (for many children lower
        # could be greater than upper)
        out = min(
            max(
                # Minimal Mehrbedarf share. Minimal rate times number of children
                parameter_mehrbedarf_alleinerziehend["min_1_kind"] * anzahl_kinder_fg,
                # Increased rated if children up to 6 and/or 2-3 up to 15 are present.
                (
                    parameter_mehrbedarf_alleinerziehend[
                        "kind_bis_6_oder_mehrere_bis_15"
                    ]
                    if (anzahl_kinder_bis_6_fg >= 1)
                    or (2 <= anzahl_kinder_bis_15_fg <= 3)
                    else 0.0
                ),
            ),
            parameter_mehrbedarf_alleinerziehend["max"],
        )
    else:
        out = 0.0
    return out


@policy_function(
    start_date="2005-01-01", end_date="2010-12-31", leaf_name="kindersatz_m"
)
def kindersatz_m_anteilsbasiert(
    alter: int,
    kindergeld__gleiche_fg_wie_empfänger: bool,
    regelsatz_anteilsbasiert: RegelsatzAnteilsbasiert,
) -> float:
    """Basic monthly subsistence / SGB II needs of children until 2010."""
    basissatz = regelsatz_anteilsbasiert.basissatz

    if (
        alter
        >= regelsatz_anteilsbasiert.kind.jugendliche_und_junge_erwachsene.min_alter
        and alter
        <= regelsatz_anteilsbasiert.kind.jugendliche_und_junge_erwachsene.max_alter
        and kindergeld__gleiche_fg_wie_empfänger
    ):
        out = (
            basissatz
            * regelsatz_anteilsbasiert.kind.jugendliche_und_junge_erwachsene.anteil
        )
    elif (
        alter >= regelsatz_anteilsbasiert.kind.schulkind.min_alter
        and alter <= regelsatz_anteilsbasiert.kind.schulkind.max_alter
        and kindergeld__gleiche_fg_wie_empfänger
    ):
        out = basissatz * regelsatz_anteilsbasiert.kind.schulkind.anteil
    elif (
        alter >= regelsatz_anteilsbasiert.kind.kleinkind.min_alter
        and alter <= regelsatz_anteilsbasiert.kind.kleinkind.max_alter
        and kindergeld__gleiche_fg_wie_empfänger
    ):
        out = basissatz * regelsatz_anteilsbasiert.kind.kleinkind.anteil
    else:
        out = 0.0

    return out


@policy_function(
    start_date="2011-01-01",
    end_date="2022-06-30",
    leaf_name="kindersatz_m",
)
def kindersatz_m_nach_regelbedarfsstufen_ohne_sofortzuschlag(
    alter: int,
    kindergeld__gleiche_fg_wie_empfänger: bool,
<<<<<<< HEAD
    regelsatz_nach_regelbedarfsstufen: RegelsatzNachRegelbedarfsstufen,
=======
    grundsicherung__regelbedarfsstufen: Regelbedarfsstufen,
>>>>>>> 7408977a
) -> float:
    """Basic monthly subsistence / SGB II needs of children since 2011.

    Note: Since 2023, Arbeitslosengeld 2 is referred to as Bürgergeld.
    """
    if (
<<<<<<< HEAD
        alter >= regelsatz_nach_regelbedarfsstufen.rbs_6.min_alter
        and alter <= regelsatz_nach_regelbedarfsstufen.rbs_6.max_alter
        and kindergeld__gleiche_fg_wie_empfänger
    ):
        out = regelsatz_nach_regelbedarfsstufen.rbs_6.regelsatz
    elif (
        alter >= regelsatz_nach_regelbedarfsstufen.rbs_5.min_alter
        and alter <= regelsatz_nach_regelbedarfsstufen.rbs_5.max_alter
        and kindergeld__gleiche_fg_wie_empfänger
    ):
        out = regelsatz_nach_regelbedarfsstufen.rbs_5.regelsatz
    elif (
        alter >= regelsatz_nach_regelbedarfsstufen.rbs_4.min_alter
        and alter <= regelsatz_nach_regelbedarfsstufen.rbs_4.max_alter
        and kindergeld__gleiche_fg_wie_empfänger
    ):
        out = regelsatz_nach_regelbedarfsstufen.rbs_4.regelsatz
    elif kindergeld__gleiche_fg_wie_empfänger:  # adult children with parents in FG
        out = regelsatz_nach_regelbedarfsstufen.rbs_3.regelsatz
=======
        alter >= grundsicherung__regelbedarfsstufen.rbs_6.altersgrenzen.min_alter
        and alter <= grundsicherung__regelbedarfsstufen.rbs_6.altersgrenzen.max_alter
        and kindergeld__gleiche_fg_wie_empfänger
    ):
        out = grundsicherung__regelbedarfsstufen.rbs_6.satz
    elif (
        alter >= grundsicherung__regelbedarfsstufen.rbs_5.altersgrenzen.min_alter
        and alter <= grundsicherung__regelbedarfsstufen.rbs_5.altersgrenzen.max_alter
        and kindergeld__gleiche_fg_wie_empfänger
    ):
        out = grundsicherung__regelbedarfsstufen.rbs_5.satz
    elif (
        alter >= grundsicherung__regelbedarfsstufen.rbs_4.altersgrenzen.min_alter
        and alter <= grundsicherung__regelbedarfsstufen.rbs_4.altersgrenzen.max_alter
        and kindergeld__gleiche_fg_wie_empfänger
    ):
        out = grundsicherung__regelbedarfsstufen.rbs_4.satz
    elif kindergeld__gleiche_fg_wie_empfänger:  # adult children with parents in FG
        out = grundsicherung__regelbedarfsstufen.rbs_3
>>>>>>> 7408977a
    else:
        out = 0.0

    return out


@policy_function(
    start_date="2022-07-01",
    leaf_name="kindersatz_m",
)
def kindersatz_m_nach_regelbedarfsstufen_mit_sofortzuschlag(
    alter: int,
    kindergeld__gleiche_fg_wie_empfänger: bool,
<<<<<<< HEAD
    regelsatz_nach_regelbedarfsstufen: RegelsatzNachRegelbedarfsstufen,
=======
    grundsicherung__regelbedarfsstufen: Regelbedarfsstufen,
>>>>>>> 7408977a
    kindersofortzuschlag: float,
) -> float:
    """Basic monthly subsistence / SGB II needs of children since 2011.

    Note: Since 2023, Arbeitslosengeld 2 is referred to as Bürgergeld.
    """
    if (
<<<<<<< HEAD
        alter >= regelsatz_nach_regelbedarfsstufen.rbs_6.min_alter
        and alter <= regelsatz_nach_regelbedarfsstufen.rbs_6.max_alter
        and kindergeld__gleiche_fg_wie_empfänger
    ):
        out = kindersofortzuschlag + regelsatz_nach_regelbedarfsstufen.rbs_6.regelsatz
    elif (
        alter >= regelsatz_nach_regelbedarfsstufen.rbs_5.min_alter
        and alter <= regelsatz_nach_regelbedarfsstufen.rbs_5.max_alter
        and kindergeld__gleiche_fg_wie_empfänger
    ):
        out = kindersofortzuschlag + regelsatz_nach_regelbedarfsstufen.rbs_5.regelsatz
    elif (
        alter >= regelsatz_nach_regelbedarfsstufen.rbs_4.min_alter
        and alter <= regelsatz_nach_regelbedarfsstufen.rbs_4.max_alter
        and kindergeld__gleiche_fg_wie_empfänger
    ):
        out = kindersofortzuschlag + regelsatz_nach_regelbedarfsstufen.rbs_4.regelsatz
    elif kindergeld__gleiche_fg_wie_empfänger:  # adult children with parents in FG
        out = kindersofortzuschlag + regelsatz_nach_regelbedarfsstufen.rbs_3.regelsatz
=======
        alter >= grundsicherung__regelbedarfsstufen.rbs_6.altersgrenzen.min_alter
        and alter <= grundsicherung__regelbedarfsstufen.rbs_6.altersgrenzen.max_alter
        and kindergeld__gleiche_fg_wie_empfänger
    ):
        out = kindersofortzuschlag + grundsicherung__regelbedarfsstufen.rbs_6.satz
    elif (
        alter >= grundsicherung__regelbedarfsstufen.rbs_5.altersgrenzen.min_alter
        and alter <= grundsicherung__regelbedarfsstufen.rbs_5.altersgrenzen.max_alter
        and kindergeld__gleiche_fg_wie_empfänger
    ):
        out = kindersofortzuschlag + grundsicherung__regelbedarfsstufen.rbs_5.satz
    elif (
        alter >= grundsicherung__regelbedarfsstufen.rbs_4.altersgrenzen.min_alter
        and alter <= grundsicherung__regelbedarfsstufen.rbs_4.altersgrenzen.max_alter
        and kindergeld__gleiche_fg_wie_empfänger
    ):
        out = kindersofortzuschlag + grundsicherung__regelbedarfsstufen.rbs_4.satz
    elif kindergeld__gleiche_fg_wie_empfänger:  # adult children with parents in FG
        out = kindersofortzuschlag + grundsicherung__regelbedarfsstufen.rbs_3
>>>>>>> 7408977a
    else:
        out = 0.0

    return out


@policy_function(
    start_date="2005-01-01",
    end_date="2010-12-31",
    leaf_name="erwachsenensatz_m",
)
def erwachsenensatz_m_bis_2010(
    mehrbedarf_alleinerziehend_m: float,
    kindersatz_m: float,
    p_id_einstandspartner: int,
    regelsatz_anteilsbasiert: RegelsatzAnteilsbasiert,
) -> float:
    """Basic monthly subsistence / SGB II needs for adults without dwelling."""
    # BG has 2 adults
    if p_id_einstandspartner >= 0:
        out = regelsatz_anteilsbasiert.basissatz * (
            regelsatz_anteilsbasiert.erwachsen.je_erwachsener_bei_zwei_erwachsenen
        )
    # This observation is not a child, so BG has 1 adult
    elif kindersatz_m == 0.0:
        out = regelsatz_anteilsbasiert.basissatz
    else:
        out = 0.0

    return out * (1 + mehrbedarf_alleinerziehend_m)


@policy_function(
    start_date="2011-01-01",
    leaf_name="erwachsenensatz_m",
)
def erwachsenensatz_m_ab_2011(
    mehrbedarf_alleinerziehend_m: float,
    kindersatz_m: float,
    p_id_einstandspartner: int,
<<<<<<< HEAD
    regelsatz_nach_regelbedarfsstufen: RegelsatzNachRegelbedarfsstufen,
=======
    grundsicherung__regelbedarfsstufen: Regelbedarfsstufen,
>>>>>>> 7408977a
) -> float:
    """Basic monthly subsistence / SGB II needs for adults without dwelling since 2011.

    Note: Since 2023, Arbeitslosengeld 2 is referred to as Bürgergeld.
    """
    # BG has 2 adults
    if p_id_einstandspartner >= 0:
<<<<<<< HEAD
        out = regelsatz_nach_regelbedarfsstufen.rbs_2.regelsatz
    # This observation is not a child, so BG has 1 adult
    elif kindersatz_m == 0.0:
        out = regelsatz_nach_regelbedarfsstufen.rbs_1.regelsatz
=======
        out = grundsicherung__regelbedarfsstufen.rbs_2
    # This observation is not a child, so BG has 1 adult
    elif kindersatz_m == 0.0:
        out = grundsicherung__regelbedarfsstufen.rbs_1
>>>>>>> 7408977a
    else:
        out = 0.0

    return out * (1 + mehrbedarf_alleinerziehend_m)


@policy_function(start_date="2005-01-01")
def regelsatz_m(
    erwachsenensatz_m: float,
    kindersatz_m: float,
) -> float:
    """Calculate basic monthly subsistence without dwelling until 2010."""
    return erwachsenensatz_m + kindersatz_m


@policy_function(
    start_date="2005-01-01",
    end_date="2022-12-31",
    leaf_name="kosten_der_unterkunft_m",
)
def kosten_der_unterkunft_m_bis_2022(
    berechtigte_wohnfläche: float,
    anerkannte_warmmiete_je_qm_m: float,
) -> float:
    """Calculate costs of living eligible to claim until 2022.

    Note: Since 2023, Arbeitslosengeld 2 is referred to as Bürgergeld.
    """
    return berechtigte_wohnfläche * anerkannte_warmmiete_je_qm_m


@policy_function(
    start_date="2023-01-01",
    leaf_name="kosten_der_unterkunft_m",
)
def kosten_der_unterkunft_m_ab_2023(
    bruttokaltmiete_m: float,
    heizkosten_m: float,
    arbeitslosengeld_2_bezug_im_vorjahr: bool,
    berechtigte_wohnfläche: float,
    anerkannte_warmmiete_je_qm_m: float,
) -> float:
    """Calculate costs of living eligible to claim since 2023. During the first year,
    the waiting period (Karenzzeit), only the appropriateness of the heating costs is
    tested, while the living costs are fully considered in Bürgergeld.

    Note: Since 2023, Arbeitslosengeld 2 is referred to as Bürgergeld.
    """
    if arbeitslosengeld_2_bezug_im_vorjahr:
        out = berechtigte_wohnfläche * anerkannte_warmmiete_je_qm_m
    else:
        out = bruttokaltmiete_m + heizkosten_m

    return out


@policy_function(start_date="2005-01-01")
def anerkannte_warmmiete_je_qm_m(
    bruttokaltmiete_m: float,
    heizkosten_m: float,
    wohnfläche: float,
    mietobergrenze_pro_qm: float,
) -> float:
    """Calculate rent per square meter.

    Note: Since 2023, Arbeitslosengeld 2 is referred to as Bürgergeld.
    """
    out = (bruttokaltmiete_m + heizkosten_m) / wohnfläche
    return min(out, mietobergrenze_pro_qm)


@policy_function(vectorization_strategy="loop", start_date="2005-01-01")
def berechtigte_wohnfläche(
    wohnfläche: float,
    wohnen__bewohnt_eigentum_hh: bool,
    anzahl_personen_hh: int,
    berechtigte_wohnfläche_miete: dict[str, float],
    berechtigte_wohnfläche_eigentum: BerechtigteWohnflächeEigentum,
) -> float:
    """Calculate size of dwelling eligible to claim.

    Note: Since 2023, Arbeitslosengeld 2 is referred to as Bürgergeld.
    """
    if wohnen__bewohnt_eigentum_hh:
        if anzahl_personen_hh <= berechtigte_wohnfläche_eigentum.max_anzahl_direkt:
            maximum = berechtigte_wohnfläche_eigentum.anzahl_personen_zu_fläche[
                anzahl_personen_hh
            ]
        else:
            maximum = (
                berechtigte_wohnfläche_eigentum.max_anzahl_direkt
                + (
                    anzahl_personen_hh
                    - berechtigte_wohnfläche_eigentum.max_anzahl_direkt
                )
                * berechtigte_wohnfläche_eigentum.je_weitere_person
            )
    else:
        maximum = (
            berechtigte_wohnfläche_miete["single"]
            + max(anzahl_personen_hh - 1, 0)
            * berechtigte_wohnfläche_miete["je_weitere_person"]
        )
    return min(wohnfläche, maximum / anzahl_personen_hh)


@policy_function(start_date="2005-01-01")
def bruttokaltmiete_m(
    wohnen__bruttokaltmiete_m_hh: float,
    anzahl_personen_hh: int,
) -> float:
    """Monthly rent attributed to a single person.

    Reference:
    BSG Urteil v. 09.03.2016 - B 14 KG 1/15 R.
    BSG Urteil vom 15.04.2008 - B 14/7b AS 58/06 R.
    """
    return wohnen__bruttokaltmiete_m_hh / anzahl_personen_hh


@policy_function(start_date="2005-01-01")
def heizkosten_m(
    wohnen__heizkosten_m_hh: float,
    anzahl_personen_hh: int,
) -> float:
    """Monthly heating expenses attributed to a single person.

    Reference:
    BSG Urteil v. 09.03.2016 - B 14 KG 1/15 R.
    BSG Urteil vom 15.04.2008 - B 14/7b AS 58/06 R.
    """
    return wohnen__heizkosten_m_hh / anzahl_personen_hh


@policy_function(start_date="2005-01-01")
def wohnfläche(
    wohnen__wohnfläche_hh: float,
    anzahl_personen_hh: int,
) -> float:
    """Share of household's dwelling size attributed to a single person."""
    return wohnen__wohnfläche_hh / anzahl_personen_hh


@dataclass(frozen=True)
class RegelsatzAnteilErwachsen:
    je_erwachsener_bei_zwei_erwachsenen: float
    je_erwachsener_ab_drei_erwachsene: float


@dataclass(frozen=True)
class RegelsatzAnteilKind:
    anteil: float
    min_alter: int
    max_alter: int


@dataclass(frozen=True)
class RegelsatzAnteilKindNachAlter:
    kleinkind: RegelsatzAnteilKind
    schulkind: RegelsatzAnteilKind
    jugendliche_und_junge_erwachsene: RegelsatzAnteilKind


@dataclass(frozen=True)
class RegelsatzAnteilsbasiert:
    basissatz: float
    erwachsen: RegelsatzAnteilErwachsen
    kind: RegelsatzAnteilKindNachAlter


@param_function(start_date="2005-01-01", end_date="2010-12-31")
def regelsatz_anteilsbasiert(
    parameter_regelsatz_anteilsbasiert: RawParam,
) -> RegelsatzAnteilsbasiert:
    """Regelsatz as a fraction of the Basissatz."""
    anteilssätze_kinder = parameter_regelsatz_anteilsbasiert[
        "anteil_vom_basissatz_für_kinder"
    ]
    kind_kleinkind = RegelsatzAnteilKind(
        anteil=anteilssätze_kinder["kleinkind"]["anteil"],
        min_alter=anteilssätze_kinder["kleinkind"]["min_alter"],
        max_alter=anteilssätze_kinder["kleinkind"]["max_alter"],
    )
    kind_schulkind = RegelsatzAnteilKind(
        anteil=anteilssätze_kinder["schulkind"]["anteil"],
        min_alter=anteilssätze_kinder["schulkind"]["min_alter"],
        max_alter=anteilssätze_kinder["schulkind"]["max_alter"],
    )
    kind_jugendliche_und_junge_erwachsene = RegelsatzAnteilKind(
        anteil=anteilssätze_kinder["jugendliche_und_junge_erwachsene"]["anteil"],
        min_alter=anteilssätze_kinder["jugendliche_und_junge_erwachsene"]["min_alter"],
        max_alter=anteilssätze_kinder["jugendliche_und_junge_erwachsene"]["max_alter"],
    )
    erwachsen = RegelsatzAnteilErwachsen(
        je_erwachsener_bei_zwei_erwachsenen=parameter_regelsatz_anteilsbasiert[
            "anteil_vom_basissatz_bei_zwei_erwachsenen"
        ],
        je_erwachsener_ab_drei_erwachsene=parameter_regelsatz_anteilsbasiert[
            "anteil_vom_basissatz_bei_weiteren_erwachsenen"
        ],
    )
    return RegelsatzAnteilsbasiert(
        basissatz=parameter_regelsatz_anteilsbasiert["basissatz"],
        erwachsen=erwachsen,
        kind=RegelsatzAnteilKindNachAlter(
            kleinkind=kind_kleinkind,
            schulkind=kind_schulkind,
            jugendliche_und_junge_erwachsene=kind_jugendliche_und_junge_erwachsene,
        ),
    )


@dataclass(frozen=True)
<<<<<<< HEAD
class RegelbedarfsstufeErwachsener:
    regelsatz: float


@dataclass(frozen=True)
class RegelbedarfsstufeKind:
    regelsatz: float
    min_alter: int
    max_alter: int


@dataclass(frozen=True)
class RegelsatzNachRegelbedarfsstufen:
    """Regelsatz as a fraction of the Basissatz."""

    rbs_1: RegelbedarfsstufeErwachsener
    rbs_2: RegelbedarfsstufeErwachsener
    rbs_3: RegelbedarfsstufeErwachsener
    rbs_4: RegelbedarfsstufeKind
    rbs_5: RegelbedarfsstufeKind
    rbs_6: RegelbedarfsstufeKind


@param_function(start_date="2011-01-01")
def regelsatz_nach_regelbedarfsstufen(
    parameter_regelsatz_nach_regelbedarfsstufen: RawParam,
) -> RegelsatzNachRegelbedarfsstufen:
    """Regelsatz nach Regelbedarfsstufen."""
    rbs_4 = RegelbedarfsstufeKind(
        regelsatz=parameter_regelsatz_nach_regelbedarfsstufen[4]["betrag"],
        min_alter=parameter_regelsatz_nach_regelbedarfsstufen[4]["min_alter"],
        max_alter=parameter_regelsatz_nach_regelbedarfsstufen[4]["max_alter"],
    )
    rbs_5 = RegelbedarfsstufeKind(
        regelsatz=parameter_regelsatz_nach_regelbedarfsstufen[5]["betrag"],
        min_alter=parameter_regelsatz_nach_regelbedarfsstufen[5]["min_alter"],
        max_alter=parameter_regelsatz_nach_regelbedarfsstufen[5]["max_alter"],
    )
    rbs_6 = RegelbedarfsstufeKind(
        regelsatz=parameter_regelsatz_nach_regelbedarfsstufen[6]["betrag"],
        min_alter=parameter_regelsatz_nach_regelbedarfsstufen[6]["min_alter"],
        max_alter=parameter_regelsatz_nach_regelbedarfsstufen[6]["max_alter"],
    )
    return RegelsatzNachRegelbedarfsstufen(
        rbs_1=RegelbedarfsstufeErwachsener(
            parameter_regelsatz_nach_regelbedarfsstufen[1]
        ),
        rbs_2=RegelbedarfsstufeErwachsener(
            parameter_regelsatz_nach_regelbedarfsstufen[2]
        ),
        rbs_3=RegelbedarfsstufeErwachsener(
            parameter_regelsatz_nach_regelbedarfsstufen[3]
        ),
        rbs_4=rbs_4,
        rbs_5=rbs_5,
        rbs_6=rbs_6,
    )


@dataclass(frozen=True)
=======
>>>>>>> 7408977a
class BerechtigteWohnflächeEigentum:
    anzahl_personen_zu_fläche: dict[int, float]
    je_weitere_person: float
    max_anzahl_direkt: int


@param_function(start_date="2005-01-01")
def berechtigte_wohnfläche_eigentum(
    parameter_berechtigte_wohnfläche_eigentum: RawParam,
) -> BerechtigteWohnflächeEigentum:
    """Berechtigte Wohnfläche für Eigenheim."""
    return BerechtigteWohnflächeEigentum(
        anzahl_personen_zu_fläche={
            1: parameter_berechtigte_wohnfläche_eigentum[1],
            2: parameter_berechtigte_wohnfläche_eigentum[2],
            3: parameter_berechtigte_wohnfläche_eigentum[3],
            4: parameter_berechtigte_wohnfläche_eigentum[4],
        },
        je_weitere_person=parameter_berechtigte_wohnfläche_eigentum[
            "je_weitere_person"
        ],
        max_anzahl_direkt=parameter_berechtigte_wohnfläche_eigentum[
            "max_anzahl_direkt"
        ],
    )<|MERGE_RESOLUTION|>--- conflicted
+++ resolved
@@ -8,12 +8,8 @@
 from ttsim import param_function, policy_function
 
 if TYPE_CHECKING:
-<<<<<<< HEAD
-    from ttsim.typing import RawParam
-=======
     from _gettsim.grundsicherung.bedarfe import Regelbedarfsstufen
     from ttsim import RawParam
->>>>>>> 7408977a
 
 
 @policy_function(start_date="2005-01-01")
@@ -119,38 +115,13 @@
 def kindersatz_m_nach_regelbedarfsstufen_ohne_sofortzuschlag(
     alter: int,
     kindergeld__gleiche_fg_wie_empfänger: bool,
-<<<<<<< HEAD
-    regelsatz_nach_regelbedarfsstufen: RegelsatzNachRegelbedarfsstufen,
-=======
     grundsicherung__regelbedarfsstufen: Regelbedarfsstufen,
->>>>>>> 7408977a
 ) -> float:
     """Basic monthly subsistence / SGB II needs of children since 2011.
 
     Note: Since 2023, Arbeitslosengeld 2 is referred to as Bürgergeld.
     """
     if (
-<<<<<<< HEAD
-        alter >= regelsatz_nach_regelbedarfsstufen.rbs_6.min_alter
-        and alter <= regelsatz_nach_regelbedarfsstufen.rbs_6.max_alter
-        and kindergeld__gleiche_fg_wie_empfänger
-    ):
-        out = regelsatz_nach_regelbedarfsstufen.rbs_6.regelsatz
-    elif (
-        alter >= regelsatz_nach_regelbedarfsstufen.rbs_5.min_alter
-        and alter <= regelsatz_nach_regelbedarfsstufen.rbs_5.max_alter
-        and kindergeld__gleiche_fg_wie_empfänger
-    ):
-        out = regelsatz_nach_regelbedarfsstufen.rbs_5.regelsatz
-    elif (
-        alter >= regelsatz_nach_regelbedarfsstufen.rbs_4.min_alter
-        and alter <= regelsatz_nach_regelbedarfsstufen.rbs_4.max_alter
-        and kindergeld__gleiche_fg_wie_empfänger
-    ):
-        out = regelsatz_nach_regelbedarfsstufen.rbs_4.regelsatz
-    elif kindergeld__gleiche_fg_wie_empfänger:  # adult children with parents in FG
-        out = regelsatz_nach_regelbedarfsstufen.rbs_3.regelsatz
-=======
         alter >= grundsicherung__regelbedarfsstufen.rbs_6.altersgrenzen.min_alter
         and alter <= grundsicherung__regelbedarfsstufen.rbs_6.altersgrenzen.max_alter
         and kindergeld__gleiche_fg_wie_empfänger
@@ -170,7 +141,6 @@
         out = grundsicherung__regelbedarfsstufen.rbs_4.satz
     elif kindergeld__gleiche_fg_wie_empfänger:  # adult children with parents in FG
         out = grundsicherung__regelbedarfsstufen.rbs_3
->>>>>>> 7408977a
     else:
         out = 0.0
 
@@ -184,11 +154,7 @@
 def kindersatz_m_nach_regelbedarfsstufen_mit_sofortzuschlag(
     alter: int,
     kindergeld__gleiche_fg_wie_empfänger: bool,
-<<<<<<< HEAD
-    regelsatz_nach_regelbedarfsstufen: RegelsatzNachRegelbedarfsstufen,
-=======
     grundsicherung__regelbedarfsstufen: Regelbedarfsstufen,
->>>>>>> 7408977a
     kindersofortzuschlag: float,
 ) -> float:
     """Basic monthly subsistence / SGB II needs of children since 2011.
@@ -196,27 +162,6 @@
     Note: Since 2023, Arbeitslosengeld 2 is referred to as Bürgergeld.
     """
     if (
-<<<<<<< HEAD
-        alter >= regelsatz_nach_regelbedarfsstufen.rbs_6.min_alter
-        and alter <= regelsatz_nach_regelbedarfsstufen.rbs_6.max_alter
-        and kindergeld__gleiche_fg_wie_empfänger
-    ):
-        out = kindersofortzuschlag + regelsatz_nach_regelbedarfsstufen.rbs_6.regelsatz
-    elif (
-        alter >= regelsatz_nach_regelbedarfsstufen.rbs_5.min_alter
-        and alter <= regelsatz_nach_regelbedarfsstufen.rbs_5.max_alter
-        and kindergeld__gleiche_fg_wie_empfänger
-    ):
-        out = kindersofortzuschlag + regelsatz_nach_regelbedarfsstufen.rbs_5.regelsatz
-    elif (
-        alter >= regelsatz_nach_regelbedarfsstufen.rbs_4.min_alter
-        and alter <= regelsatz_nach_regelbedarfsstufen.rbs_4.max_alter
-        and kindergeld__gleiche_fg_wie_empfänger
-    ):
-        out = kindersofortzuschlag + regelsatz_nach_regelbedarfsstufen.rbs_4.regelsatz
-    elif kindergeld__gleiche_fg_wie_empfänger:  # adult children with parents in FG
-        out = kindersofortzuschlag + regelsatz_nach_regelbedarfsstufen.rbs_3.regelsatz
-=======
         alter >= grundsicherung__regelbedarfsstufen.rbs_6.altersgrenzen.min_alter
         and alter <= grundsicherung__regelbedarfsstufen.rbs_6.altersgrenzen.max_alter
         and kindergeld__gleiche_fg_wie_empfänger
@@ -236,7 +181,6 @@
         out = kindersofortzuschlag + grundsicherung__regelbedarfsstufen.rbs_4.satz
     elif kindergeld__gleiche_fg_wie_empfänger:  # adult children with parents in FG
         out = kindersofortzuschlag + grundsicherung__regelbedarfsstufen.rbs_3
->>>>>>> 7408977a
     else:
         out = 0.0
 
@@ -277,11 +221,7 @@
     mehrbedarf_alleinerziehend_m: float,
     kindersatz_m: float,
     p_id_einstandspartner: int,
-<<<<<<< HEAD
-    regelsatz_nach_regelbedarfsstufen: RegelsatzNachRegelbedarfsstufen,
-=======
     grundsicherung__regelbedarfsstufen: Regelbedarfsstufen,
->>>>>>> 7408977a
 ) -> float:
     """Basic monthly subsistence / SGB II needs for adults without dwelling since 2011.
 
@@ -289,17 +229,10 @@
     """
     # BG has 2 adults
     if p_id_einstandspartner >= 0:
-<<<<<<< HEAD
-        out = regelsatz_nach_regelbedarfsstufen.rbs_2.regelsatz
-    # This observation is not a child, so BG has 1 adult
-    elif kindersatz_m == 0.0:
-        out = regelsatz_nach_regelbedarfsstufen.rbs_1.regelsatz
-=======
         out = grundsicherung__regelbedarfsstufen.rbs_2
     # This observation is not a child, so BG has 1 adult
     elif kindersatz_m == 0.0:
         out = grundsicherung__regelbedarfsstufen.rbs_1
->>>>>>> 7408977a
     else:
         out = 0.0
 
@@ -513,69 +446,6 @@
 
 
 @dataclass(frozen=True)
-<<<<<<< HEAD
-class RegelbedarfsstufeErwachsener:
-    regelsatz: float
-
-
-@dataclass(frozen=True)
-class RegelbedarfsstufeKind:
-    regelsatz: float
-    min_alter: int
-    max_alter: int
-
-
-@dataclass(frozen=True)
-class RegelsatzNachRegelbedarfsstufen:
-    """Regelsatz as a fraction of the Basissatz."""
-
-    rbs_1: RegelbedarfsstufeErwachsener
-    rbs_2: RegelbedarfsstufeErwachsener
-    rbs_3: RegelbedarfsstufeErwachsener
-    rbs_4: RegelbedarfsstufeKind
-    rbs_5: RegelbedarfsstufeKind
-    rbs_6: RegelbedarfsstufeKind
-
-
-@param_function(start_date="2011-01-01")
-def regelsatz_nach_regelbedarfsstufen(
-    parameter_regelsatz_nach_regelbedarfsstufen: RawParam,
-) -> RegelsatzNachRegelbedarfsstufen:
-    """Regelsatz nach Regelbedarfsstufen."""
-    rbs_4 = RegelbedarfsstufeKind(
-        regelsatz=parameter_regelsatz_nach_regelbedarfsstufen[4]["betrag"],
-        min_alter=parameter_regelsatz_nach_regelbedarfsstufen[4]["min_alter"],
-        max_alter=parameter_regelsatz_nach_regelbedarfsstufen[4]["max_alter"],
-    )
-    rbs_5 = RegelbedarfsstufeKind(
-        regelsatz=parameter_regelsatz_nach_regelbedarfsstufen[5]["betrag"],
-        min_alter=parameter_regelsatz_nach_regelbedarfsstufen[5]["min_alter"],
-        max_alter=parameter_regelsatz_nach_regelbedarfsstufen[5]["max_alter"],
-    )
-    rbs_6 = RegelbedarfsstufeKind(
-        regelsatz=parameter_regelsatz_nach_regelbedarfsstufen[6]["betrag"],
-        min_alter=parameter_regelsatz_nach_regelbedarfsstufen[6]["min_alter"],
-        max_alter=parameter_regelsatz_nach_regelbedarfsstufen[6]["max_alter"],
-    )
-    return RegelsatzNachRegelbedarfsstufen(
-        rbs_1=RegelbedarfsstufeErwachsener(
-            parameter_regelsatz_nach_regelbedarfsstufen[1]
-        ),
-        rbs_2=RegelbedarfsstufeErwachsener(
-            parameter_regelsatz_nach_regelbedarfsstufen[2]
-        ),
-        rbs_3=RegelbedarfsstufeErwachsener(
-            parameter_regelsatz_nach_regelbedarfsstufen[3]
-        ),
-        rbs_4=rbs_4,
-        rbs_5=rbs_5,
-        rbs_6=rbs_6,
-    )
-
-
-@dataclass(frozen=True)
-=======
->>>>>>> 7408977a
 class BerechtigteWohnflächeEigentum:
     anzahl_personen_zu_fläche: dict[int, float]
     je_weitere_person: float
