--- conflicted
+++ resolved
@@ -276,7 +276,6 @@
     """
     # Calculate if self employed insures via public health insurance.
     if selbstständig and not in_priv_krankenv:
-<<<<<<< HEAD
         mindest_anteil = soz_vers_beitr_params[
             "mindestanteil_bezugsgröße_beitragspf_einnahme_selbst"
         ]
@@ -284,22 +283,6 @@
         eink_selbst_selbstv_m = max(min_eink_selbst_m, eink_selbst_m)
         out = min(_ges_krankenv_beitr_bemess_grenze_m, eink_selbst_selbstv_m)
 
-=======
-        eink_selbst_selbstv_m = eink_selbst_m
-    else:
-        eink_selbst_selbstv_m = 0.0
-
-    if selbstständig and not in_priv_krankenv:
-        anteil_ges_krankenv_bezugsgröße_selbst_m = (
-            soz_vers_beitr_params["bezugsgröße_selbst_anteil"]
-            * _ges_krankenv_bezugsgröße_selbst_m
-        )
-    else:
-        anteil_ges_krankenv_bezugsgröße_selbst_m = 0.0
-
-    if eink_selbst_selbstv_m > anteil_ges_krankenv_bezugsgröße_selbst_m:
-        out = anteil_ges_krankenv_bezugsgröße_selbst_m
->>>>>>> 73034882
     else:
         out = 0.0
 
