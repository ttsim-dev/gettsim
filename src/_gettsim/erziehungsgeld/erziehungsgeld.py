"""Functions to compute parental leave benefits (Erziehungsgeld, -2007)."""

from ttsim import (
<<<<<<< HEAD
    AggregateByPIDSpec,
=======
>>>>>>> 70f0964c
    AggType,
    RoundingSpec,
    agg_by_p_id_function,
    policy_function,
)

<<<<<<< HEAD
aggregation_specs = (
    AggregateByPIDSpec(
        target="anspruchshöhe_m",
        source="anspruchshöhe_kind_m",
        p_id_to_aggregate_by="p_id_empfänger",
        agg=AggType.SUM,
    ),
)
=======

@agg_by_p_id_function(agg_type=AggType.SUM)
def anspruchshöhe_m(
    anspruchshöhe_kind_m: float, p_id_empfänger: int, p_id: int
) -> float:
    pass
>>>>>>> 70f0964c


@policy_function(start_date="2004-01-01", end_date="2008-12-31")
def betrag_m(
    anspruchshöhe_m: int,
    grundsätzlich_anspruchsberechtigt: bool,
) -> bool:
    """Total parental leave benefits (Erziehungsgeld) received by the parent.

    Legal reference: BErzGG (BGBl. I 1985 S. 2154; BGBl. I 2004 S. 206)

    Parameters
    ----------
    anspruchshöhe_m
        See :func:`anspruchshöhe_m`.
    grundsätzlich_anspruchsberechtigt
        See :func:`grundsätzlich_anspruchsberechtigt`.

    Returns
    -------
    Parental leave benefits (Erziehungsgeld).

    """
    if grundsätzlich_anspruchsberechtigt:
        out = anspruchshöhe_m
    else:
        out = 0.0

    return out


@policy_function(
    end_date="2003-12-31",
    leaf_name="anspruchshöhe_kind_m",
    rounding_spec=RoundingSpec(base=0.01, direction="nearest"),
)
def erziehungsgeld_kind_ohne_budgetsatz_m() -> float:
    raise NotImplementedError(
        """
    Erziehungsgeld is not implemented yet prior to 2004, see
    https://github.com/iza-institute-of-labor-economics/gettsim/issues/673
        """
    )


@policy_function(
    start_date="2004-01-01",
    end_date="2008-12-31",
    leaf_name="anspruchshöhe_kind_m",
    rounding_spec=RoundingSpec(base=0.01, direction="nearest"),
)
def anspruchshöhe_kind_mit_budgetsatz_m(
    kind_grundsätzlich_anspruchsberechtigt: bool,
    abzug_durch_einkommen_m: float,
    basisbetrag_m: float,
) -> float:
    """Parental leave benefit (Erziehungsgeld) on child level.

    For the calculation, the relevant income, the age of the youngest child, the income
    threshold and the eligibility for erziehungsgeld is needed.

    Legal reference: Bundesgesetzblatt Jahrgang 2004 Teil I Nr. 6

    Parameters
    ----------
    kind_grundsätzlich_anspruchsberechtigt
        See :func:`kind_grundsätzlich_anspruchsberechtigt`.
    abzug_durch_einkommen_m
        See :func:`abzug_durch_einkommen_m`.
    basisbetrag_m
        See :func:`erziehungsgeld_ohne_abzug`.


    Returns
    -------
    Monthly claim of parental leave benefit (Erziehungsgeld) on child level
    """
    if kind_grundsätzlich_anspruchsberechtigt:
        out = max(
            basisbetrag_m - abzug_durch_einkommen_m,
            0.0,
        )
    else:
        out = 0.0

    return out


@policy_function(start_date="2004-01-01", end_date="2008-12-31")
def basisbetrag_m(
    budgetsatz: bool,
    anzurechnendes_einkommen_y: float,
    einkommensgrenze_y: float,
    alter_monate: float,
    erziehungsgeld_params: dict,
) -> float:
    """Parental leave benefit (Erziehungsgeld) without means-test on child level.

    Parameters
    ----------
    budgetsatz
        See :See basic input variable :ref:`budgetsatz
        <budgetsatz>`.
    anzurechnendes_einkommen_y
        See :func:`anzurechnendes_einkommen_y`.
    einkommensgrenze_y
        See :func:`einkommensgrenze_y`.
    alter_monate
        See :func:`alter_monate`.
    erziehungsgeld_params
        See params documentation :ref:`erziehungsgeld_params <erziehungsgeld_params>`.

    Returns
    -------
    Parental leave benefit (Erziehungsgeld) without means-test
    """
    # no benefit if income is above threshold and child is younger than threshold
    if (
        anzurechnendes_einkommen_y > einkommensgrenze_y
        and alter_monate
        < erziehungsgeld_params["einkommensgrenze"]["start_age_m_reduced_income_limit"]
    ):
        out = 0.0
    elif budgetsatz:
        out = erziehungsgeld_params["erziehungsgeld_satz"]["budgetsatz"]
    else:
        out = erziehungsgeld_params["erziehungsgeld_satz"]["regelsatz"]

    return out


@policy_function(start_date="2004-01-01", end_date="2008-12-31")
def abzug_durch_einkommen_m(
    anzurechnendes_einkommen_m: float,
    einkommensgrenze_m: float,
    alter_monate: float,
    erziehungsgeld_params: dict,
) -> float:
    """Reduction of parental leave benefits (means-test).

    Legal reference: Bundesgesetzblatt Jahrgang 2004 Teil I Nr. 6 (p.209)

    Parameters
    ----------
    anzurechnendes_einkommen_m
        See :func:`anzurechnendes_einkommen_y`.
    einkommensgrenze_m
        See :func:`einkommensgrenze_y`.
    alter_monate
        See :func:`alter_monate`.
    erziehungsgeld_params
        See params documentation :ref:`erziehungsgeld_params <erziehungsgeld_params>`.

    Returns
    -------
    Income reduction for parental leave benefit (Erziehungsgeld)
    """
    if (
        anzurechnendes_einkommen_m > einkommensgrenze_m
        and alter_monate
        >= erziehungsgeld_params["einkommensgrenze"]["start_age_m_reduced_income_limit"]
    ):
        out = anzurechnendes_einkommen_m * erziehungsgeld_params["abschlag_faktor"]
    else:
        out = 0.0
    return out


@policy_function(
    start_date="2004-01-01",
    end_date="2006-12-10",
    leaf_name="kind_grundsätzlich_anspruchsberechtigt",
)
def _kind_grundsätzlich_anspruchsberechtigt_vor_abschaffung(
    familie__kind: bool,
    alter_monate: float,
    budgetsatz: bool,
    erziehungsgeld_params: dict,
) -> bool:
    """Eligibility for parental leave benefit (Erziehungsgeld) on child level.

    Legal reference: Bundesgesetzblatt Jahrgang 2004 Teil I Nr. 6 (pp.207)

    Parameters
    ----------
    familie__kind
        See :See basic input variable :ref:`familie__kind <familie__kind>`.
    alter_monate
        See :func:`alter_monate`.
    budgetsatz
        See :See basic input variable :ref:`budgetsatz
        <budgetsatz>`.
    erziehungsgeld_params
        See params documentation :ref:`erziehungsgeld_params <erziehungsgeld_params>`.

    Returns
    -------
    eligibility of (Erziehungsgeld) as a bool

    """
    if budgetsatz:
        out = (
            familie__kind
            and alter_monate <= erziehungsgeld_params["end_age_m_budgetsatz"]
        )

    else:
        out = (
            familie__kind
            and alter_monate <= erziehungsgeld_params["end_age_m_regelsatz"]
        )

    return out


@policy_function(
    start_date="2006-12-11",
    end_date="2008-12-31",
    leaf_name="kind_grundsätzlich_anspruchsberechtigt",
)
def _kind_grundsätzlich_anspruchsberechtigt_nach_abschaffung(
    familie__kind: bool,
    geburtsjahr: int,
    alter_monate: float,
    budgetsatz: bool,
    erziehungsgeld_params: dict,
) -> bool:
    """Eligibility for parental leave benefit (Erziehungsgeld) on child level. Abolished
    for children born after the cut-off date.

    Legal reference: Bundesgesetzblatt Jahrgang 2004 Teil I Nr. 6 (pp.207)

    Parameters
    ----------
    familie__kind
        See :See basic input variable :ref:`familie__kind <familie__kind>`.
    geburtsjahr
        See :func:`geburtsjahr`.
    alter_monate
        See :func:`alter_monate`.
    budgetsatz
        See :See basic input variable :ref:`budgetsatz
        <budgetsatz>`.
    erziehungsgeld_params
        See params documentation :ref:`erziehungsgeld_params <erziehungsgeld_params>`.

    Returns
    -------
    eligibility of (Erziehungsgeld) as a bool

    """
    if budgetsatz and geburtsjahr <= erziehungsgeld_params["abolishment_cohort"]:
        out = (
            familie__kind
            and alter_monate <= erziehungsgeld_params["end_age_m_budgetsatz"]
        )

    elif geburtsjahr <= erziehungsgeld_params["abolishment_cohort"]:
        out = (
            familie__kind
            and alter_monate <= erziehungsgeld_params["end_age_m_regelsatz"]
        )

    else:
        out = False

    return out


@policy_function(start_date="2004-01-01", end_date="2008-12-31")
def grundsätzlich_anspruchsberechtigt(
    arbeitsstunden_w: float,
    kind_grundsätzlich_anspruchsberechtigt_fg: bool,
    erziehungsgeld_params: dict,
) -> bool:
    """Eligibility for parental leave benefit (Erziehungsgeld) on parental level.

    Legal reference: Bundesgesetzblatt Jahrgang 2004 Teil I Nr. 6 (p.207)

    Parameters
    ----------
    arbeitsstunden_w
        See :See basic input variable :ref:`arbeitsstunden_w <arbeitsstunden_w>`.
    kind_grundsätzlich_anspruchsberechtigt_fg
        See :func:`kind_grundsätzlich_anspruchsberechtigt_fg`.
    erziehungsgeld_params
        See params documentation :ref:`erziehungsgeld_params <erziehungsgeld_params>`.

    Returns
    -------
    eligibility of parental leave benefit (Erziehungsgeld) as a bool

    """
    out = kind_grundsätzlich_anspruchsberechtigt_fg and (
        arbeitsstunden_w <= erziehungsgeld_params["arbeitsstunden_w_grenze"]
    )

    return out


@policy_function(start_date="2004-01-01", end_date="2008-12-31")
def anzurechnendes_einkommen_y(
    einkommensteuer__einkünfte__aus_nichtselbstständiger_arbeit__bruttolohn_vorjahr_y_fg: float,
    arbeitslosengeld_2__anzahl_erwachsene_fg: int,
    kind_grundsätzlich_anspruchsberechtigt: bool,
    erziehungsgeld_params: dict,
    eink_st_abzuege_params: dict,
) -> float:
    """Income relevant for means testing for parental leave benefit (Erziehungsgeld).

    Legal reference: Bundesgesetzblatt Jahrgang 2004 Teil I Nr. 6 (p.209)

    There is special rule for "Beamte, Soldaten und Richter" which is not
    implemented yet.

    Parameters
    ----------
    einkommensteuer__einkünfte__aus_nichtselbstständiger_arbeit__bruttolohn_vorjahr_y_fg
        See :func:`einkommensteuer__einkünfte__aus_nichtselbstständiger_arbeit__bruttolohn_vorjahr_y_fg`.
    arbeitslosengeld_2__anzahl_erwachsene_fg
        See :func:`arbeitslosengeld_2__anzahl_erwachsene_fg`.
    kind_grundsätzlich_anspruchsberechtigt
        See :func:`kind_grundsätzlich_anspruchsberechtigt`.
    erziehungsgeld_params
        See params documentation :ref:`erziehungsgeld_params <erziehungsgeld_params>`.
    eink_st_abzuege_params
        See params documentation :ref:`eink_st_abzuege_params <eink_st_abzuege_params>`.

    Returns
    -------
    Relevant income
    """

    if kind_grundsätzlich_anspruchsberechtigt:
        out = (
            einkommensteuer__einkünfte__aus_nichtselbstständiger_arbeit__bruttolohn_vorjahr_y_fg
            - eink_st_abzuege_params["werbungskostenpauschale"]
            * arbeitslosengeld_2__anzahl_erwachsene_fg
        ) * erziehungsgeld_params["pauschal_abzug_auf_einkommen"]
    else:
        out = 0.0
    return out


@policy_function(start_date="2004-01-01", end_date="2008-12-31")
def einkommensgrenze_y(
    einkommensgrenze_ohne_geschwisterbonus: float,
    arbeitslosengeld_2__anzahl_kinder_fg: float,
    kind_grundsätzlich_anspruchsberechtigt: bool,
    erziehungsgeld_params: dict,
) -> float:
    """Income threshold for parental leave benefit (Erziehungsgeld).

    Legal reference: Bundesgesetzblatt Jahrgang 2004 Teil I Nr. 6 (pp.208)

    Parameters
    ----------
    einkommensgrenze_ohne_geschwisterbonus
        See :func:`einkommensgrenze_ohne_geschwisterbonus`.
    arbeitslosengeld_2__anzahl_kinder_fg
        See :func:`arbeitslosengeld_2__anzahl_kinder_fg`.
    kind_grundsätzlich_anspruchsberechtigt
        See :func:`kind_grundsätzlich_anspruchsberechtigt`.
    erziehungsgeld_params
        See params documentation :ref:`erziehungsgeld_params <erziehungsgeld_params>`.

    Returns
    -------
    income threshold for parental leave benefit (Erziehungsgeld) on child level
    """

    out = (
        einkommensgrenze_ohne_geschwisterbonus
        + (arbeitslosengeld_2__anzahl_kinder_fg - 1)
        * erziehungsgeld_params["aufschlag_einkommen"]
    )
    if not kind_grundsätzlich_anspruchsberechtigt:
        out = 0.0
    return out


@policy_function(start_date="2004-01-01", end_date="2008-12-31")
def einkommensgrenze_ohne_geschwisterbonus(
    familie__alleinerziehend_fg: bool,
    alter_monate: float,
    budgetsatz: bool,
    erziehungsgeld_params: dict,
) -> float:
    """Income threshold for parental leave benefit (Erziehungsgeld) on child level
    before adding the bonus for additional children

    Legal reference: Bundesgesetzblatt Jahrgang 2004 Teil I Nr. 6 (pp.208)

    Parameters
    ----------
    erziehungsgeld_params
        See params documentation :ref:`erziehungsgeld_params <erziehungsgeld_params>`.
    familie__alleinerziehend_fg
        See :func:`familie__alleinerziehend_fg`.
    alter_monate
        See :func:`alter_monate`.
    budgetsatz
        See :See basic input variable :ref:`budgetsatz
        <budgetsatz>`.

    Returns
    -------
    Income threshold for parental leave benefit (Erziehungsgeld) before child bonus
    """
    # There are different income thresholds depending on the age of the child,
    # the fact if a person is a single parent, and if regelsatz or budgetsatz is applied

    if (
        alter_monate
        < erziehungsgeld_params["einkommensgrenze"]["start_age_m_reduced_income_limit"]
    ):
        limit = "limit"
    else:
        limit = "reduced_limit"

    if familie__alleinerziehend_fg:
        status_eltern = "alleinerziehend"
    else:
        status_eltern = "paar"

    if budgetsatz:
        satz = "budgetsatz"
    else:
        satz = "regelsatz"

    out = erziehungsgeld_params["einkommensgrenze"][limit][status_eltern][satz]

    return out


@agg_by_p_id_function(agg_type=AggType.SUM)
def erziehungsgeld_spec_target(
    erziehungsgeld_source_field: bool, p_id_field: int, p_id: int
) -> int:
    pass<|MERGE_RESOLUTION|>--- conflicted
+++ resolved
@@ -1,33 +1,18 @@
 """Functions to compute parental leave benefits (Erziehungsgeld, -2007)."""
 
 from ttsim import (
-<<<<<<< HEAD
-    AggregateByPIDSpec,
-=======
->>>>>>> 70f0964c
     AggType,
     RoundingSpec,
     agg_by_p_id_function,
     policy_function,
 )
 
-<<<<<<< HEAD
-aggregation_specs = (
-    AggregateByPIDSpec(
-        target="anspruchshöhe_m",
-        source="anspruchshöhe_kind_m",
-        p_id_to_aggregate_by="p_id_empfänger",
-        agg=AggType.SUM,
-    ),
-)
-=======
 
 @agg_by_p_id_function(agg_type=AggType.SUM)
 def anspruchshöhe_m(
     anspruchshöhe_kind_m: float, p_id_empfänger: int, p_id: int
 ) -> float:
     pass
->>>>>>> 70f0964c
 
 
 @policy_function(start_date="2004-01-01", end_date="2008-12-31")
