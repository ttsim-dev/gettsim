--- conflicted
+++ resolved
@@ -224,11 +224,7 @@
     Legal reference: Bundesgesetzblatt Jahrgang 2004 Teil I Nr. 6 (p.207)
     """
     return kind_grundsätzlich_anspruchsberechtigt_fg and (
-<<<<<<< HEAD
-        arbeitsstunden_w <= erziehungsgeld_params["maximale_wochenarbeitszeit"]
-=======
         arbeitsstunden_w <= maximale_wochenarbeitszeit
->>>>>>> 7408977a
     )
 
 
@@ -237,11 +233,7 @@
     einkommensteuer__einkünfte__aus_nichtselbstständiger_arbeit__bruttolohn_vorjahr_y_fg: float,
     arbeitslosengeld_2__anzahl_erwachsene_fg: int,
     kind_grundsätzlich_anspruchsberechtigt: bool,
-<<<<<<< HEAD
-    erziehungsgeld_params: dict,
-=======
     pauschaler_abzug_vom_einkommen: float,
->>>>>>> 7408977a
     einkommensteuer__einkünfte__aus_nichtselbstständiger_arbeit__werbungskostenpauschale: float,
 ) -> float:
     """Income relevant for means testing for parental leave benefit (Erziehungsgeld).
@@ -250,10 +242,6 @@
 
     There is special rule for "Beamte, Soldaten und Richter" which is not
     implemented yet.
-<<<<<<< HEAD
-
-=======
->>>>>>> 7408977a
     """
 
     if kind_grundsätzlich_anspruchsberechtigt:
@@ -331,9 +319,6 @@
     else:
         return einkommensgrenze.regulär_paar["regelsatz"]
 
-<<<<<<< HEAD
-    return erziehungsgeld_params["einkommensgrenze"][limit][status_eltern][satz]
-=======
 
 @policy_function(
     start_date="2004-01-01", end_date="2008-12-31", vectorization_strategy="loop"
@@ -355,7 +340,6 @@
         return einkommensgrenze.reduziert_alleinerziehend["regelsatz"]
     else:
         return einkommensgrenze.reduziert_paar["regelsatz"]
->>>>>>> 7408977a
 
 
 @agg_by_p_id_function(agg_type=AggType.SUM)
