"""Parental leave benefits."""

from ttsim import (
<<<<<<< HEAD
    AggregateByGroupSpec,
    AggregateByPIDSpec,
=======
>>>>>>> 70f0964c
    AggType,
    RoundingSpec,
    agg_by_group_function,
    agg_by_p_id_function,
    policy_function,
)

<<<<<<< HEAD
aggregation_specs = (
    AggregateByGroupSpec(
        target="kind_grundsätzlich_anspruchsberechtigt_fg",
        source="kind_grundsätzlich_anspruchsberechtigt",
        agg=AggType.ANY,
    ),
    AggregateByGroupSpec(
        target="anzahl_anträge_fg",
        source="claimed",
        agg=AggType.SUM,
    ),
    AggregateByPIDSpec(
        target="bezugsmonate_partner",
        p_id_to_aggregate_by="arbeitslosengeld_2__p_id_einstandspartner",
        source="bisherige_bezugsmonate",
        agg=AggType.SUM,
    ),
    AggregateByGroupSpec(
        target="alter_monate_jüngstes_mitglied_fg",
        source="alter_monate",
        agg=AggType.MIN,
    ),
    AggregateByGroupSpec(
        target="anzahl_kinder_bis_2_fg",
        source="familie__kind_bis_2",
        agg=AggType.SUM,
    ),
    AggregateByGroupSpec(
        target="anzahl_kinder_bis_5_fg",
        source="familie__kind_bis_5",
        agg=AggType.SUM,
    ),
    AggregateByGroupSpec(
        target="anzahl_mehrlinge_jüngstes_kind_fg",
        source="jüngstes_kind_oder_mehrling",
        agg=AggType.SUM,
    ),
)
=======

@agg_by_group_function(agg_type=AggType.ANY)
def kind_grundsätzlich_anspruchsberechtigt_fg(
    kind_grundsätzlich_anspruchsberechtigt: bool, fg_id: int
) -> bool:
    pass


@agg_by_group_function(agg_type=AggType.SUM)
def anzahl_anträge_fg(claimed: bool, fg_id: int) -> int:
    pass


@agg_by_p_id_function(agg_type=AggType.SUM)
def bezugsmonate_partner(
    bisherige_bezugsmonate: int,
    arbeitslosengeld_2__p_id_einstandspartner: int,
    p_id: int,
) -> int:
    pass


@agg_by_group_function(agg_type=AggType.MIN)
def alter_monate_jüngstes_mitglied_fg(alter_monate: float, fg_id: int) -> float:
    pass


@agg_by_group_function(agg_type=AggType.SUM)
def anzahl_kinder_bis_2_fg(familie__kind_bis_2: bool, fg_id: int) -> int:
    pass


@agg_by_group_function(agg_type=AggType.SUM)
def anzahl_kinder_bis_5_fg(familie__kind_bis_5: bool, fg_id: int) -> int:
    pass


@agg_by_group_function(agg_type=AggType.SUM)
def anzahl_mehrlinge_jüngstes_kind_fg(
    jüngstes_kind_oder_mehrling: bool, fg_id: int
) -> int:
    pass
>>>>>>> 70f0964c


@policy_function(
    start_date="2011-01-01",
    rounding_spec=RoundingSpec(base=0.01, direction="down"),
)
def betrag_m(
    grundsätzlich_anspruchsberechtigt: bool,
    anspruchshöhe_m: float,
) -> float:
    """Parental leave benefit (Elterngeld) received by the parent.

    Parameters
    ----------
    grundsätzlich_anspruchsberechtigt
        See :func:`grundsätzlich_anspruchsberechtigt`.
    anspruchshöhe_m
        See :func:`anspruchshöhe_m`.

    Returns
    -------

    """
    if grundsätzlich_anspruchsberechtigt:
        out = anspruchshöhe_m
    else:
        out = 0.0
    return out


@policy_function(start_date="2007-01-01")
def basisbetrag_m(
    nettoeinkommen_vorjahr_m: float,
    lohnersatzanteil: float,
    anzurechnendes_nettoeinkommen_m: float,
    elterngeld_params: dict,
) -> float:
    """Base parental leave benefit without accounting for floor and ceiling.

    Basisbetrag is calculated on the parental level.

    Parameters
    ----------
    nettoeinkommen_vorjahr_m
        See basic input variable :ref:`nettoeinkommen_vorjahr_m
        <nettoeinkommen_vorjahr_m>`.
    lohnersatzanteil
        See :func:`lohnersatzanteil`.
    anzurechnendes_nettoeinkommen_m
        See :func:`anzurechnendes_nettoeinkommen_m`.
    elterngeld_params
        See params documentation :ref:`elterngeld_params <elterngeld_params>`.

    Returns
    -------

    """
    berücksichtigtes_einkommen = min(
        nettoeinkommen_vorjahr_m,
        elterngeld_params["max_zu_berücksichtigendes_einkommen"],
    )
    return (
        berücksichtigtes_einkommen - anzurechnendes_nettoeinkommen_m
    ) * lohnersatzanteil


@policy_function(
    start_date="2007-01-01",
    end_date="2010-12-31",
    leaf_name="betrag_m",
    rounding_spec=RoundingSpec(base=0.01, direction="down"),
)
def elterngeld_not_implemented() -> float:
    raise NotImplementedError("Elterngeld is not implemented prior to 2011.")


@policy_function(start_date="2007-01-01")
def anspruchshöhe_m(
    basisbetrag_m: float,
    geschwisterbonus_m: float,
    mehrlingsbonus_m: float,
    elterngeld_params: dict,
) -> float:
    """Elterngeld before checking eligibility.

    Anspruchshöhe is calculated on the parental level.

    Parameters
    ----------
    basisbetrag_m
        See :func:`basisbetrag_m`.
    geschwisterbonus_m
        See :func:`geschwisterbonus_m`.
    mehrlingsbonus_m
        See :func:`mehrlingsbonus_m`.
    elterngeld_params
        See params documentation :ref:`elterngeld_params <elterngeld_params>`.

    Returns
    -------

    """
    return (
        min(
            max(
                basisbetrag_m,
                elterngeld_params["mindestbetrag"],
            ),
            elterngeld_params["höchstbetrag"],
        )
        + geschwisterbonus_m
        + mehrlingsbonus_m
    )


@policy_function(start_date="2007-01-01")
def grundsätzlich_anspruchsberechtigt(
    claimed: bool,
    arbeitsstunden_w: float,
    kind_grundsätzlich_anspruchsberechtigt_fg: bool,
    einkommen_vorjahr_unter_bezugsgrenze: bool,
    bezugsmonate_unter_grenze_fg: bool,
    elterngeld_params: dict,
) -> bool:
    """Parent is eligible to receive Elterngeld.

    Parameters
    ----------
    claimed
        See basic input variable :ref:`claimed <claimed>`.
    arbeitsstunden_w
        See basic input variable :ref:`arbeitsstunden_w <arbeitsstunden_w>`.
    kind_grundsätzlich_anspruchsberechtigt_fg
        See :func:`kind_grundsätzlich_anspruchsberechtigt_fg`.
    einkommen_vorjahr_unter_bezugsgrenze
        See :func:`einkommen_vorjahr_unter_bezugsgrenze`.
    bezugsmonate_unter_grenze_fg
        See :func:`bezugsmonate_unter_grenze_fg`.
    elterngeld_params
        See params documentation :ref:`elterngeld_params <elterngeld_params>`.

    Returns
    -------

    """
    return (
        claimed
        and arbeitsstunden_w <= elterngeld_params["max_arbeitsstunden_w"]
        and einkommen_vorjahr_unter_bezugsgrenze
        and kind_grundsätzlich_anspruchsberechtigt_fg
        and bezugsmonate_unter_grenze_fg
    )


@policy_function(start_date="2007-01-01")
def bezugsmonate_unter_grenze_fg(
    bisherige_bezugsmonate_fg: int,
    bezugsmonate_partner: int,
    familie__alleinerziehend: bool,
    anzahl_anträge_fg: int,
    elterngeld_params: dict,
) -> bool:
    """Elterngeld claimed for less than the maximum number of months in the past by the
    parent.

    Parameters
    ----------
    bisherige_bezugsmonate_fg
        See :func:`bisherige_bezugsmonate_fg`.
    bezugsmonate_partner
        See function :func:`bezugsmonate_partner`.
    familie__alleinerziehend
        See basic input variable :ref:`familie__alleinerziehend<familie__alleinerziehend>`.
    anzahl_anträge_fg
        See :func:`anzahl_anträge_fg`.
    elterngeld_params
        See params documentation :ref:`elterngeld_params <elterngeld_params>`.

    Returns
    -------

    """
    if familie__alleinerziehend or bezugsmonate_partner >= 2:
        out = (
            bisherige_bezugsmonate_fg
            < elterngeld_params["max_monate_mit_partnermonate"]
        )
    elif anzahl_anträge_fg > 1:
        out = (
            bisherige_bezugsmonate_fg + 1
            < elterngeld_params["max_monate_mit_partnermonate"]
        )
    else:
        out = (
            bisherige_bezugsmonate_fg
            < elterngeld_params["max_monate_ohne_partnermonate"]
        )
    return out


@policy_function(start_date="2007-01-01")
def kind_grundsätzlich_anspruchsberechtigt(
    alter: int,
    elterngeld_params: dict,
) -> bool:
    """Child is young enough to give rise to Elterngeld claim.

    Parameters
    ----------
    alter
        See basic input variable :ref:`alter <alter>`.
    elterngeld_params
        See params documentation :ref:`elterngeld_params <elterngeld_params>`.

    Returns
    -------

    """
    return alter <= elterngeld_params["max_monate_mit_partnermonate"]


@policy_function(start_date="2011-01-01")
def lohnersatzanteil(
    nettoeinkommen_vorjahr_m: float,
    lohnersatzanteil_einkommen_untere_grenze: float,
    lohnersatzanteil_einkommen_obere_grenze: float,
    elterngeld_params: dict,
) -> float:
    """Replacement rate of Elterngeld (before applying floor and ceiling rules).

    According to § 2 (2) BEEG the percentage increases below the first step and
    decreases above the second step until prozent_minimum.

    Parameters
    ----------
    nettoeinkommen_vorjahr_m
        See basic input variable
        :ref:`nettoeinkommen_vorjahr_m<nettoeinkommen_vorjahr_m>`.
    lohnersatzanteil_einkommen_untere_grenze
        See :func:`lohnersatzanteil_einkommen_untere_grenze`.
    lohnersatzanteil_einkommen_obere_grenze
        See :func:`lohnersatzanteil_einkommen_obere_grenze`.
    elterngeld_params
        See params documentation :ref:`elterngeld_params <elterngeld_params>`.
    Returns
    -------

    """

    # Higher replacement rate if considered income is below a threshold
    if (
        nettoeinkommen_vorjahr_m
        < elterngeld_params["nettoeinkommen_stufen"]["lower_threshold"]
        and nettoeinkommen_vorjahr_m > 0
    ):
        out = elterngeld_params["faktor"] + (
            lohnersatzanteil_einkommen_untere_grenze
            / elterngeld_params["eink_schritt_korrektur"]
            * elterngeld_params["prozent_korrektur"]
        )
    # Lower replacement rate if considered income is above a threshold
    elif (
        nettoeinkommen_vorjahr_m
        > elterngeld_params["nettoeinkommen_stufen"]["upper_threshold"]
    ):
        # Replacement rate is only lowered up to a specific value
        out = max(
            elterngeld_params["faktor"]
            - (
                lohnersatzanteil_einkommen_obere_grenze
                / elterngeld_params["eink_schritt_korrektur"]
                * elterngeld_params["prozent_korrektur"]
            ),
            elterngeld_params["prozent_minimum"],
        )
    else:
        out = elterngeld_params["faktor"]

    return out


@policy_function(start_date="2007-01-01")
def anrechenbarer_betrag_m(
    betrag_m: float,
    anzahl_mehrlinge_fg: int,
    elterngeld_params: dict,
) -> float:
    """Elterngeld that can be considered as income for other transfers.

    Relevant for Wohngeld and Grundsicherung im Alter.

    For Arbeitslosengeld II / Bürgergeld as well as Kinderzuschlag the whole amount of
    Elterngeld is considered as income, except for the case in which the parents still
    worked right before they had children. See:
    https://www.kindergeld.org/elterngeld-einkommen/

    Parameters
    ----------
    betrag_m
        See :func:`betrag_m`.
    elterngeld_params
        See params documentation :ref:`elterngeld_params <elterngeld_params>`.
    anzahl_mehrlinge_fg
        See :func:`anzahl_mehrlinge_fg`.

    Returns
    -------

    """
    out = max(
        betrag_m - ((1 + anzahl_mehrlinge_fg) * elterngeld_params["mindestbetrag"]),
        0,
    )
    return out


@policy_function()
def jüngstes_kind_oder_mehrling(
    alter_monate: float,
    alter_monate_jüngstes_mitglied_fg: float,
    familie__kind: bool,
) -> bool:
    """Check if person is the youngest child in the household or a twin, triplet, etc.
    of the youngest child.

    # ToDo: replace familie__kind by some age restriction
    # ToDo: Check definition as relevant for Elterngeld. Currently, it is calculated as
    # ToDo: age not being larger than 0.1 of a month

    Parameters
    ----------
    alter_monate
        See :func:`alter_monate`.
    alter_monate_jüngstes_mitglied_fg
        See :func:`alter_monate_jüngstes_mitglied_fg`.
    familie__kind
        See basic input variable :ref:`familie__kind <familie__kind>`.

    Returns
    -------

    """
    out = ((alter_monate - alter_monate_jüngstes_mitglied_fg) < 0.1) and familie__kind
    return out<|MERGE_RESOLUTION|>--- conflicted
+++ resolved
@@ -1,11 +1,6 @@
 """Parental leave benefits."""
 
 from ttsim import (
-<<<<<<< HEAD
-    AggregateByGroupSpec,
-    AggregateByPIDSpec,
-=======
->>>>>>> 70f0964c
     AggType,
     RoundingSpec,
     agg_by_group_function,
@@ -13,46 +8,6 @@
     policy_function,
 )
 
-<<<<<<< HEAD
-aggregation_specs = (
-    AggregateByGroupSpec(
-        target="kind_grundsätzlich_anspruchsberechtigt_fg",
-        source="kind_grundsätzlich_anspruchsberechtigt",
-        agg=AggType.ANY,
-    ),
-    AggregateByGroupSpec(
-        target="anzahl_anträge_fg",
-        source="claimed",
-        agg=AggType.SUM,
-    ),
-    AggregateByPIDSpec(
-        target="bezugsmonate_partner",
-        p_id_to_aggregate_by="arbeitslosengeld_2__p_id_einstandspartner",
-        source="bisherige_bezugsmonate",
-        agg=AggType.SUM,
-    ),
-    AggregateByGroupSpec(
-        target="alter_monate_jüngstes_mitglied_fg",
-        source="alter_monate",
-        agg=AggType.MIN,
-    ),
-    AggregateByGroupSpec(
-        target="anzahl_kinder_bis_2_fg",
-        source="familie__kind_bis_2",
-        agg=AggType.SUM,
-    ),
-    AggregateByGroupSpec(
-        target="anzahl_kinder_bis_5_fg",
-        source="familie__kind_bis_5",
-        agg=AggType.SUM,
-    ),
-    AggregateByGroupSpec(
-        target="anzahl_mehrlinge_jüngstes_kind_fg",
-        source="jüngstes_kind_oder_mehrling",
-        agg=AggType.SUM,
-    ),
-)
-=======
 
 @agg_by_group_function(agg_type=AggType.ANY)
 def kind_grundsätzlich_anspruchsberechtigt_fg(
@@ -95,7 +50,6 @@
     jüngstes_kind_oder_mehrling: bool, fg_id: int
 ) -> int:
     pass
->>>>>>> 70f0964c
 
 
 @policy_function(
