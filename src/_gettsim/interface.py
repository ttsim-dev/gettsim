--- conflicted
+++ resolved
@@ -103,11 +103,7 @@
     2          0.00
     3          9.82
     """
-<<<<<<< HEAD
-    data_tree = create_data_tree_from_df(
-=======
     data_tree = dataframe_to_nested_data(
->>>>>>> be711476
         inputs_tree_to_df_columns=inputs_tree_to_inputs_df_columns,
         df=inputs_df,
     )
