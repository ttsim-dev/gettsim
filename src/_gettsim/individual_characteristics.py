from __future__ import annotations

import datetime

import numpy

from ttsim import policy_function


@policy_function(vectorization_strategy="loop")
def geburtsdatum(
    geburtsjahr: int,
    geburtsmonat: int,
    geburtstag: int,
) -> numpy.datetime64:
<<<<<<< HEAD
    """Create date of birth datetime variable.

    Parameters
    ----------
    geburtsjahr
        See basic input variable :ref:`geburtsjahr <geburtsjahr>`.
    geburtsmonat
        See basic input variable :ref:`geburtsmonat <geburtsmonat>`.
    geburtstag
        See basic input variable :ref:`geburtstag <geburtstag>`.

    Returns
    -------

    """
=======
    """Create date of birth datetime variable."""
>>>>>>> 7408977a
    return numpy.datetime64(
        datetime.datetime(
            geburtsjahr,
            geburtsmonat,
            geburtstag,
        )
    ).astype("datetime64[D]")
<<<<<<< HEAD


@policy_function(vectorization_strategy="loop")
def alter_monate(geburtsdatum: numpy.datetime64, elterngeld_params: dict) -> float:
    """Calculate age of youngest child in months.

    Parameters
    ----------
    hh_id
        See basic input variable :ref:`hh_id <hh_id>`.
    geburtsdatum
        See :func:`geburtsdatum`.
    elterngeld_params
        See params documentation :ref:`elterngeld_params <elterngeld_params>`.
    Returns
    -------

    """

    # TODO(@hmgaudecker): Remove explicit cast when vectorisation is enabled.
    # https://github.com/iza-institute-of-labor-economics/gettsim/issues/515
    age_in_days = elterngeld_params["datum"] - numpy.datetime64(geburtsdatum)

    out = age_in_days / 30.436875
    return out.astype(float)
=======
>>>>>>> 7408977a


@policy_function()
def alter_bis_24(alter: int) -> bool:
    """Age is 24 years at most.

    Trivial, but necessary in order to use the target for aggregation.
    """
    return alter <= 24<|MERGE_RESOLUTION|>--- conflicted
+++ resolved
@@ -13,25 +13,7 @@
     geburtsmonat: int,
     geburtstag: int,
 ) -> numpy.datetime64:
-<<<<<<< HEAD
-    """Create date of birth datetime variable.
-
-    Parameters
-    ----------
-    geburtsjahr
-        See basic input variable :ref:`geburtsjahr <geburtsjahr>`.
-    geburtsmonat
-        See basic input variable :ref:`geburtsmonat <geburtsmonat>`.
-    geburtstag
-        See basic input variable :ref:`geburtstag <geburtstag>`.
-
-    Returns
-    -------
-
-    """
-=======
     """Create date of birth datetime variable."""
->>>>>>> 7408977a
     return numpy.datetime64(
         datetime.datetime(
             geburtsjahr,
@@ -39,34 +21,6 @@
             geburtstag,
         )
     ).astype("datetime64[D]")
-<<<<<<< HEAD
-
-
-@policy_function(vectorization_strategy="loop")
-def alter_monate(geburtsdatum: numpy.datetime64, elterngeld_params: dict) -> float:
-    """Calculate age of youngest child in months.
-
-    Parameters
-    ----------
-    hh_id
-        See basic input variable :ref:`hh_id <hh_id>`.
-    geburtsdatum
-        See :func:`geburtsdatum`.
-    elterngeld_params
-        See params documentation :ref:`elterngeld_params <elterngeld_params>`.
-    Returns
-    -------
-
-    """
-
-    # TODO(@hmgaudecker): Remove explicit cast when vectorisation is enabled.
-    # https://github.com/iza-institute-of-labor-economics/gettsim/issues/515
-    age_in_days = elterngeld_params["datum"] - numpy.datetime64(geburtsdatum)
-
-    out = age_in_days / 30.436875
-    return out.astype(float)
-=======
->>>>>>> 7408977a
 
 
 @policy_function()
