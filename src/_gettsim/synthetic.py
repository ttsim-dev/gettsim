from __future__ import annotations

import datetime

import pandas as pd

from _gettsim.config import RESOURCE_DIR, SUPPORTED_GROUPINGS, TYPES_INPUT_VARIABLES
from _gettsim.policy_environment import _load_parameter_group_from_yaml

current_year = datetime.datetime.today().year


def create_synthetic_data(  # noqa: PLR0913
    n_adults=None,
    n_children=None,
    adults_married=True,
    specs_constant_over_households=None,
    specs_heterogeneous=None,
    policy_year=current_year,
):
    """Create a dataset with hypothetical household types, which can be used as input
    for GETTSIM.

    Parameters
    ----------
    n_adults : int
        Number of adults in the household.
    n_children : int
        Number of children in the household.
    specs_constant_over_households : dict of lists
        Values for variables that might vary within households, but are constant across
        households.
    specs_heterogeneous : dict of lists of lists
        Values for variables that vary over households.
    policy_year : int
        Year for which the data set should be created. This is relevant for the
        calculation of birthyear based on age.

    Returns
    -------
    data : pd.DataFrame containing all variables that are needed to run GETTSIM.

    """
    # Set Defaults
    if n_adults is None:
        n_adults = 1
    if n_children is None:
        n_children = 0

    # Check inputs
    if n_adults not in [1, 2]:
        raise ValueError("household type must be either 1 or 2")
    if n_children not in list(range(11)):
        raise ValueError("'n_children' must be between 0 and 10.")

    default_constant_specs = {
        "weiblich": [bool(i % 2 == 1) for i in range(n_children + n_adults)],
        "alter": [35] * n_adults + [8, 5, 3, 1][:n_children],
        "kind": [False] * n_adults + [True] * n_children,
        "in_ausbildung": [False] * n_adults + [True] * n_children,
    }
    if specs_constant_over_households:
        default_constant_specs.update(specs_constant_over_households)
    specs_constant_over_households = default_constant_specs

    # Make sure length of lists in specs_constant_over_households is correct
    for var in specs_constant_over_households:
        if len(specs_constant_over_households[var]) != n_adults + n_children:
            raise ValueError(
                f"Length of {var} in specs_constant_over_households is not correct."
            )

    if specs_heterogeneous is None:
        specs_heterogeneous = {}

    df = create_basic_households(
        n_adults,
        n_children,
        adults_married,
        specs_constant_over_households,
        specs_heterogeneous,
    )
    df = create_constant_across_households_variables(
        df, n_adults, n_children, policy_year
    )
    return df


def create_basic_households(
    n_adults,
    n_children,
    adults_married,
    specs_constant_over_households,
    specs_heterogeneous,
):
    """Create basic variables for all households.

    Basic variables are variables which: - are important to differentiate the
    individual household members - or vary across households (as specified in
    specs_heterogeneous)

    Parameters
    ----------
    n_adults : int
        Number of adults in the household.
    n_children : int
        Number of children in the household.
    specs_constant_over_households : dict of lists
        Values for variables that might vary within households, but are constant across
        households. The length of the lists must be equal to n_adults + n_children.
    specs_heterogeneous : dict of lists of lists
        Values for variables that vary over households. The length of the outer lists
        equal the number of generated households and must be the same over all entries
        in specs_heterogeneous. The inner lists must be of length n_adults +
        n_children.

    Returns
    -------
    data : pd.DataFrame containing all basic variables.

    """
    hh_typ_string = f"{'single' if n_adults == 1 else 'couple'}_{n_children}_children"

    # Identify number of households and individuals per household
    if len(specs_heterogeneous) > 0:
<<<<<<< HEAD
        n_households = len(specs_heterogeneous[list(specs_heterogeneous.keys())[0]])
=======
        n_households = len(next(iter(specs_heterogeneous.values())))
>>>>>>> 3d8933c0
    else:
        n_households = 1

    for col in specs_heterogeneous:
        assert len(specs_heterogeneous[col]) == n_households

    if n_adults == 1 and n_children > 0:
        alleinerziehend = [True] + [False] * n_children
    else:
        alleinerziehend = [False] * (n_children + n_adults)
    if n_children > 0:
        hat_kinder = [True] * n_adults + [False] * n_children
    else:
        hat_kinder = [False] * (n_adults)
    # Add specifications and create DataFrame

    all_households = [
        {
            "hh_id": [i] * (n_adults + n_children),
            # Build tax unit for married parents. If not married, will be
            # overwritten below.
            "tu_id": [i * (n_children + 1)] * n_adults
            + list(range(i * (n_children + 1) + 1, (i + 1) * (n_children + 1))),
            "bg_id": [i] * (n_adults + n_children),
            "hh_typ": [hh_typ_string] * (n_adults + n_children),
            "hat_kinder": hat_kinder,
            "alleinerz": alleinerziehend,
            # Assumption: All children are biological children of the adults, children
            # do not have children themselves
            "anz_eig_kind_bis_24": [n_children] * n_adults + [0] * n_children,
            **specs_constant_over_households,
            **{v: k[i] for v, k in specs_heterogeneous.items()},
        }
        for i in range(n_households)
    ]
    df = pd.DataFrame(
        {
            k: [v for i in range(len(all_households)) for v in all_households[i][k]]
            for k in all_households[0]
        }
    )

    group_ids = [f"{g}_id" for g in SUPPORTED_GROUPINGS]
    df["p_id"] = df.index

    if not adults_married:
        df["tu_id"] = df["p_id"]

    df = df[["p_id", *group_ids] + [c for c in df if c not in [*group_ids, "p_id"]]]
    df = df.sort_values(by=[*group_ids, "p_id"])

    return df


def create_constant_across_households_variables(df, n_adults, n_children, policy_year):
    """Add variables to household that do not vary over households.

    This module could at some point be reused to impute default values for missing
    variables when GETTSIM is run.

    """
    df = df.copy()

    # Defaults for Wohnfläche, Kaltmiete, Heizkosten are taken from official data
    bg_daten = _load_parameter_group_from_yaml(
        datetime.date(policy_year, 1, 1),
        RESOURCE_DIR / "synthetic_data" / "bedarfsgemeinschaften",
    )

    # Use data for 2 children if there are more than 2 children in the household.
    hh_typ_string = (
        f"{'single' if n_adults == 1 else 'couple'}_"
        f"{n_children if n_children <= 2 else 2}_children"
    )

    if "alter" not in df:
        df["alter"] = 30

    # Take care of bürgerg_bezug_vorj
    if policy_year >= 2023 and "bürgerg_bezug_vorj" not in df:
        df["bürgerg_bezug_vorj"] = True

    default_values = {
        "mietstufe": 3,
        "geburtsmonat": 1,
        "geburtstag": 1,
        "m_freiw_beitrag": 5.0,
        "m_schul_ausbild": 10.0,
        "m_kind_berücks_zeit": 24.0,
        "m_pfleg_berücks_zeit": 1.0,
        "geburtsjahr": policy_year - df["alter"],
        "jahr_renteneintr": policy_year - df["alter"] + 67,
        "grundr_zeiten": (df["alter"] - 20).clip(lower=0) * 12,
        "grundr_bew_zeiten": (df["alter"] - 20).clip(lower=0) * 12,
        "entgeltp": (df["alter"] - 20).clip(lower=0).astype(float),
        "grundr_entgeltp": (df["alter"] - 20).clip(lower=0).astype(float),
        "m_pflichtbeitrag": ((df["alter"] - 25).clip(lower=0) * 12).astype(float),
        "m_pflichtbeitrag_alt": ((df["alter"] - 40).clip(lower=0) * 12).astype(float),
        "wohnfläche_hh": float(bg_daten["wohnfläche"][hh_typ_string]),
        "bruttokaltmiete_m_hh": float(bg_daten["bruttokaltmiete"][hh_typ_string]),
        "heizkosten_m_hh": float(bg_daten["heizkosten"][hh_typ_string]),
    }

    # Set default values for new columns.
    for input_col, col_type in TYPES_INPUT_VARIABLES.items():
        if input_col not in df:
            if input_col in default_values:
                df[input_col] = default_values[input_col]
            else:
                if col_type == bool:
                    df[input_col] = False
                elif col_type == int:
                    df[input_col] = 0
                elif col_type == float:
                    df[input_col] = 0.0
                else:
                    raise ValueError(f"Column type {col_type} not yet supported.")

    return df<|MERGE_RESOLUTION|>--- conflicted
+++ resolved
@@ -123,11 +123,7 @@
 
     # Identify number of households and individuals per household
     if len(specs_heterogeneous) > 0:
-<<<<<<< HEAD
-        n_households = len(specs_heterogeneous[list(specs_heterogeneous.keys())[0]])
-=======
         n_households = len(next(iter(specs_heterogeneous.values())))
->>>>>>> 3d8933c0
     else:
         n_households = 1
 
