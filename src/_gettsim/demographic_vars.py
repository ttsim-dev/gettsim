"""This module computes demographic variables directly on the data.

These information are used throughout modules of gettsim.

"""
import datetime

import numpy

aggregation_demographic_vars = {
    "anz_personen_tu": {"aggr": "count"},
    "anz_personen_bg": {"aggr": "count"},
    "anz_personen_hh": {"aggr": "count"},
    "anz_erwachsene_tu": {"source_col": "erwachsen", "aggr": "sum"},
    "anz_erwachsene_bg": {"source_col": "erwachsen", "aggr": "sum"},
    "anz_erwachsene_hh": {"source_col": "erwachsen", "aggr": "sum"},
    "anz_rentner_hh": {"source_col": "rentner", "aggr": "sum"},
    "anz_kinder_tu": {"source_col": "kind", "aggr": "sum"},
    "anz_kinder_bg": {"source_col": "kind", "aggr": "sum"},
    "anz_kinder_hh": {"source_col": "kind", "aggr": "sum"},
    "anz_kinder_bis_17_hh": {"source_col": "kind_bis_17", "aggr": "sum"},
    "anz_kinder_bis_6_hh": {"source_col": "kind_bis_6", "aggr": "sum"},
    "anz_kinder_bis_15_hh": {"source_col": "kind_bis_15", "aggr": "sum"},
    "anz_kinder_ab_7_bis_13_hh": {"source_col": "kind_ab_7_bis_13", "aggr": "sum"},
    "anz_kinder_ab_14_bis_24_hh": {"source_col": "kind_ab_14_bis_24", "aggr": "sum"},
<<<<<<< HEAD
    "anz_kinder_bis_10_bg": {"source_col": "kind_bis_10", "aggr": "sum"},
    # ToDo: remove alleinerz_tu
=======
    "anz_kinder_ab_14_bis_17_hh": {"source_col": "kind_ab_14_bis_17", "aggr": "sum"},
    "anz_kinder_ab_18_bis_24_hh": {"source_col": "kind_ab_18_bis_24", "aggr": "sum"},
    "anz_kinder_bis_10_tu": {"source_col": "kind_bis_10", "aggr": "sum"},
>>>>>>> 53af6a46
    "alleinerz_tu": {"source_col": "alleinerz", "aggr": "any"},
    "alleinerz_bg": {"source_col": "alleinerz", "aggr": "any"},
    "alleinerz_hh": {"source_col": "alleinerz", "aggr": "any"},
    "alter_monate_jüngstes_mitglied_hh": {"source_col": "alter_monate", "aggr": "min"},
    "anz_mehrlinge_jüngstes_kind_hh": {
        "source_col": "jüngstes_kind_oder_mehrling",
        "aggr": "sum",
    },
}


def kind_bis_17(alter: int, kind: bool) -> bool:
    """Calculate if underage person.

    Parameters
    ----------
    alter
        See basic input variable :ref:`alter <alter>`.
    kind
        See basic input variable :ref:`kind <kind>`.

    Returns
    -------

    """
    out = kind and (alter < 18)
    return out


def kind_bis_6(alter: int, kind: bool) -> bool:
    """Calculate if child under the age of 7.

    Parameters
    ----------
    alter
        See basic input variable :ref:`alter <alter>`.
    kind
        See basic input variable :ref:`kind <kind>`.

    Returns
    -------

    """
    out = kind and (alter <= 6)
    return out


def kind_bis_10(alter: int, kind: bool) -> bool:
    """Calculate if child under the age of 11.

    Parameters
    ----------
    alter
        See basic input variable :ref:`alter <alter>`.
    kind
        See basic input variable :ref:`kind <kind>`.

    Returns
    -------

    """
    out = kind and (alter <= 10)
    return out


def kind_bis_15(alter: int, kind: bool) -> bool:
    """Calculate if child under the age of 16.

    Parameters
    ----------
    alter
        See basic input variable :ref:`alter <alter>`.
    kind
        See basic input variable :ref:`kind <kind>`.

    Returns
    -------

    """
    out = kind and (alter <= 15)
    return out


def kind_ab_7_bis_13(alter: int, kind: bool) -> bool:
    """Calculate if child between 7 and 13 years old.

    Parameters
    ----------
    alter
        See basic input variable :ref:`alter <alter>`.
    kind
        See basic input variable :ref:`kind <kind>`.

    Returns
    -------

    """
    out = kind and (7 <= alter <= 13)
    return out


def kind_ab_14_bis_24(alter: int, kind: bool) -> bool:
    """Calculate if child between 14 and 24 years old.

    Parameters
    ----------
    alter
        See basic input variable :ref:`alter <alter>`.
    kind
        See basic input variable :ref:`kind <kind>`.

    Returns
    -------

    """
    out = kind and (14 <= alter <= 24)
    return out


def kind_ab_14_bis_17(alter: int, kind: bool) -> bool:
    """Calculate if child between 14 and 17 years old.
    Parameters
    ----------
    alter
        See basic input variable :ref:`alter <alter>`.
    kind
        See basic input variable :ref:`kind <kind>`.
    Returns
    -------
    """
    out = kind and (14 <= alter <= 17)
    return out


def kind_ab_18_bis_24(alter: int, kind: bool) -> bool:
    """Calculate if child between 18 and 24 years old.
    Parameters
    ----------
    alter
        See basic input variable :ref:`alter <alter>`.
    kind
        See basic input variable :ref:`kind <kind>`.
    Returns
    -------
    """
    out = kind and (18 <= alter <= 24)
    return out


def erwachsen(kind: bool) -> bool:
    """Calculate if adult.

    Parameters
    ----------
    alter
        See basic input variable :ref:`alter <alter>`.
    kind
        See basic input variable :ref:`kind <kind>`.

    Returns
    -------

    """
    out = not kind
    return out


def gemeinsam_veranlagt_tu(anz_personen_tu: int) -> bool:
    """Check if the tax unit consists of two wage earners.

    Parameters
    ----------
    tu_id
        See basic input variable :ref:`tu_id <tu_id>`.
    anz_personen_tu
        See :func:`anz_personen_tu`.
    Returns
    -------
    Boolean indicating two wage earners in tax unit.

    """
    return anz_personen_tu == 2


def erwachsene_alle_rentner_hh(anz_erwachsene_hh: int, anz_rentner_hh: int) -> bool:
    """Calculate if all adults in the household are pensioners.

    Parameters
    ----------
    anz_erwachsene_hh
        See :func:`anz_erwachsene_hh`.
    anz_rentner_hh
        See :func:`anz_rentner_hh`.

    Returns
    -------

    """
    return anz_erwachsene_hh == anz_rentner_hh


def geburtsdatum(
    geburtsjahr: int, geburtsmonat: int, geburtstag: int
) -> numpy.datetime64:
    """Create date of birth datetime variable.

    Parameters
    ----------
    geburtsjahr
        See basic input variable :ref:`geburtsjahr <geburtsjahr>`.
    geburtsmonat
        See basic input variable :ref:`geburtsmonat <geburtsmonat>`.
    geburtstag
        See basic input variable :ref:`geburtstag <geburtstag>`.

    Returns
    -------

    """
    out = numpy.datetime64(
        datetime.datetime(geburtsjahr, geburtsmonat, geburtstag)
    ).astype("datetime64[D]")
    return out


def alter_monate(geburtsdatum: numpy.datetime64, elterngeld_params: dict) -> float:
    """Calculate age of youngest child in months.

    Parameters
    ----------
    hh_id
        See basic input variable :ref:`hh_id <hh_id>`.
    geburtsdatum
        See :func:`geburtsdatum`.
    elterngeld_params
        See params documentation :ref:`elterngeld_params <elterngeld_params>`.
    Returns
    -------

    """
    # ToDo: Find out why geburtsdatum need to be cast to datetime64 again. It
    # ToDo: should already have this type based on the function above
    age_in_days = elterngeld_params["datum"] - numpy.datetime64(geburtsdatum)

    out = age_in_days / 30.436875
    return out.astype(float)


def jüngstes_kind_oder_mehrling(
    alter_monate: float,
    alter_monate_jüngstes_mitglied_hh: float,
    kind: bool,
) -> bool:
    """Check if person is the youngest child in the household or a twin, triplet, etc.
    of the youngest child.

    # ToDo: replace kind by some age restriction
    # ToDo: Check definition as relevant for Elterngeld. Currently, it is calculated as
    # ToDo: age not being larger than 0.1 of a month

    Parameters
    ----------
    alter_monate
        See :func:`alter_monate`.
    alter_monate_jüngstes_mitglied_hh
        See :func:`alter_monate_jüngstes_mitglied_hh`.
    kind
        See basic input variable :ref:`kind <kind>`.

    Returns
    -------

    """
    out = (alter_monate - alter_monate_jüngstes_mitglied_hh < 0.1) and kind
    return out


def eltern(
    erwachsen: bool,
    kindergeld_anspruch: bool,
) -> bool:
    """Check if person in the tax unit is considered a parent or the parent's spouse.

    Parameters
    ----------
    erwachsen
        See :func:`erwachsen`.
    kindergeld_anspruch
        See :func:`kindergeld_anspruch`.

    Returns
    -------

    """

    out = (erwachsen) and (not kindergeld_anspruch)
    return out<|MERGE_RESOLUTION|>--- conflicted
+++ resolved
@@ -23,14 +23,9 @@
     "anz_kinder_bis_15_hh": {"source_col": "kind_bis_15", "aggr": "sum"},
     "anz_kinder_ab_7_bis_13_hh": {"source_col": "kind_ab_7_bis_13", "aggr": "sum"},
     "anz_kinder_ab_14_bis_24_hh": {"source_col": "kind_ab_14_bis_24", "aggr": "sum"},
-<<<<<<< HEAD
-    "anz_kinder_bis_10_bg": {"source_col": "kind_bis_10", "aggr": "sum"},
-    # ToDo: remove alleinerz_tu
-=======
     "anz_kinder_ab_14_bis_17_hh": {"source_col": "kind_ab_14_bis_17", "aggr": "sum"},
     "anz_kinder_ab_18_bis_24_hh": {"source_col": "kind_ab_18_bis_24", "aggr": "sum"},
-    "anz_kinder_bis_10_tu": {"source_col": "kind_bis_10", "aggr": "sum"},
->>>>>>> 53af6a46
+    "anz_kinder_bis_10_bg": {"source_col": "kind_bis_10", "aggr": "sum"},
     "alleinerz_tu": {"source_col": "alleinerz", "aggr": "any"},
     "alleinerz_bg": {"source_col": "alleinerz", "aggr": "any"},
     "alleinerz_hh": {"source_col": "alleinerz", "aggr": "any"},
