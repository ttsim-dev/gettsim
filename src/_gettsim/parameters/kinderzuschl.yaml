--- conflicted
+++ resolved
@@ -279,14 +279,10 @@
       single: 600
       paare: 900
       kinder: 156
-<<<<<<< HEAD
     reference: >-
       11. Existenzminimumsbericht, Bundestag Drucksache 18/10220,
-      Übersicht 4. Werte für Paare unverändert.
-=======
-    reference: 11. Existenzminimumsbericht, Bundestag Drucksache 18/10220, Übersicht 4.
+      Übersicht 4.
     note: Werte für Paare unverändert.
->>>>>>> 7e0a5634
   2018-01-01:
     regelsatz:
       single: 4968
