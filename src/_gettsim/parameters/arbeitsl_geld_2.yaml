--- conflicted
+++ resolved
@@ -7,16 +7,9 @@
     de: >-
       Einkommensanteile, die anrechnungsfrei bleiben. § 30 SGB II. Seit 01.10.2005
       zudem
-<<<<<<< HEAD
-      definiert durch Freibetrag in § 11 SGB II, siehe auch § 67 SGB II.
-      Seit 01.04.2011
-      § 11b (2) SGB II (neugefasst durch B. v. 13.05.2011 BGBl. I S. 850. Artikel
-      2 G. v. 24.03.2011 BGBl. I S. 453).
-=======
       definiert durch Freibetrag in § 11 SGB II, s. § 67 SGB II. Seit 01.04.2011
-      § 11b (2) SGB II (neugefasst durch B. v. 13.05.2011 BGBl. I S. 850. Artikel 2
-      G. v. 24.03.2011 BGBl. I S. 453).
->>>>>>> 7e0a5634
+      § 11b (2) SGB II (neugefasst durch B. v. 13.05.2011 BGBl. I S. 850.
+      Artikel 2 G. v. 24.03.2011 BGBl. I S. 453).
     en: >-
       Income shares which do not lead to tapering of benefits.
   type: piecewise_linear
@@ -331,18 +324,11 @@
   name:
     de: >-
       ``kind_unter_7_oder_mehr`` gibt Mehrbedarf AE bei mind. einem Kind unter 7 Jahren
-<<<<<<< HEAD
-      oder zwei oder drei Kindern unter 16 Jahre an.
-      ``min_1_kind`` gibt den Mehrbedarf
-      an wenn der Anspruch größer ist als der für den ersten
-      Schlüssel. ``max`` gibt  den Maximalanteil für den Mehrbedarf
-      für Alleinerziehende gemessen am  maßgebenden Regelbedarf.
-=======
-      oder zwei oder drei Kindern unter 16 Jahre an. ``min_1_kind`` gibt den Mehrbedarf
-      an wenn der Anspruch größer ist als der für den ersten Schlüssel. ``max`` gibt
+      oder zwei oder drei Kindern unter 16 Jahre an. ``min_1_kind`` gibt
+      den Mehrbedarf an wenn der Anspruch größer ist als der für den ersten
+      Schlüssel. ``max`` gibt
       den Maximalanteil für den Mehrbedarf für Alleinerziehende gemessen am
       maßgebenden Regelbedarf.
->>>>>>> 7e0a5634
     en: >-
       Additional need, single parent, one child below 7 or two or three children
       below 16. Additional need, single parent, one or more children. Upper limit
@@ -365,16 +351,10 @@
   description:
     de: >-
       § 12 (2) Satz 1 Nr. 1 SGB II. Ausnahmeregelung für Personen,
-<<<<<<< HEAD
-      die vor 1948 geboren wurden.
-      Die Ausnahmeregelung taucht im aktuellen Gesetz nicht
-      mehr auf und ist nicht mehr relevant,
-      da alle betroffenen Personen zu  alt für ALG 2 sind.
-=======
-      die vor 1948 geboren wurden. Die Ausnahmeregelung taucht im aktuellen Gesetz nicht
+      die vor 1948 geboren wurden. Die Ausnahmeregelung taucht
+      im aktuellen Gesetz nicht
       mehr auf und ist nicht mehr relevant,
       da alle betroffenen Personen zu alt für ALG 2 sind.
->>>>>>> 7e0a5634
     en: Differs by birth year.
   unit: Euro
   2005-01-01:
@@ -521,13 +501,9 @@
     deviation_from: previous
     werbung: 15.33
     reference: V. v. 21.06.2011 BGBl. I S. 1175.
-<<<<<<< HEAD
     note: >-
       Fester Betrag. Betrag unverändert.
       Warum haben wir das? Es ändert sich nichts
-=======
-    note: Betrag unverändert. Warum haben wir das? Es ändert sich nichts
->>>>>>> 7e0a5634
 
 max_miete_pro_qm:
   name:
