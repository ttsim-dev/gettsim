--- conflicted
+++ resolved
@@ -331,18 +331,10 @@
     de: Maximaler Vermögensgrundfreibetrag
     en: Maximum of basic allowance
   description:
-<<<<<<< HEAD
-    de:
-      § 12 (2) Satz 1 Nr. 1 SGB II. Ausnahmeregelung für Personen, die vor 1948
-      geboren wurden. Die Ausnahmeregelung taucht im aktuellen Gesetz nicht mehr auf
-      und ist nicht mehr relevant, da alle betroffenen Personen zu alt für ALG 2
-      sind.
-=======
     de: >-
       § 12 (2) Satz 1 Nr. 1 SGB II. Ausnahmeregelung für Personen, die vor 1948 geboren
       wurden. Die Ausnahmeregelung taucht im aktuellen Gesetz nicht mehr auf und ist
       nicht mehr relevant, da alle betroffenen Personen zu alt für ALG 2 sind.
->>>>>>> fd026bec
     en: Differs by birth year.
   unit: Euro
   2005-01-01:
@@ -368,11 +360,8 @@
     1948: null
     1958: null
     1964: null
-<<<<<<< HEAD
-=======
-    reference: G. v. 20.12.2022 BGBl. I S. 2328.
-    note: Bürgergeld-Gesetz
->>>>>>> fd026bec
+    reference: G. v. 20.12.2022 BGBl. I S. 2328.
+    note: Bürgergeld-Gesetz
 
 vermögensgrundfreibetrag:
   name:
@@ -401,18 +390,6 @@
     de: Schonvermögen beim Bürgergeld
     en: Protected wealth for the citizen's income
   description:
-<<<<<<< HEAD
-    de: Seit der Einführung des Bürgergelds zum 01.01.2023 gilt ein
-      Vermögensfreibetrag von 15.000 Euro pro Mitglied der Bedarfsgemeinschaft
-      nach Ablauf der Karenzzeit von einem Jahr. Während der Karenzzeit
-      ist ein Vermögen von 40.000 Euro für die erste Person einer Bedarfsgemeinschaft
-      und 15.000 Euro für jede weitere erlaubt.
-    en: Since the introduction of the citizen's allowance as of 01.01.2023,
-      every member of the need community is allowed to own 15,000 Euro after
-      the end of the waiting period of 1 year. During the waiting period
-      wealth of 40,000 euros are allowed for the first person in a needs-based
-      community and 15,000 euros for each additional person.
-=======
     de: >-
       Seit der Einführung des Bürgergelds zum 01.01.2023 gilt ein Vermögensfreibetrag
       von 15.000 Euro pro Mitglied der Bedarfsgemeinschaft nach Ablauf der Karenzzeit
@@ -424,16 +401,12 @@
       period of 1 year. During the waiting period wealth of 40,000 euros are allowed for
       the first person in a needs-based community and 15,000 euros for each additional
       person.
->>>>>>> fd026bec
   unit: Euro
   2023-01-01:
     während_karenzzeit: 40000
     normaler_satz: 15000
-<<<<<<< HEAD
-=======
-    reference: G. v. 20.12.2022 BGBl. I S. 2328.
-    note: Bürgergeld-Gesetz
->>>>>>> fd026bec
+    reference: G. v. 20.12.2022 BGBl. I S. 2328.
+    note: Bürgergeld-Gesetz
 
 vermögensfreibetrag_austattung:
   name:
@@ -448,11 +421,8 @@
     reference: Artikel 1 G. v. 24.12.2003 BGBl. I S. 2954.
   2023-01-01:
     scalar: null
-<<<<<<< HEAD
-=======
-    reference: G. v. 20.12.2022 BGBl. I S. 2328.
-    note: Bürgergeld-Gesetz
->>>>>>> fd026bec
+    reference: G. v. 20.12.2022 BGBl. I S. 2328.
+    note: Bürgergeld-Gesetz
 
 vermögensfreibetrag_kind:
   name:
@@ -518,16 +488,6 @@
     de: Obergenze Miete pro Quadratmeter
     en: Upper limit rent per square meter
   description:
-<<<<<<< HEAD
-    de:
-      Die Miete pro Quadratmeter darf einen angemessenen Betrag nicht übersteigen, um für ALG2
-      berechtigt zu sein. Diese Grenze ist nicht konkret im Gesetz festgehalten, sondern wird als
-      Faustregel von den Arbeitsargenturen verwendet.
-    en:
-      The rent per square meter must not exceed a reasonable amount in order to remain
-      eligible for ALG2. This limit is not specifically laid down in the law, but is
-      a rule of thumb used by the employment agencies.
-=======
     de: >-
       Die Miete pro Quadratmeter darf einen angemessenen Betrag nicht übersteigen, um
       für ALG2 berechtigt zu sein. Diese Grenze ist nicht konkret im Gesetz
@@ -536,7 +496,6 @@
       The rent per square meter must not exceed a reasonable amount in order to remain
       eligible for ALG2. This limit is not specifically laid down in the law, but is a
       rule of thumb used by the employment agencies.
->>>>>>> fd026bec
   unit: Euro / Square Meter
   reference: § 22 SGB II
   1984-01-01:
@@ -547,21 +506,12 @@
     de: Berechtigte Miet-Wohnfläche für ALG2-Empfänger*innen
     en: Living rental space eligible for ALG2-recipients
   description:
-<<<<<<< HEAD
-    de:
-      Eine Mietwohnung darf für einen Single 45 Quadratmeter (+15 für jede weitere Person)
-      groß sein.
-    en:
-      A rental apartment may be 45 square meters for a single person (+15 for each additional
-      person).
-=======
     de: >-
       Eine Mietwohnung darf für einen Single 45 Quadratmeter (+15 für jede weitere
       Person) groß sein.
     en: >-
       A rental apartment may be 45 square meters for a single person (+15 for each
       additional person).
->>>>>>> fd026bec
   1984-01-01:
     single: 45
     je_weitere_person: 15
@@ -571,18 +521,6 @@
     de: Berechtigte Eigentumsfläche für ALG2-Empfänger*innen
     en: Property space eligible for ALG2-recipients
   description:
-<<<<<<< HEAD
-    de:
-      Vor 2023 gilt, dass Eigentum für zwei Personen im Haushalt 80 Quadratmeter
-      (+20 für jede weitere Person) groß sein darf. Ab 2023 ist die erlaubte Größe
-      für Eigenheime auf 140 Quadratmeter (für Eigentumswohnungen aus 130 Quadratmeter)
-      gestiegen und wird ab 5 Personen im Haushalt um 20 Quadratmeter pro Person angehoben.
-    en:
-      Before 2023, property for two people in the household may be 80 square meters
-      (+20 for each additional person). From 2023, the permitted size for owner-occupied
-      homes has risen to 140 square meters (for condominiums from 130 square meters)
-      and will be increased by 20 square meters per person from 5 persons in the household.
-=======
     de: >-
       Vor 2023 gilt, dass Eigentum für zwei Personen im Haushalt 80 Quadratmeter (+20
       für jede weitere Person) groß sein darf. Ab 2023 ist die erlaubte Größe für
@@ -594,7 +532,6 @@
       for each additional person). From 2023, the permitted size for owner-occupied
       homes has risen to 140 square meters (for condominiums from 130 square meters) and
       will be increased by 20 square meters per person from 5 persons in the household.
->>>>>>> fd026bec
   1984-01-01:
     1: 80
     2: 80
