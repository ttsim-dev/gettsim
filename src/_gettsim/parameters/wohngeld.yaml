--- conflicted
+++ resolved
@@ -475,28 +475,6 @@
       a: -0.12
       b: 0.0001152
       c: 0.0000251
-<<<<<<< HEAD
-
-anz_personen_hhn:
-=======
-haushaltsgröße_hhn:
->>>>>>> 53af6a46
-  name:
-    de: Haushaltsgrößen, die beim Wohngeld berücksichtigt werden
-    en: Household sizes taken into account for housing benefit
-  description:
-    de: >-
-      Haushalte mit mehr als 5 Mitgliedern haben einen festgesetzten Höchstbetrag für
-      Miete und Belastung. Das Wohngeld für bis zu 12 Haushaltsmitglieder kann durch die
-      Formel berechnet werden.
-    en: >-
-      Households with more than 5 members have a fixed maximum amount for rent and
-      burden. The housing benefit for up to 12 household members can be calculated using
-      the formula be calculated.
-  reference: § 19 Abs.1 WoGG
-  1984-01-01:
-    1: 5
-    2: 12
 bonus_sehr_große_haushalte:
   name:
     de: Zusätzlicher Betrag für große Haushalte
