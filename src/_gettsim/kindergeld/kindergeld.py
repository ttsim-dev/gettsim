"""Basic child allowance (Kindergeld)."""

import numpy

<<<<<<< HEAD
from ttsim import AggregateByPIDSpec, AggType, join_numpy, policy_function

aggregation_specs = (
    AggregateByPIDSpec(
        target="anzahl_ansprüche",
        p_id_to_aggregate_by="p_id_empfänger",
        source="grundsätzlich_anspruchsberechtigt",
        agg=AggType.SUM,
    ),
)
=======
from ttsim import AggType, agg_by_p_id_function, join, policy_function


@agg_by_p_id_function(agg_type=AggType.SUM)
def anzahl_ansprüche(
    grundsätzlich_anspruchsberechtigt: bool, p_id_empfänger: int, p_id: int
) -> int:
    pass
>>>>>>> 70f0964c


@policy_function(
    start_date="2023-01-01", leaf_name="betrag_m", vectorization_strategy="vectorize"
)
def betrag_ohne_staffelung_m(
    anzahl_ansprüche: int,
    kindergeld_params: dict,
) -> float:
    """Sum of Kindergeld for eligible children.

    Kindergeld claim is the same for each child, i.e. increases linearly with the number
    of children.

    Parameters
    ----------
    anzahl_ansprüche
        See :func:`anzahl_ansprüche`.
    kindergeld_params
        See params documentation :ref:`kindergeld_params <kindergeld_params>`.

    Returns
    -------

    """

    return kindergeld_params["kindergeld"] * anzahl_ansprüche


@policy_function(end_date="2022-12-31", leaf_name="betrag_m")
def betrag_gestaffelt_m(
    anzahl_ansprüche: int,
    kindergeld_params: dict,
) -> float:
    """Sum of Kindergeld that parents receive for their children.

    Kindergeld claim for each child depends on the number of children Kindergeld is
    being claimed for.

    Parameters
    ----------
    anzahl_ansprüche
        See :func:`anzahl_ansprüche`.
    kindergeld_params
        See params documentation :ref:`kindergeld_params <kindergeld_params>`.

    Returns
    -------

    """

    if anzahl_ansprüche == 0:
        sum_kindergeld = 0.0
    else:
        sum_kindergeld = sum(
            kindergeld_params["kindergeld"][
                (min(i, max(kindergeld_params["kindergeld"])))
            ]
            for i in range(1, anzahl_ansprüche + 1)
        )

    return sum_kindergeld


@policy_function(
    end_date="2011-12-31",
    leaf_name="grundsätzlich_anspruchsberechtigt",
    vectorization_strategy="vectorize",
)
def grundsätzlich_anspruchsberechtigt_nach_lohn(
    alter: int,
    in_ausbildung: bool,
    einkommensteuer__einkünfte__aus_nichtselbstständiger_arbeit__bruttolohn_m: float,
    kindergeld_params: dict,
) -> bool:
    """Determine kindergeld eligibility for an individual child depending on kids wage.

    Until 2011, there was an income ceiling for children
    returns a boolean variable whether a specific person is a child eligible for
    child benefit

    Parameters
    ----------
    alter
        See basic input variable :ref:`alter <alter>`.
    kindergeld_params
        See params documentation :ref:`kindergeld_params <kindergeld_params>`.
    in_ausbildung
        See basic input variable :ref:`in_ausbildung <in_ausbildung>`.
    einkommensteuer__einkünfte__aus_nichtselbstständiger_arbeit__bruttolohn_m
        See basic input variable :ref:`einkommensteuer__einkünfte__aus_nichtselbstständiger_arbeit__bruttolohn_m <einkommensteuer__einkünfte__aus_nichtselbstständiger_arbeit__bruttolohn_m>`.

    Returns
    -------

    """
    out = (alter < kindergeld_params["altersgrenze"]["ohne_bedingungen"]) or (
        (alter < kindergeld_params["altersgrenze"]["mit_bedingungen"])
        and in_ausbildung
        and (
            einkommensteuer__einkünfte__aus_nichtselbstständiger_arbeit__bruttolohn_m
            <= kindergeld_params["einkommensgrenze"] / 12
        )
    )

    return out


@policy_function(
    start_date="2012-01-01",
    leaf_name="grundsätzlich_anspruchsberechtigt",
    vectorization_strategy="vectorize",
)
def grundsätzlich_anspruchsberechtigt_nach_stunden(
    alter: int,
    in_ausbildung: bool,
    arbeitsstunden_w: float,
    kindergeld_params: dict,
) -> bool:
    """Determine kindergeld eligibility for an individual child depending on working
    hours.

    The current eligibility rule is, that kids must not work more than 20
    hour and are below 25.

    Parameters
    ----------
    alter
        See basic input variable :ref:`alter <alter>`.
    in_ausbildung
        See :func:`in_ausbildung`.
    arbeitsstunden_w
        See :func:`arbeitsstunden_w`.
    kindergeld_params
        See params documentation :ref:`kindergeld_params <kindergeld_params>`.

    Returns
    -------
    Boolean indiciating kindergeld eligibility.

    """
    out = (alter < kindergeld_params["altersgrenze"]["ohne_bedingungen"]) or (
        (alter < kindergeld_params["altersgrenze"]["mit_bedingungen"])
        and in_ausbildung
        and (arbeitsstunden_w <= kindergeld_params["stundengrenze"])
    )

    return out


@policy_function(vectorization_strategy="vectorize")
def kind_bis_10_mit_kindergeld(
    alter: int,
    grundsätzlich_anspruchsberechtigt: bool,
) -> bool:
    """Child under the age of 11 and eligible for Kindergeld.

    Parameters
    ----------
    alter
        See basic input variable :ref:`alter <alter>`.
    grundsätzlich_anspruchsberechtigt
        See :func:`grundsätzlich_anspruchsberechtigt_nach_stunden`.

    Returns
    -------

    """
    out = grundsätzlich_anspruchsberechtigt and (alter <= 10)
    return out


@policy_function(vectorization_strategy="not_required")
def gleiche_fg_wie_empfänger(
    p_id: numpy.ndarray[int],
    p_id_empfänger: numpy.ndarray[int],
    fg_id: numpy.ndarray[int],
) -> numpy.ndarray[bool]:
    """The child's Kindergeldempfänger is in the same Familiengemeinschaft.

    Parameters
    ----------
    p_id
        See basic input variable :ref:`p_id <p_id>`.
    p_id_empfänger
        See basic input variable :ref:`p_id_empfänger <p_id_empfänger>`.
    fg_id
        See basic input variable :ref:`fg_id <fg_id>`.

    Returns
    -------

    """
    fg_id_kindergeldempfänger = join(
        p_id_empfänger,
        p_id,
        fg_id,
        value_if_foreign_key_is_missing=-1,
    )

    return fg_id_kindergeldempfänger == fg_id<|MERGE_RESOLUTION|>--- conflicted
+++ resolved
@@ -2,18 +2,6 @@
 
 import numpy
 
-<<<<<<< HEAD
-from ttsim import AggregateByPIDSpec, AggType, join_numpy, policy_function
-
-aggregation_specs = (
-    AggregateByPIDSpec(
-        target="anzahl_ansprüche",
-        p_id_to_aggregate_by="p_id_empfänger",
-        source="grundsätzlich_anspruchsberechtigt",
-        agg=AggType.SUM,
-    ),
-)
-=======
 from ttsim import AggType, agg_by_p_id_function, join, policy_function
 
 
@@ -22,7 +10,6 @@
     grundsätzlich_anspruchsberechtigt: bool, p_id_empfänger: int, p_id: int
 ) -> int:
     pass
->>>>>>> 70f0964c
 
 
 @policy_function(
