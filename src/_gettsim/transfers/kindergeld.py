aggregation_kindergeld = {
    "kumulativer_kindergeld_anspruch_tu": {
        "source_col": "kindergeld_anspruch",
        "aggr": "cumsum",
    },
    "anz_kinder_mit_kindergeld_tu": {
        "source_col": "kindergeld_anspruch",
        "aggr": "sum",
    },
}


<<<<<<< HEAD
def kindergeld_m_bis_1996(kindergeld_basis_m: float) -> float:
    """Kindergeld for an individual child until 1996.

    Until 1996 individuals could claim Kinderfreibetrag and receive Kindergeld at the
    same time.

    Parameters
    ----------
    kindergeld_basis_m
        See :func:`kindergeld_basis_m`.

    Returns
    -------

    """
    return kindergeld_basis_m


def kindergeld_m_ab_1997(
    kindergeld_basis_m: float,
) -> float:
    """Kindergeld for an individual child since 1997 (after Günstigerprüfung).

    Parameters
    ----------
    kindergeld_basis_m
        See :func:`kindergeld_basis_m`.

    Returns
    -------

    """
    out = kindergeld_basis_m
    return out


def kindergeld_basis_m(
=======
def kindergeld_m(
>>>>>>> 1a729434
    kindergeld_anspruch: bool,
    kumulativer_kindergeld_anspruch_tu: int,
    kindergeld_params: dict,
) -> float:
    """Calculate the preliminary kindergeld for an individual child.

    Parameters
    ----------
    kindergeld_anspruch
        See :func:`kindergeld_anspruch`.
    kumulativer_kindergeld_anspruch_tu
        See :func:`kumulativer_kindergeld_anspruch_tu`.
    kindergeld_params
        See params documentation :ref:`kindergeld_params <kindergeld_params>`.

    Returns
    -------

    """

    # Make sure that only eligible children get assigned kindergeld
    if not kindergeld_anspruch:
        out = 0.0
    else:
        # Kindergeld_Anspruch is the cumulative sum of eligible children.
        kumulativer_anspruch_wins = min(
            kumulativer_kindergeld_anspruch_tu, max(kindergeld_params["kindergeld"])
        )
        out = kindergeld_params["kindergeld"][kumulativer_anspruch_wins]
    return out


def kindergeld_anspruch_nach_stunden(
    alter: int,
    in_ausbildung: bool,
    arbeitsstunden_w: float,
    kindergeld_params: dict,
) -> bool:
    """Determine kindergeld eligibility for an individual child depending on working
    hours.

    The current eligibility rule is, that kids must not work more than 20
    hour and are below 25.

    Parameters
    ----------
    alter
        See basic input variable :ref:`alter <alter>`.
    in_ausbildung
        See :func:`in_ausbildung`.
    arbeitsstunden_w
        See :func:`arbeitsstunden_w`.
    kindergeld_params
        See params documentation :ref:`kindergeld_params <kindergeld_params>`.

    Returns
    -------
    Boolean indiciating kindergeld eligibility.

    """
    out = (alter < kindergeld_params["altersgrenze"]["ohne_bedingungen"]) or (
        (alter < kindergeld_params["altersgrenze"]["mit_bedingungen"])
        and in_ausbildung
        and (arbeitsstunden_w <= kindergeld_params["stundengrenze"])
    )

    return out


def kindergeld_anspruch_nach_lohn(
    alter: int,
    in_ausbildung: bool,
    bruttolohn_m: float,
    kindergeld_params: dict,
) -> bool:
    """Determine kindergeld eligibility for an individual child depending on kids wage.

    Before 2011, there was an income ceiling for children
    returns a boolean variable whether a specific person is a child eligible for
    child benefit

    Parameters
    ----------
    alter
        See basic input variable :ref:`alter <alter>`.
    kindergeld_params
        See params documentation :ref:`kindergeld_params <kindergeld_params>`.
    in_ausbildung
        See basic input variable :ref:`in_ausbildung <in_ausbildung>`.
    bruttolohn_m
        See basic input variable :ref:`bruttolohn_m <bruttolohn_m>`.

    Returns
    -------

    """
    out = (alter < kindergeld_params["altersgrenze"]["ohne_bedingungen"]) or (
        (alter < kindergeld_params["altersgrenze"]["mit_bedingungen"])
        and in_ausbildung
        and (bruttolohn_m <= kindergeld_params["einkommensgrenze"] / 12)
    )

    return out<|MERGE_RESOLUTION|>--- conflicted
+++ resolved
@@ -10,47 +10,7 @@
 }
 
 
-<<<<<<< HEAD
-def kindergeld_m_bis_1996(kindergeld_basis_m: float) -> float:
-    """Kindergeld for an individual child until 1996.
-
-    Until 1996 individuals could claim Kinderfreibetrag and receive Kindergeld at the
-    same time.
-
-    Parameters
-    ----------
-    kindergeld_basis_m
-        See :func:`kindergeld_basis_m`.
-
-    Returns
-    -------
-
-    """
-    return kindergeld_basis_m
-
-
-def kindergeld_m_ab_1997(
-    kindergeld_basis_m: float,
-) -> float:
-    """Kindergeld for an individual child since 1997 (after Günstigerprüfung).
-
-    Parameters
-    ----------
-    kindergeld_basis_m
-        See :func:`kindergeld_basis_m`.
-
-    Returns
-    -------
-
-    """
-    out = kindergeld_basis_m
-    return out
-
-
-def kindergeld_basis_m(
-=======
 def kindergeld_m(
->>>>>>> 1a729434
     kindergeld_anspruch: bool,
     kumulativer_kindergeld_anspruch_tu: int,
     kindergeld_params: dict,
