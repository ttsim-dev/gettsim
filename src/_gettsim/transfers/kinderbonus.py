<<<<<<< HEAD
def kinderbonus_m(
    kinderbonus_basis_m: float,
) -> float:
    """Calculate Kinderbonus for an individual child after Günstigerprüfung.

    (one-time payment, non-allowable against transfer payments).

    Parameters
    ----------
    kinderbonus_basis_m
        See :func:`kinderbonus_basis_m`.

    Returns
    -------

    """
    out = kinderbonus_basis_m
    return out


def kinderbonus_basis_m(kindergeld_basis_m: float, kindergeld_params: dict) -> float:
=======
def kinderbonus_m(kindergeld_m: float, kindergeld_params: dict) -> float:
>>>>>>> 1a729434
    """Calculate potential Kinderbonus for an individual child.

    (one-time payment, non-allowable against transfer payments)

    Parameters
    ----------
    kindergeld_m
        See :func:`kindergeld_m`.
    kindergeld_params
        See params documentation :ref:`kindergeld_params <kindergeld_params>`.

    Returns
    -------

    """
    # Kinderbonus parameter is specified on the yearly level
    # kindergeld_m is zero for all adults
    if kindergeld_m > 0:
        out = kindergeld_params["kinderbonus"] / 12
    else:
        out = 0.0

    return out<|MERGE_RESOLUTION|>--- conflicted
+++ resolved
@@ -1,28 +1,4 @@
-<<<<<<< HEAD
-def kinderbonus_m(
-    kinderbonus_basis_m: float,
-) -> float:
-    """Calculate Kinderbonus for an individual child after Günstigerprüfung.
-
-    (one-time payment, non-allowable against transfer payments).
-
-    Parameters
-    ----------
-    kinderbonus_basis_m
-        See :func:`kinderbonus_basis_m`.
-
-    Returns
-    -------
-
-    """
-    out = kinderbonus_basis_m
-    return out
-
-
-def kinderbonus_basis_m(kindergeld_basis_m: float, kindergeld_params: dict) -> float:
-=======
 def kinderbonus_m(kindergeld_m: float, kindergeld_params: dict) -> float:
->>>>>>> 1a729434
     """Calculate potential Kinderbonus for an individual child.
 
     (one-time payment, non-allowable against transfer payments)
