--- conflicted
+++ resolved
@@ -80,11 +80,7 @@
     erwerbsm_rente_params: dict,
     age_of_retirement: float,
 ) -> float:
-<<<<<<< HEAD
-    """Entgeltpunkte for Erwerbsminderungsrente
-=======
     """Entgeltpunkte which Erwerbsminderungsrente is based on
->>>>>>> 615c63a8
     (public disability insurance)
     In the case of the public disability insurance,
     pensioners are credited with additional earning points.
