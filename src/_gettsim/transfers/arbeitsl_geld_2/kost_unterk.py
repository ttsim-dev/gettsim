from _gettsim.shared import policy_info


@policy_info(end_date="2022-12-31", name_in_dag="arbeitsl_geld_2_kost_unterk_m_bg")
def arbeitsl_geld_2_kost_unterk_m_bg_bis_2022(
    _arbeitsl_geld_2_berechtigte_wohnfläche_bg: float,
    _arbeitsl_geld_2_warmmiete_pro_qm_m_bg: float,
) -> float:
    """Calculate costs of living eligible to claim until 2022.

    Note: Since 2023, Arbeitslosengeld 2 is referred to as Bürgergeld.
    Parameters
    ----------
    _arbeitsl_geld_2_berechtigte_wohnfläche_bg
        See :func:`_arbeitsl_geld_2_berechtigte_wohnfläche_bg`.
    _arbeitsl_geld_2_warmmiete_pro_qm_m_bg
        See :func:`_arbeitsl_geld_2_warmmiete_pro_qm_m_bg`.

    Returns
    -------
    float with total monthly cost of rent.

    """
    return (
        _arbeitsl_geld_2_berechtigte_wohnfläche_bg
        * _arbeitsl_geld_2_warmmiete_pro_qm_m_bg
    )


@policy_info(start_date="2023-01-01", name_in_dag="arbeitsl_geld_2_kost_unterk_m_bg")
def arbeitsl_geld_2_kost_unterk_m_bg_ab_2023(
    bruttokaltmiete_m_bg: float,
    heizkosten_m_bg: float,
    bürgerg_bezug_vorj: bool,
    _arbeitsl_geld_2_berechtigte_wohnfläche_bg: float,
    _arbeitsl_geld_2_warmmiete_pro_qm_m_bg: float,
) -> float:
    """Calculate costs of living eligible to claim since 2023. During the first year,
    the waiting period (Karenzzeit), only the appropriateness of the heating costs is
    tested, while the living costs are fully considered in Bürgergeld.

    Note: Since 2023, Arbeitslosengeld 2 is referred to as Bürgergeld.

    Parameters
    ----------
    bruttokaltmiete_m_bg
        See :func:`bruttokaltmiete_m_bg`.
    heizkosten_m_bg
        See :func:`heizkosten_m_bg`.
    bürgerg_bezug_vorj
        See basic input variable :ref:`bürgerg_bezug_vorj <bürgerg_bezug_vorj>`.
    _arbeitsl_geld_2_berechtigte_wohnfläche_bg
        See :func:`_arbeitsl_geld_2_berechtigte_wohnfläche_bg`.
    _arbeitsl_geld_2_warmmiete_pro_qm_m_bg
        See :func:`_arbeitsl_geld_2_warmmiete_pro_qm_m_bg`.

    Returns
    -------
    float with total monthly cost of rent.

    """
    if bürgerg_bezug_vorj:
        out = (
            _arbeitsl_geld_2_berechtigte_wohnfläche_bg
            * _arbeitsl_geld_2_warmmiete_pro_qm_m_bg
        )
    else:
        out = bruttokaltmiete_m_bg + heizkosten_m_bg

    return out


def _arbeitsl_geld_2_warmmiete_pro_qm_m_bg(
    bruttokaltmiete_m_bg: float,
    heizkosten_m_bg: float,
    wohnfläche_bg: float,
    arbeitsl_geld_2_params: dict,
) -> float:
    """Calculate rent per square meter.

    Note: Since 2023, Arbeitslosengeld 2 is referred to as Bürgergeld.

    Parameters
    ----------
    bruttokaltmiete_m_bg
        See :func:`bruttokaltmiete_m_bg`.
    heizkosten_m_bg
        See :func:`heizkosten_m_bg`.
    wohnfläche_bg
<<<<<<< HEAD
        See basic input variable :ref:`wohnfläche_bg <wohnfläche_bg>`.
=======
        See function :func:`wohnfläche_bg`.
>>>>>>> 0bcd40f1

    Returns
    -------
    Integer with the total amount of rental costs per squaremeter.

    """
    out = (bruttokaltmiete_m_bg + heizkosten_m_bg) / wohnfläche_bg

    # Consider maximum considered rent per square meter
    out = min(out, arbeitsl_geld_2_params["max_miete_pro_qm"]["max"])

    return out


def _arbeitsl_geld_2_berechtigte_wohnfläche_bg(
    wohnfläche_bg: float,
    bewohnt_eigentum_hh: bool,
    anz_personen_bg: int,
    arbeitsl_geld_2_params: dict,
) -> float:
    """Calculate size of dwelling eligible to claim.

    Note: Since 2023, Arbeitslosengeld 2 is referred to as Bürgergeld.

    Parameters
    ----------
    wohnfläche_bg
<<<<<<< HEAD
        See basic input variable :ref:`wohnfläche_bg <wohnfläche_bg>`.
=======
        See function :func:`wohnfläche_bg`.
>>>>>>> 0bcd40f1
    bewohnt_eigentum_hh
        See basic input variable :ref:`bewohnt_eigentum_hh <bewohnt_eigentum_hh>`.
    anz_personen_bg
        See :func:`anz_personen_bg`.

    Returns
    -------
    Integer with the number of squaremeters.

    """

    params = arbeitsl_geld_2_params["berechtigte_wohnfläche_eigentum"]
    max_anzahl_direkt = params["max_anzahl_direkt"]
    if bewohnt_eigentum_hh:
        if anz_personen_bg <= max_anzahl_direkt:
            maximum = params[anz_personen_bg]
        else:
            maximum = (
                params[max_anzahl_direkt]
                + (anz_personen_bg - max_anzahl_direkt) * params["je_weitere_person"]
            )
    else:
        maximum = (
            arbeitsl_geld_2_params["berechtigte_wohnfläche_miete"]["single"]
            + max(anz_personen_bg - 1, 0)
            * arbeitsl_geld_2_params["berechtigte_wohnfläche_miete"][
                "je_weitere_person"
            ]
        )
    return min(wohnfläche_bg, maximum)


def bruttokaltmiete_m_bg(
    bruttokaltmiete_m_hh: float,
    _anteil_personen_in_haushalt_bg: float,
) -> float:
    """Share of household's monthly rent attributed to the Bedarfsgemeinschaft.

    Reference:
    BSG Urteil v. 09.03.2016 - B 14 KG 1/15 R.
    BSG Urteil vom 15.04.2008 - B 14/7b AS 58/06 R.

    Parameters
    ----------
    bruttokaltmiete_m_hh
        See basic input variable :ref:`bruttokaltmiete_m_hh <bruttokaltmiete_m_hh>`.
    _anteil_personen_in_haushalt_bg
        See :func:`_anteil_personen_in_haushalt_bg`.

    Returns
    -------

    """
    return bruttokaltmiete_m_hh * _anteil_personen_in_haushalt_bg


def heizkosten_m_bg(
    heizkosten_m_hh: float,
    _anteil_personen_in_haushalt_bg: float,
) -> float:
    """Share of household's heating expenses attributed to the Bedarfsgemeinschaft.

    Reference:
    BSG Urteil v. 09.03.2016 - B 14 KG 1/15 R.
    BSG Urteil vom 15.04.2008 - B 14/7b AS 58/06 R.

    Parameters
    ----------
    heizkosten_m_hh
        See basic input variable :ref:`heizkosten_m_hh <heizkosten_m_hh>`.
    _anteil_personen_in_haushalt_bg
        See :func:`_anteil_personen_in_haushalt_bg`.

    Returns
    -------

    """
    return heizkosten_m_hh * _anteil_personen_in_haushalt_bg


def wohnfläche_bg(
    wohnfläche_hh: float,
    _anteil_personen_in_haushalt_bg: float,
) -> float:
    """Share of household's dwelling size attributed to the Bedarfsgemeinschaft.

    Parameters
    ----------
    wohnfläche_hh
        See basic input variable :ref:`wohnfläche_hh <wohnfläche_hh>`.
    _anteil_personen_in_haushalt_bg
        See :func:`_anteil_personen_in_haushalt_bg`.

    Returns
    -------

    """
    return wohnfläche_hh * _anteil_personen_in_haushalt_bg<|MERGE_RESOLUTION|>--- conflicted
+++ resolved
@@ -87,11 +87,7 @@
     heizkosten_m_bg
         See :func:`heizkosten_m_bg`.
     wohnfläche_bg
-<<<<<<< HEAD
-        See basic input variable :ref:`wohnfläche_bg <wohnfläche_bg>`.
-=======
         See function :func:`wohnfläche_bg`.
->>>>>>> 0bcd40f1
 
     Returns
     -------
@@ -119,11 +115,7 @@
     Parameters
     ----------
     wohnfläche_bg
-<<<<<<< HEAD
-        See basic input variable :ref:`wohnfläche_bg <wohnfläche_bg>`.
-=======
         See function :func:`wohnfläche_bg`.
->>>>>>> 0bcd40f1
     bewohnt_eigentum_hh
         See basic input variable :ref:`bewohnt_eigentum_hh <bewohnt_eigentum_hh>`.
     anz_personen_bg
