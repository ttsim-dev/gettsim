--- conflicted
+++ resolved
@@ -1,10 +1,5 @@
 """This module provides functions to compute residence allowance (Wohngeld)."""
-<<<<<<< HEAD
 from _gettsim.config import numpy_or_jax as np
-=======
-import numpy as np
-
->>>>>>> 57b79d80
 from _gettsim.piecewise_functions import piecewise_polynomial
 
 
@@ -72,12 +67,12 @@
     -------
 
     """
+    abzug_stufen = (
+        (eink_st_tu > 0) + (ges_rentenv_beitr_m > 0) + (ges_krankenv_beitr_m > 0)
+    )
     if kind:
         out = 0.0
     else:
-        abzug_stufen = (
-            (eink_st_tu > 0) + (ges_rentenv_beitr_m > 0) + (ges_krankenv_beitr_m > 0)
-        )
         out = wohngeld_params["abzug_stufen"][abzug_stufen]
     return out
 
@@ -534,7 +529,6 @@
     if haushaltsgröße_hh > max_berücks_personen:
         # If more than 12 persons, there is a lump-sum on top.
         # The maximum is still capped at `wohngeld_miete_m_hh`.
-<<<<<<< HEAD
         out = min(
             out
             + wohngeld_params["bonus_sehr_große_haushalte"]["bonus_jede_weitere_person"]
@@ -542,12 +536,6 @@
             wohngeld_miete_m_hh,
         )
 
-=======
-        out += wohngeld_params["bonus_sehr_große_haushalte"][
-            "bonus_jede_weitere_person"
-        ] * (haushaltsgröße_hh - max_berücks_personen)
-        out = min(out, wohngeld_miete_m_hh)
->>>>>>> 57b79d80
     return out
 
 
