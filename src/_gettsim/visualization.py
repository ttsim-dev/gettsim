--- conflicted
+++ resolved
@@ -75,12 +75,7 @@
 
     # Load functions.
     functions_not_overridden, functions_overridden = load_and_check_functions(
-<<<<<<< HEAD
-        user_functions_raw=functions,
-=======
         functions_raw=functions,
-        columns_overriding_functions=columns_overriding_functions,
->>>>>>> 9f9c7bc8
         targets=targets,
         data_cols=list(TYPES_INPUT_VARIABLES),
         aggregation_specs={},
