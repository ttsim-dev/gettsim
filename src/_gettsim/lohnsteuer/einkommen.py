--- conflicted
+++ resolved
@@ -1,15 +1,13 @@
 """Income relevant for withholding tax on earnings (Lohnsteuer)."""
 
-<<<<<<< HEAD
-from typing import Any
+from __future__ import annotations
+
+from typing import TYPE_CHECKING, Any
 
 from ttsim import RoundingSpec, params_function, piecewise_polynomial, policy_function
-from ttsim.piecewise_polynomial import PiecewisePolynomialParameters
-=======
-from __future__ import annotations
-
-from ttsim import RoundingSpec, policy_function
->>>>>>> 68d794d5
+
+if TYPE_CHECKING:
+    from ttsim.piecewise_polynomial import PiecewisePolynomialParameters
 
 
 @policy_function(rounding_spec=RoundingSpec(base=1, direction="down"))
