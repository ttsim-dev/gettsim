--- conflicted
+++ resolved
@@ -5,13 +5,9 @@
 from typing import TYPE_CHECKING
 
 if TYPE_CHECKING:
-<<<<<<< HEAD
-    from _gettsim.arbeitslosengeld_2.regelbedarf import RegelsatzNachRegelbedarfsstufen
-=======
     from _gettsim.arbeitslosengeld_2.regelbedarf import (
         Regelbedarfsstufen,
     )
->>>>>>> 7408977a
 
 from ttsim import policy_function
 
@@ -80,30 +76,17 @@
 def mehrbedarf_schwerbehinderung_g_m(
     schwerbehindert_grad_g: bool,
     arbeitslosengeld_2__anzahl_erwachsene_eg: int,
-<<<<<<< HEAD
-    grunds_im_alter_params: dict,
-    arbeitslosengeld_2__regelsatz_nach_regelbedarfsstufen: RegelsatzNachRegelbedarfsstufen,
-=======
     mehrbedarf_bei_schwerbehinderungsgrad_g: float,
     grundsicherung__regelbedarfsstufen: Regelbedarfsstufen,
->>>>>>> 7408977a
 ) -> float:
     """Calculate additional allowance for individuals with disabled person's pass G."""
 
     mehrbedarf_single = (
-<<<<<<< HEAD
-        arbeitslosengeld_2__regelsatz_nach_regelbedarfsstufen.rbs_1.regelsatz
-    ) * (grunds_im_alter_params["mehrbedarf_bei_schwerbehinderungsgrad_g"])
-    mehrbedarf_in_couple = (
-        arbeitslosengeld_2__regelsatz_nach_regelbedarfsstufen.rbs_2.regelsatz
-    ) * (grunds_im_alter_params["mehrbedarf_bei_schwerbehinderungsgrad_g"])
-=======
         grundsicherung__regelbedarfsstufen.rbs_1
     ) * mehrbedarf_bei_schwerbehinderungsgrad_g
     mehrbedarf_in_couple = (
         grundsicherung__regelbedarfsstufen.rbs_2
     ) * mehrbedarf_bei_schwerbehinderungsgrad_g
->>>>>>> 7408977a
 
     if (schwerbehindert_grad_g) and (arbeitslosengeld_2__anzahl_erwachsene_eg == 1):
         out = mehrbedarf_single
@@ -123,14 +106,7 @@
 ) -> float:
     """Calculate wealth not considered for Grundsicherung im Alter on household level."""
     return (
-<<<<<<< HEAD
-        grunds_im_alter_params["parameter_vermögensfreibetrag"]["adult"]
-        * arbeitslosengeld_2__anzahl_erwachsene_fg
-        + grunds_im_alter_params["parameter_vermögensfreibetrag"]["child"]
-        * arbeitslosengeld_2__anzahl_kinder_fg
-=======
         parameter_vermögensfreibetrag["erwachsene"]
         * arbeitslosengeld_2__anzahl_erwachsene_fg
         + parameter_vermögensfreibetrag["kinder"] * arbeitslosengeld_2__anzahl_kinder_fg
->>>>>>> 7408977a
     )