from _gettsim.piecewise_functions import piecewise_polynomial
from _gettsim.shared import add_rounding_spec


def eink_st_ohne_kinderfreib_tu(
    _zu_verst_eink_ohne_kinderfreib_tu: float,
    anz_erwachsene_tu: int,
    eink_st_params: dict,
) -> float:
    """Taxes without child allowance on tax unit level. Also referred to as "tarifliche
    ESt II".

    Parameters
    ----------
    _zu_verst_eink_ohne_kinderfreib_tu
        See :func:`_zu_verst_eink_ohne_kinderfreib_tu`.
    anz_erwachsene_tu
        See :func:`anz_erwachsene_tu`.
    eink_st_params
        See params documentation :ref:`eink_st_params <eink_st_params>`.

    Returns
    -------

    """
    zu_verst_eink_per_indiv = _zu_verst_eink_ohne_kinderfreib_tu / anz_erwachsene_tu
    out = anz_erwachsene_tu * _eink_st_tarif(
        zu_verst_eink_per_indiv, params=eink_st_params
    )

    return out


def eink_st_mit_kinderfreib_tu(
    zu_verst_eink_mit_kinderfreib_tu: float,
    anz_erwachsene_tu: int,
    eink_st_params: dict,
) -> float:
    """Taxes with child allowance on tax unit level. Also referred to as "tarifliche ESt
    I".

    Parameters
    ----------
    zu_verst_eink_mit_kinderfreib_tu
        See :func:`zu_verst_eink_mit_kinderfreib_tu`.
    anz_erwachsene_tu
        See :func:`anz_erwachsene_tu`.
    eink_st_params
        See params documentation :ref:`eink_st_params <eink_st_params>`.

    Returns
    -------

    """
    zu_verst_eink_per_indiv = zu_verst_eink_mit_kinderfreib_tu / anz_erwachsene_tu
    out = anz_erwachsene_tu * _eink_st_tarif(
        zu_verst_eink_per_indiv, params=eink_st_params
    )

    return out


def _eink_st_tarif(x: float, params: dict) -> float:
    """The German income tax tariff.

    Parameters
    ----------
    x : float
        The series of floats which the income tax schedule is applied to.
    params : dict
        Dictionary created in respy.piecewise_functions.

    Returns
    -------

    """
    out = piecewise_polynomial(
        x=x,
        thresholds=params["eink_st_tarif"]["thresholds"],
        rates=params["eink_st_tarif"]["rates"],
        intercepts_at_lower_thresholds=params["eink_st_tarif"][
            "intercepts_at_lower_thresholds"
        ],
    )
    return out


@add_rounding_spec(params_key="eink_st")
def eink_st_tu_bis_1996(eink_st_mit_kinderfreib_tu: float) -> float:
    """Income tax calculation on tax unit level until 1996.

    Until 1996 individuals could claim Kinderfreibetrag and receive Kindergeld
    at the same time.

    Therefore the tax burden is allways smaller.

    Parameters
    ----------
    eink_st_mit_kinderfreib_tu
        See :func:`eink_st_mit_kinderfreib_tu`.

    Returns
    -------

    """
    return eink_st_mit_kinderfreib_tu


@add_rounding_spec(params_key="eink_st")
def eink_st_tu_ab_1997(
    eink_st_ohne_kinderfreib_tu: float,
    eink_st_mit_kinderfreib_tu: float,
    kinderfreib_günstiger_tu: bool,
    eink_st_rel_kindergeld_tu: float,
) -> float:
    """Income tax calculation on tax unit level since 1997.

    Parameters
    ----------
    eink_st_ohne_kinderfreib_tu
        See :func:`eink_st_ohne_kinderfreib_tu`.
    eink_st_mit_kinderfreib_tu
        See :func:`eink_st_mit_kinderfreib_tu`.
    kinderfreib_günstiger_tu
        See :func:`kinderfreib_günstiger_tu`.
    eink_st_rel_kindergeld_tu
        See :func:`eink_st_rel_kindergeld_tu`.

    Returns
    -------

    """
    if kinderfreib_günstiger_tu:
        out = eink_st_mit_kinderfreib_tu + eink_st_rel_kindergeld_tu
    else:
        out = eink_st_ohne_kinderfreib_tu

    return out


def kinderfreib_günstiger_tu(
    eink_st_ohne_kinderfreib_tu: float,
    eink_st_mit_kinderfreib_tu: float,
    eink_st_rel_kindergeld_tu: float,
) -> bool:
    """Return whether Kinderfreibetrag is more favorable than Kindergeld.

    Parameters
    ----------
    eink_st_ohne_kinderfreib_tu
        See :func:`eink_st_ohne_kinderfreib_tu`.
    eink_st_mit_kinderfreib_tu
        See :func:`eink_st_mit_kinderfreib_tu`.
    eink_st_rel_kindergeld_tu
        See :func:`eink_st_rel_kindergeld_tu`.
    Returns
    -------

    """
    unterschiedsbeitrag = eink_st_ohne_kinderfreib_tu - eink_st_mit_kinderfreib_tu

    out = unterschiedsbeitrag > eink_st_rel_kindergeld_tu
    return out


def eink_st_rel_kindergeld_tu(
    kindergeld_m_tu: float,
    kinderbonus_m_tu: float,
    anz_erwachsene_tu: int,
) -> float:
    """Return Kindergeld relevant for income tax of the tax unit. For parents which do
    not file taxes together, only half of Kindergeld is considered.

    Source: § 31 Satz 4 EStG: "Bei nicht zusammenveranlagten Eltern wird der
    Kindergeldanspruch im Umfang des Kinderfreibetrags angesetzt."

    # ToDo: This factor need to be refactored once children are put in separate tax
    # ToDo: units and are linked to their parents (one or two)


    Parameters
    ----------
    kindergeld_m_tu
        See :func:`kindergeld_m_tu`.
    kinderbonus_m_tu
        See :func:`kinderbonus_m_tu`.
    anz_erwachsene_tu
        See :func:`anz_erwachsene_tu`.
    Returns
    -------

    """
<<<<<<< HEAD
    eink_st_kein_kinderfreib = (
        eink_st_ohne_kinderfreib_tu
        - 12 * (kindergeld_basis_m_tu + kinderbonus_basis_m_tu) / 2
    )
    out = eink_st_kein_kinderfreib > eink_st_mit_kinderfreib_tu
=======
    out = 12 * (kindergeld_m_tu + kinderbonus_m_tu) * (anz_erwachsene_tu / 2)
>>>>>>> c66c2c8f
    return out<|MERGE_RESOLUTION|>--- conflicted
+++ resolved
@@ -190,13 +190,5 @@
     -------
 
     """
-<<<<<<< HEAD
-    eink_st_kein_kinderfreib = (
-        eink_st_ohne_kinderfreib_tu
-        - 12 * (kindergeld_basis_m_tu + kinderbonus_basis_m_tu) / 2
-    )
-    out = eink_st_kein_kinderfreib > eink_st_mit_kinderfreib_tu
-=======
     out = 12 * (kindergeld_m_tu + kinderbonus_m_tu) * (anz_erwachsene_tu / 2)
->>>>>>> c66c2c8f
     return out