--- conflicted
+++ resolved
@@ -143,6 +143,7 @@
             lohnsteuer_grenze_1
             + (lohnst_eink - grenze_1) * eink_st_params["eink_st_tarif"]["rates"][0][3]
         )
+        max_lohnsteuer = trunc(max_lohnsteuer)
         lohnsteuer_klasse5_6 = min(
             max_lohnsteuer, _lohnsteuer_klasse5_6_basis(lohnst_eink, eink_st_params)
         )
@@ -162,6 +163,7 @@
             lohnsteuer_klasse5_6_tmp
             + (lohnst_eink - grenze_3) * eink_st_params["eink_st_tarif"]["rates"][0][4]
         )
+        lohnsteuer_klasse5_6 = trunc(lohnsteuer_klasse5_6)
 
     if steuerklasse in (1, 2, 4):
         out = lohnsteuer_basistarif
@@ -308,7 +310,7 @@
 #            this is essentially a single-earner couple. The spouse with the higher
 #            income is assigned tax bracket 3, the other spouse tax bracket 5.
 #         - In all other cases, we assign tax bracket 4 to both spouses.
-
+#     1: Single
 #     2: Single Parent
 #     3: One spouse in married couple who receives allowance of both partners.
 #        Makes sense primarily for Single-Earner Households
@@ -341,8 +343,6 @@
 #         + 2 * cond_steuerklasse2
 #         + 3 * cond_steuerklasse3
 #         + 4 * cond_steuerklasse4
-<<<<<<< HEAD
 #         + 5 * cond_steuerklasse5
-=======
-#         + 5 * cond_steuerklasse5
->>>>>>> 05cffe2f
+
+#    return steuerklasse