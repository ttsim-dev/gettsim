"""Income relevant for calculation of Kinderzuschlag."""

<<<<<<< HEAD
from ttsim import AggregateByGroupSpec, RoundingDirection, RoundingSpec, policy_function
=======
from ttsim import AggregateByGroupSpec, AggregationType, policy_function
>>>>>>> 4fa1fa11

aggregation_specs = {
    "arbeitslosengeld_2__anzahl_kinder_bg": AggregateByGroupSpec(
        source="kindergeld__anzahl_ansprüche",
        aggr=AggregationType.SUM,
    ),
}


@policy_function()
def bruttoeinkommen_eltern_m(
    arbeitslosengeld_2__bruttoeinkommen_m: float,
    kindergeld__grundsätzlich_anspruchsberechtigt: bool,
    familie__erwachsen: bool,
) -> float:
    """Calculate parental gross income for calculation of child benefit.

    This variable is used to check whether the minimum income threshold for child
    benefit is met.

    Parameters
    ----------
    arbeitslosengeld_2__bruttoeinkommen_m
        See :func:`arbeitslosengeld_2__bruttoeinkommen_m`.
    kindergeld__grundsätzlich_anspruchsberechtigt
        See :func:`kindergeld__grundsätzlich_anspruchsberechtigt`.
    familie__erwachsen
        See :func:`familie__erwachsen`.


    Returns
    -------

    """
    # TODO(@MImmesberger): Redesign the conditions in this function: False for adults
    # who do not have Kindergeld claims.
    # https://github.com/iza-institute-of-labor-economics/gettsim/issues/704
    if familie__erwachsen and (not kindergeld__grundsätzlich_anspruchsberechtigt):
        out = arbeitslosengeld_2__bruttoeinkommen_m
    else:
        out = 0.0

    return out


@policy_function(
    rounding_spec=RoundingSpec(
        base=10, direction=RoundingDirection.DOWN, reference="§ 6a Abs. 4 BKGG"
    ),
    leaf_name="nettoeinkommen_eltern_m",
    end_date="2019-06-30",
)
def nettoeinkommen_eltern_m_mit_grober_rundung(
    arbeitslosengeld_2__nettoeinkommen_nach_abzug_freibetrag_m: float,
    kindergeld__grundsätzlich_anspruchsberechtigt: bool,
    familie__erwachsen: bool,
) -> float:
    """Parental income (after deduction of taxes, social insurance contributions, and
    other deductions) for calculation of child benefit.

    Parameters
    ----------
    arbeitslosengeld_2__nettoeinkommen_nach_abzug_freibetrag_m
        See :func:`arbeitslosengeld_2__nettoeinkommen_nach_abzug_freibetrag_m`.
    kindergeld__grundsätzlich_anspruchsberechtigt
        See :func:`kindergeld__grundsätzlich_anspruchsberechtigt`.
    familie__erwachsen
        See :func:`familie__erwachsen`.

    Returns
    -------

    """
    # TODO(@MImmesberger): Redesign the conditions in this function: False for adults
    # who do not have Kindergeld claims.
    # https://github.com/iza-institute-of-labor-economics/gettsim/issues/704
    if familie__erwachsen and (not kindergeld__grundsätzlich_anspruchsberechtigt):
        out = arbeitslosengeld_2__nettoeinkommen_nach_abzug_freibetrag_m
    else:
        out = 0.0
    return out


@policy_function(
    rounding_spec=RoundingSpec(
        base=1, direction=RoundingDirection.DOWN, reference="§ 11 Abs. 2 BKGG"
    ),
    leaf_name="nettoeinkommen_eltern_m",
    start_date="2019-07-01",
)
def nettoeinkommen_eltern_m_mit_genauer_rundung(
    arbeitslosengeld_2__nettoeinkommen_nach_abzug_freibetrag_m: float,
    kindergeld__grundsätzlich_anspruchsberechtigt: bool,
    familie__erwachsen: bool,
) -> float:
    """Parental income (after deduction of taxes, social insurance contributions, and
    other deductions) for calculation of child benefit.

    Parameters
    ----------
    arbeitslosengeld_2__nettoeinkommen_nach_abzug_freibetrag_m
        See :func:`arbeitslosengeld_2__nettoeinkommen_nach_abzug_freibetrag_m`.
    kindergeld__grundsätzlich_anspruchsberechtigt
        See :func:`kindergeld__grundsätzlich_anspruchsberechtigt`.
    familie__erwachsen
        See :func:`familie__erwachsen`.

    Returns
    -------

    """
    # TODO(@MImmesberger): Redesign the conditions in this function: False for adults
    # who do not have Kindergeld claims.
    # https://github.com/iza-institute-of-labor-economics/gettsim/issues/704
    if familie__erwachsen and (not kindergeld__grundsätzlich_anspruchsberechtigt):
        out = arbeitslosengeld_2__nettoeinkommen_nach_abzug_freibetrag_m
    else:
        out = 0.0
    return out


@policy_function(end_date="2019-06-30")
def maximales_nettoeinkommen_m_bg(
    erwachsenenbedarf_m_bg: float,
    arbeitslosengeld_2__anzahl_kinder_bg: int,
    kinderzuschl_params: dict,
) -> float:
    """Calculate maximum income to be eligible for additional child benefit
    (Kinderzuschlag).

    There is a maximum income threshold, depending on the need, plus the potential kiz
    receipt (§6a (1) Nr. 3 BKGG).

    Parameters
    ----------
    erwachsenenbedarf_m_bg
        See :func:`erwachsenenbedarf_m_bg`.
    arbeitslosengeld_2__anzahl_kinder_bg
        See :func:`arbeitslosengeld_2__anzahl_kinder_bg`.
    kinderzuschl_params
        See params documentation :ref:`kinderzuschl_params <kinderzuschl_params>`.

    Returns
    -------

    """
    out = (
        erwachsenenbedarf_m_bg
        + kinderzuschl_params["maximum"] * arbeitslosengeld_2__anzahl_kinder_bg
    )

    kindersofortzuschl = kinderzuschl_params.get("kindersofortzuschl", 0.0)
    out += kindersofortzuschl * arbeitslosengeld_2__anzahl_kinder_bg

    return out


@policy_function()
def mindestbruttoeinkommen_m_bg(
    arbeitslosengeld_2__anzahl_kinder_bg: int,
    familie__alleinerziehend_bg: bool,
    kinderzuschl_params: dict,
) -> float:
    """Calculate minimal claim of child benefit (kinderzuschlag).

    Min income to be eligible for KIZ (different for singles and couples) (§6a (1) Nr. 2
    BKGG).

    Parameters
    ----------
    arbeitslosengeld_2__anzahl_kinder_bg
        See :func:`arbeitslosengeld_2__anzahl_kinder_bg
        <arbeitslosengeld_2__anzahl_kinder_bg>`.
    familie__alleinerziehend_bg
        See :func:`familie__alleinerziehend_bg`.
    kinderzuschl_params
        See params documentation :ref:`kinderzuschl_params <kinderzuschl_params>`.

    Returns
    -------

    """
    if arbeitslosengeld_2__anzahl_kinder_bg == 0:
        out = 0.0
    elif familie__alleinerziehend_bg:
        out = kinderzuschl_params["min_eink_alleinerz"]
    else:
        out = kinderzuschl_params["min_eink_paare"]

    return out


@policy_function()
def anzurechnendes_einkommen_eltern_m_bg(
    nettoeinkommen_eltern_m_bg: float,
    erwachsenenbedarf_m_bg: float,
    kinderzuschl_params: dict,
) -> float:
    """Calculate parental income subtracted from child benefit.

    (§6a (6) S. 3 BKGG)

    Parameters
    ----------
    nettoeinkommen_eltern_m_bg
        See :func:`nettoeinkommen_eltern_m_bg`.
    erwachsenenbedarf_m_bg
        See :func:`erwachsenenbedarf_m_bg`.
    kinderzuschl_params
        See params documentation :ref:`kinderzuschl_params <kinderzuschl_params>`.

    Returns
    -------

    """
    out = kinderzuschl_params["entzugsrate_eltern"] * (
        nettoeinkommen_eltern_m_bg - erwachsenenbedarf_m_bg
    )

    return max(out, 0.0)


@policy_function()
def kosten_der_unterkunft_m_bg(
    wohnbedarf_anteil_eltern_bg: float,
    arbeitslosengeld_2__bruttokaltmiete_m_bg: float,
    arbeitslosengeld_2__heizkosten_m_bg: float,
) -> float:
    """Calculate costs of living eligible to claim.

    Unlike ALG2, there is no check on whether living costs are "appropriate".

    Parameters
    ----------
    wohnbedarf_anteil_eltern_bg
        See :func:`wohnbedarf_anteil_eltern_bg`.
    arbeitslosengeld_2__bruttokaltmiete_m_bg
        See :func:`arbeitslosengeld_2__bruttokaltmiete_m_bg`.
    arbeitslosengeld_2__heizkosten_m_bg
        See :func:`arbeitslosengeld_2__heizkosten_m_bg`.

    Returns
    -------

    """
    warmmiete_m_bg = (
        arbeitslosengeld_2__bruttokaltmiete_m_bg + arbeitslosengeld_2__heizkosten_m_bg
    )

    out = wohnbedarf_anteil_eltern_bg * warmmiete_m_bg

    return out


@policy_function()
def wohnbedarf_anteil_eltern_bg(
    arbeitslosengeld_2__anzahl_kinder_bg: int,
    arbeitslosengeld_2__anzahl_erwachsene_bg: int,
    kinderzuschl_params: dict,
) -> float:
    """Calculate living needs broken down to the parents. Defined as parents'
    subsistence level on housing, divided by sum of subsistence level from parents and
    children.

    Reference: § 6a Abs. 5 S. 3 BKGG

    Parameters
    ----------
    arbeitslosengeld_2__anzahl_kinder_bg
        See :func:`arbeitslosengeld_2__anzahl_kinder_bg`.
    arbeitslosengeld_2__anzahl_erwachsene_bg
        See :func:`arbeitslosengeld_2__anzahl_erwachsene_bg`.
    kinderzuschl_params
        See params documentation :ref:`kinderzuschl_params <kinderzuschl_params>`.

    Returns
    -------

    """
    ex_min = kinderzuschl_params["existenzminimum"]

    # Up to 10 children are considered
    considered_children = min(arbeitslosengeld_2__anzahl_kinder_bg, 10)
    single_oder_paar = (
        "single" if arbeitslosengeld_2__anzahl_erwachsene_bg == 1 else "paare"
    )

    out = (
        ex_min["kosten_der_unterkunft"][single_oder_paar]
        + ex_min["heizkosten"][single_oder_paar]
    ) / (
        ex_min["kosten_der_unterkunft"][single_oder_paar]
        + ex_min["heizkosten"][single_oder_paar]
        + (
            considered_children
            * (
                ex_min["kosten_der_unterkunft"]["kinder"]
                + ex_min["heizkosten"]["kinder"]
            )
        )
    )

    return out


# TODO(@MImmesberger): The regelsatz is already calculated in the ALG2 modules. We
# should remove this function.
# https://github.com/iza-institute-of-labor-economics/gettsim/issues/826
@policy_function(end_date="2010-12-31", leaf_name="regelsatz_m_bg")
def regelsatz_m_bg_arbeitsl_geld_2_params_bis_2010(
    arbeitslosengeld_2__mehrbedarf_alleinerziehend_m_bg: float,
    familie__alleinerziehend_bg: bool,
    arbeitsl_geld_2_params: dict,
) -> float:
    """Calculate income relevant for calculation of child benefit until 2010.

    Parameters
    ----------
    arbeitslosengeld_2__mehrbedarf_alleinerziehend_m_bg
        See :func:`arbeitslosengeld_2__mehrbedarf_alleinerziehend_m_bg`.
    familie__alleinerziehend_bg
        See :func:`familie__alleinerziehend_bg`.
    arbeitsl_geld_2_params
        See params documentation :ref:`arbeitsl_geld_2_params <arbeitsl_geld_2_params>`.

    Returns
    -------

    """
    if familie__alleinerziehend_bg:
        out = arbeitsl_geld_2_params["regelsatz"] * (
            1 + arbeitslosengeld_2__mehrbedarf_alleinerziehend_m_bg
        )
    else:
        out = (
            arbeitsl_geld_2_params["regelsatz"]
            * arbeitsl_geld_2_params["anteil_regelsatz_erwachsene"]["zwei_erwachsene"]
            * 2
        )

    return float(out)


# TODO(@MImmesberger): The regelsatz is already calculated in the ALG2 modules. We
# should remove this function.
# https://github.com/iza-institute-of-labor-economics/gettsim/issues/826
@policy_function(start_date="2011-01-01")
def regelsatz_m_bg(
    arbeitslosengeld_2__mehrbedarf_alleinerziehend_m_bg: float,
    familie__alleinerziehend_bg: bool,
    arbeitsl_geld_2_params: dict,
) -> float:
    """Calculate income relevant for calculation of child benefit since 2011.

    Parameters
    ----------
    arbeitslosengeld_2__mehrbedarf_alleinerziehend_m_bg
        See :func:`arbeitslosengeld_2__mehrbedarf_alleinerziehend_m_bg`.
    familie__alleinerziehend_bg
        See :func:`familie__alleinerziehend_bg`.
    arbeitsl_geld_2_params
        See params documentation :ref:`arbeitsl_geld_2_params <arbeitsl_geld_2_params>`.

    Returns
    -------

    """
    if familie__alleinerziehend_bg:
        out = arbeitsl_geld_2_params["regelsatz"][1] * (
            1 + arbeitslosengeld_2__mehrbedarf_alleinerziehend_m_bg
        )
    else:
        out = arbeitsl_geld_2_params["regelsatz"][2] * 2

    return float(out)


@policy_function()
def erwachsenenbedarf_m_bg(
    regelsatz_m_bg: float, kosten_der_unterkunft_m_bg: float
) -> float:
    """Aggregate relevant income and rental costs.

    Parameters
    ----------
    regelsatz_m_bg
        See :func:`regelsatz_m_bg`.
    kosten_der_unterkunft_m_bg
        See :func:`kosten_der_unterkunft_m_bg`.

    Returns
    -------

    """
    return regelsatz_m_bg + kosten_der_unterkunft_m_bg<|MERGE_RESOLUTION|>--- conflicted
+++ resolved
@@ -1,10 +1,12 @@
 """Income relevant for calculation of Kinderzuschlag."""
 
-<<<<<<< HEAD
-from ttsim import AggregateByGroupSpec, RoundingDirection, RoundingSpec, policy_function
-=======
-from ttsim import AggregateByGroupSpec, AggregationType, policy_function
->>>>>>> 4fa1fa11
+from ttsim import (
+    AggregateByGroupSpec,
+    AggregationType,
+    RoundingDirection,
+    RoundingSpec,
+    policy_function,
+)
 
 aggregation_specs = {
     "arbeitslosengeld_2__anzahl_kinder_bg": AggregateByGroupSpec(
