--- conflicted
+++ resolved
@@ -2,12 +2,9 @@
 
 from ttsim import (
     AggregateByPIDSpec,
-<<<<<<< HEAD
+    AggregationType,
     RoundingDirection,
     RoundingSpec,
-=======
-    AggregationType,
->>>>>>> 4fa1fa11
     piecewise_polynomial,
     policy_function,
 )
