"""Income taxes."""

from ttsim import (
    AggregateByPIDSpec,
    AggregationType,
    RoundingDirection,
    RoundingSpec,
    piecewise_polynomial,
    policy_function,
)

aggregation_specs = {
    "anzahl_kindergeld_ansprüche_1": AggregateByPIDSpec(
        p_id_to_aggregate_by="familie__p_id_elternteil_1",
        source="kindergeld__grundsätzlich_anspruchsberechtigt",
        aggr=AggregationType.SUM,
    ),
    "anzahl_kindergeld_ansprüche_2": AggregateByPIDSpec(
        p_id_to_aggregate_by="familie__p_id_elternteil_2",
        source="kindergeld__grundsätzlich_anspruchsberechtigt",
        aggr=AggregationType.SUM,
    ),
}


@policy_function(
    end_date="1996-12-31",
    leaf_name="betrag_y_sn",
<<<<<<< HEAD
    params_key_for_rounding="eink_st",
    vectorization_strategy="vectorize",
=======
    rounding_spec=RoundingSpec(
        base=1, direction=RoundingDirection.DOWN, reference="§ 32a Abs. 1 S. 6 EStG"
    ),
>>>>>>> e3a9b23f
)
def betrag_y_sn_kindergeld_kinderfreibetrag_parallel(
    betrag_mit_kinderfreibetrag_y_sn: float,
) -> float:
    """Income tax calculation on Steuernummer level allowing for claiming
    Kinderfreibetrag and receiving Kindergeld at the same time.

    Parameters
    ----------
    betrag_mit_kinderfreibetrag_y_sn
        See :func:`betrag_mit_kinderfreibetrag_y_sn`.

    Returns
    -------

    """
    return betrag_mit_kinderfreibetrag_y_sn


@policy_function(
    start_date="1997-01-01",
    leaf_name="betrag_y_sn",
<<<<<<< HEAD
    params_key_for_rounding="eink_st",
    vectorization_strategy="vectorize",
=======
    rounding_spec=RoundingSpec(
        base=1, direction=RoundingDirection.DOWN, reference="§ 32a Abs. 1 S.6 EStG"
    ),
>>>>>>> e3a9b23f
)
def betrag_y_sn_kindergeld_oder_kinderfreibetrag(
    betrag_ohne_kinderfreibetrag_y_sn: float,
    betrag_mit_kinderfreibetrag_y_sn: float,
    kinderfreibetrag_günstiger_sn: bool,
    relevantes_kindergeld_y_sn: float,
) -> float:
    """Income tax calculation on Steuernummer level since 1997.

    Parameters
    ----------
    betrag_ohne_kinderfreibetrag_y_sn
        See :func:`betrag_ohne_kinderfreibetrag_y_sn`.
    betrag_mit_kinderfreibetrag_y_sn
        See :func:`betrag_mit_kinderfreibetrag_y_sn`.
    kinderfreibetrag_günstiger_sn
        See :func:`kinderfreibetrag_günstiger_sn`.
    relevantes_kindergeld_y_sn
        See :func:`relevantes_kindergeld_y_sn`.

    Returns
    -------

    """
    if kinderfreibetrag_günstiger_sn:
        out = betrag_mit_kinderfreibetrag_y_sn + relevantes_kindergeld_y_sn
    else:
        out = betrag_ohne_kinderfreibetrag_y_sn

    return out


@policy_function(vectorization_strategy="vectorize")
def kinderfreibetrag_günstiger_sn(
    betrag_ohne_kinderfreibetrag_y_sn: float,
    betrag_mit_kinderfreibetrag_y_sn: float,
    relevantes_kindergeld_y_sn: float,
) -> bool:
    """Kinderfreibetrag more favorable than Kindergeld.

    Parameters
    ----------
    betrag_ohne_kinderfreibetrag_y_sn
        See :func:`betrag_ohne_kinderfreibetrag_y_sn`.
    betrag_mit_kinderfreibetrag_y_sn
        See :func:`betrag_mit_kinderfreibetrag_y_sn`.
    relevantes_kindergeld_y_sn
        See :func:`relevantes_kindergeld_y_sn`.
    Returns
    -------

    """
    unterschiedsbeitrag = (
        betrag_ohne_kinderfreibetrag_y_sn - betrag_mit_kinderfreibetrag_y_sn
    )

    out = unterschiedsbeitrag > relevantes_kindergeld_y_sn
    return out


@policy_function(
    end_date="2001-12-31",
    leaf_name="betrag_mit_kinderfreibetrag_y_sn",
    rounding_spec=RoundingSpec(
        base=1, direction=RoundingDirection.DOWN, reference="§ 32a Abs. 1 S.6 EStG"
    ),
)
def betrag_mit_kinderfreibetrag_y_sn_bis_2001() -> float:
    raise NotImplementedError("Tax system before 2002 is not implemented yet.")


@policy_function(
    start_date="2002-01-01",
    leaf_name="betrag_mit_kinderfreibetrag_y_sn",
    rounding_spec=RoundingSpec(
        base=1, direction=RoundingDirection.DOWN, reference="§ 32a Abs. 1 S.6 EStG"
    ),
)
def betrag_mit_kinderfreibetrag_y_sn_ab_2002(
    zu_versteuerndes_einkommen_mit_kinderfreibetrag_y_sn: float,
    anzahl_personen_sn: int,
    eink_st_params: dict,
) -> float:
    """Taxes with child allowance on Steuernummer level. Also referred to as "tarifliche
    ESt I".

    Parameters
    ----------
    zu_versteuerndes_einkommen_mit_kinderfreibetrag_y_sn
        See :func:`zu_versteuerndes_einkommen_mit_kinderfreibetrag_y_sn`.
    anzahl_personen_sn
        See :func:`anzahl_personen_sn`.
    eink_st_params
        See params documentation :ref:`eink_st_params <eink_st_params>`.

    Returns
    -------

    """
    zu_verst_eink_per_indiv = (
        zu_versteuerndes_einkommen_mit_kinderfreibetrag_y_sn / anzahl_personen_sn
    )
    out = anzahl_personen_sn * einkommensteuertarif(
        zu_verst_eink_per_indiv, params=eink_st_params
    )

    return out


@policy_function(
    rounding_spec=RoundingSpec(
        base=1, direction=RoundingDirection.DOWN, reference="§ 32a Abs. 1 S.6 EStG"
    )
)
def betrag_ohne_kinderfreibetrag_y_sn(
    gesamteinkommen_y: float,
    anzahl_personen_sn: int,
    eink_st_params: dict,
) -> float:
    """Taxes without child allowance on Steuernummer level. Also referred to as
    "tarifliche ESt II".

    Parameters
    ----------
    gesamteinkommen_y
        See :func:`gesamteinkommen_y`.
    anzahl_personen_sn
        See :func:`anzahl_personen_sn`.
    eink_st_params
        See params documentation :ref:`eink_st_params <eink_st_params>`.

    Returns
    -------

    """
    zu_verst_eink_per_indiv = gesamteinkommen_y / anzahl_personen_sn
    out = anzahl_personen_sn * einkommensteuertarif(
        zu_verst_eink_per_indiv, params=eink_st_params
    )

    return out


@policy_function(end_date="2022-12-31", leaf_name="relevantes_kindergeld_m")
def relevantes_kindergeld_mit_staffelung_m(
    anzahl_kindergeld_ansprüche_1: int,
    anzahl_kindergeld_ansprüche_2: int,
    kindergeld_params: dict,
) -> float:
    """Kindergeld relevant for income tax. For each parent, half of the actual
    Kindergeld claim is considered.

    Source: § 31 Satz 4 EStG: "Bei nicht zusammenveranlagten Eltern wird der
    Kindergeldanspruch im Umfang des Kinderfreibetrags angesetzt."

    Parameters
    ----------
    anzahl_kindergeld_ansprüche_1
        See :func:`anzahl_kindergeld_ansprüche_1`.
    anzahl_kindergeld_ansprüche_2
        See :func:`anzahl_kindergeld_ansprüche_2`.
    kindergeld_params
        See params documentation :ref:`kindergeld_params <kindergeld_params>`.
    Returns
    -------
    """
    kindergeld_ansprüche = anzahl_kindergeld_ansprüche_1 + anzahl_kindergeld_ansprüche_2

    if kindergeld_ansprüche == 0:
        relevantes_kindergeld = 0.0
    else:
        relevantes_kindergeld = sum(
            kindergeld_params["kindergeld"][
                (min(i, max(kindergeld_params["kindergeld"])))
            ]
            for i in range(1, kindergeld_ansprüche + 1)
        )

    return relevantes_kindergeld / 2


@policy_function(
    start_date="2023-01-01",
    leaf_name="relevantes_kindergeld_m",
    vectorization_strategy="vectorize",
)
def relevantes_kindergeld_ohne_staffelung_m(
    anzahl_kindergeld_ansprüche_1: int,
    anzahl_kindergeld_ansprüche_2: int,
    kindergeld_params: dict,
) -> float:
    """Kindergeld relevant for income tax. For each parent, half of the actual
    Kindergeld claim is considered.

    Source: § 31 Satz 4 EStG: "Bei nicht zusammenveranlagten Eltern wird der
    Kindergeldanspruch im Umfang des Kinderfreibetrags angesetzt."

    Parameters
    ----------
    anzahl_kindergeld_ansprüche_1
        See :func:`anzahl_kindergeld_ansprüche_1`.
    anzahl_kindergeld_ansprüche_2
        See :func:`anzahl_kindergeld_ansprüche_2`.
    kindergeld_params
        See params documentation :ref:`kindergeld_params <kindergeld_params>`.
    Returns
    -------

    """
    kindergeld_ansprüche = anzahl_kindergeld_ansprüche_1 + anzahl_kindergeld_ansprüche_2
    return kindergeld_params["kindergeld"] * kindergeld_ansprüche / 2


def einkommensteuertarif(x: float, params: dict) -> float:
    """The German income tax tariff.

    Parameters
    ----------
    x : float
        The series of floats which the income tax schedule is applied to.
    params : dict
        Dictionary created in respy.piecewise_functions.

    Returns
    -------

    """
    out = piecewise_polynomial(
        x=x,
        thresholds=params["eink_st_tarif"]["thresholds"],
        rates=params["eink_st_tarif"]["rates"],
        intercepts_at_lower_thresholds=params["eink_st_tarif"][
            "intercepts_at_lower_thresholds"
        ],
    )
    return out<|MERGE_RESOLUTION|>--- conflicted
+++ resolved
@@ -26,14 +26,10 @@
 @policy_function(
     end_date="1996-12-31",
     leaf_name="betrag_y_sn",
-<<<<<<< HEAD
-    params_key_for_rounding="eink_st",
     vectorization_strategy="vectorize",
-=======
     rounding_spec=RoundingSpec(
         base=1, direction=RoundingDirection.DOWN, reference="§ 32a Abs. 1 S. 6 EStG"
     ),
->>>>>>> e3a9b23f
 )
 def betrag_y_sn_kindergeld_kinderfreibetrag_parallel(
     betrag_mit_kinderfreibetrag_y_sn: float,
@@ -56,14 +52,10 @@
 @policy_function(
     start_date="1997-01-01",
     leaf_name="betrag_y_sn",
-<<<<<<< HEAD
-    params_key_for_rounding="eink_st",
     vectorization_strategy="vectorize",
-=======
-    rounding_spec=RoundingSpec(
-        base=1, direction=RoundingDirection.DOWN, reference="§ 32a Abs. 1 S.6 EStG"
-    ),
->>>>>>> e3a9b23f
+    rounding_spec=RoundingSpec(
+        base=1, direction=RoundingDirection.DOWN, reference="§ 32a Abs. 1 S.6 EStG"
+    ),
 )
 def betrag_y_sn_kindergeld_oder_kinderfreibetrag(
     betrag_ohne_kinderfreibetrag_y_sn: float,
