--- conflicted
+++ resolved
@@ -213,11 +213,7 @@
     return kindergeld__satz * kindergeld_ansprüche / 2
 
 
-<<<<<<< HEAD
 def einkommensteuertarif(x: float, params: PiecewisePolynomialParamValue) -> float:
-=======
-def einkommensteuertarif(x: float, params: dict) -> float:
->>>>>>> b616f4c0
     """The German income tax tariff."""
     return piecewise_polynomial(
         x=x,
