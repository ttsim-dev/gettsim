(gep-1)=

# GEP 1 — Naming Conventions

```{list-table}
- * Author
  * [Maximilian Blömer](https://github.com/mjbloemer),
    [Hans-Martin von Gaudecker](https://github.com/hmgaudecker),
    [Eric Sommer](https://github.com/Eric-Sommer)
- * Status
  * Provisional
- * Type
  * Standards Track
- * Created
  * 2019-11-04
- * Updated
  * 2022-03-28
- * Resolution
  * [Accepted](https://gettsim.zulipchat.com/#narrow/stream/309998-GEPs/topic/GEP.2001)
```

## Abstract

This GEP pins down naming conventions for GETTSIM — i.e., general rules for how data
columns, parameters, Python identifiers (functions, variables), etc. should be named. In
a nutshell and without explanations, these conventions are:

1. Names follow standard Python conventions (`lowercase_with_underscores`).
   Abbreviations of words that form a part of these names are always followed by an
   underscore, unless it is the last word.

1. Names should be long enough to be readable. However, we impose limits in order to
   make GETTSIM usable in languages, which place limits on characters (Stata, in
   particular).

   - Column names that are typically user-facing have a hard limit of 20 characters.
     These columns are documented in `DEFAULT_TARGETS` in `gettsim/config.py`.
   - Other column names that users might potentially be interested in have a hard limit
     of 32 characters.
   - Columns geared at internal use (e.g., helper variables before applying a
     favorability check) start with an underscore and there are no restrictions.
     Internal variables should be used sparingly.

1. If names need to be concatenated for making clear what a column name refers to (e.g.,
<<<<<<< HEAD
   `arbeitsl_geld_2_vermög_freib_bg` vs. `grunds_im_alter_vermög_freib_bg`), the group
=======
   `arbeitsl_geld_2_vermög_freib_bg` vs. `grunds_im_alter_vermög_freib_vg`), the group
>>>>>>> 24519611
   (i.e., the tax or transfer) that a variable refers to appears first.

1. Because of the necessity of concatenated column names, there will be conflicts
   between readability (1.) and variable length (2.). If such conflicts arise, they need
   to be solved on a case by case basis. Consistency across different variants of a
   variable names always has to be kept.

1. The language should generally be English in all coding efforts and documentation.
   German should be used for all institutional features and directly corresponding
   names.

1. German identifiers use correct spelling even if it is non-ASCII (this mostly concerns
   the letters ä, ö, ü, ß).

We explain the background for these choices below.

## Motivation and Scope

Naming conventions are important in order to build and maintain GETTSIM as a coherent
library. Since many people with different backgrounds and tastes work on it, it is
particularly important to clearly document our rules for naming things.

There are three basic building blocks of the code:

1. The input and output data, including any values stored intermediately.
1. The parameters of the tax transfer system, as detailed in the YAML files.
1. Python identifiers, that is, variables and functions.

The general rules and considerations apply in the same way to similar concepts, e.g.,
groups of parameters of filenames.

## General considerations

Even though the working language of GETTSIM is English, all of 1. (column names) and 2.
(parameters of the taxes and transfers system) should be specified in German. Any
translation of detailed rules---e.g., distinguishing between Arbeitslosengeld 2 and
Sozialhilfe; or between Erziehungsgeld, Elterngeld, and Elterngeld Plus---is likely to
lead to more confusion than clarity. The main issue here is that often economic concepts
behind the different programmes are the same (in the examples, social assistance and
parental leave benefits, respectively), but often the names of laws change upon major
policy updates. Non-German speakers would need to look things up, anyhow.

Since Python natively supports UTF-8 characters, we use correct spelling everywhere and
do not make efforts to restrict ourselves to ASCII characters. This choice is made for
readability and uniqueness; e.g., it is not obvious whether an "ö" becomes "oe" or "o"
in English. For column names, we always allow a pure ASCII option, see the next point.

(gep-1-column-names)=

## Column names (a.k.a. "variables" in Stata)

We impose a hard limit of 20 characters for all column names that typically user-facing.
This is for the benefit of Stata users, who face a strict limit of 32 characters for
their column names. Furthermore, where developers using other languages may store
different experiments in different variables, Stata users' only chance to distinguish
them is to append characters to the column names.

For the same reason, there is a hard limit of 32 characters for variables that users may
reasonably request.

If a column is only present for internal use, it starts with an underscore and there is
no restriction on the number of characters. Internal columns should be used sparingly.

Across variations that include the same identifier, this identifier should not be
changed, even if it leads to long variable names (e.g., `kinderfreib`,
`_zu_verst_eink_ohne_kinderfreib_y_sn`). This makes searching for identifiers easier and
less error-prone.

If names need to be concatenated for making clear what a column name refers to (e.g.,
<<<<<<< HEAD
`arbeitsl_geld_2_vermög_freib_bg` vs. `grunds_im_alter_vermög_freib_bg`), the group
=======
`arbeitsl_geld_2_vermög_freib_bg` vs. `grunds_im_alter_vermög_freib_vg`), the group
>>>>>>> 24519611
(i.e., the tax or transfer) that a variable refers to appears first.

If a column has a reference to a time unit (i.e., any flow variable like earnings or
transfers), a column is indicated by an underscore plus one of {`y`, `m`, `w`, `d`}.

The default unit a column refers to is an individual. In case a household or tax unit is
the relevant unit, an underscore plus one of {`sn`, `vg`, `fg`, `bg`} will indicate the
level of aggregation.

GETTSIM knows about the following units:

- `p_id`: person identifier
- `sn_id`: Steuernummer (same for spouses filing taxes jointly, not the same as the
  Germany-wide Steuer-ID)
- `vg_id`: Verantwortungs- und Einstehensgemeinschaft, the relevant unit for Wohngeld.
  Defined in SGB II, encompasses more people than the Bedarfsgemeinschaft (e.g.,
  possibly more than 2 generations)
- `fg_id`: Familiengemeinschaft. Maximum of two generations, the relevant unit for
  Bürgergeld / Arbeitslosengeld 2. Another way to think about this is the potential
  Bedarfsgemeinschaft before making checks for whether children have enough income fend
  for themselves. Subset of `vg`.
- `bg_id`: Bedarfsgemeinschaft, i.e., Familiengemeinschaft plus for whether children
  have enough income to fend for themselves. Subset of `fg_id`.

Households, which may include flat shares etc., are currently not relevant in GETTSIM
but may be added in the future (e.g., capping rules for costs of dwelling in SGB II
depend on this).

Open questions:

- Can we use bg_id for both SGB II and SGB XII at the same time or do we need to
  differentiate once we add serious support for SGB XII?

Time unit identifiers always appear before unit identifiers (e.g.,
`arbeitsl_geld_2_m_bg`).

## Parameters of the taxes and transfers system

The structure of these parameters are laid out in \<GEP-3 `gep-3`>; we just note some
general naming considerations here.

- There is a hierarchical structure to these parameters in that each of them is
  associated with a group (e.g., `arbeitsl_geld`, `kinderzuschlag`). These groups or
  abbreviations thereof do not re-appear in the name of the parameter.
- Parameter names should be generally be aligned with relevant column names. However,
  since the group is not repeated for the parameter, it is often better not to
  abbreviate them (e.g., `wohngeld_params["vermögensgrundfreibetrag"]` for the parameter
  and `wohngeld_nach_vermög_check_m_vg` for a column derived from it).

## Other Python identifiers (Functions, Variables)

Python identifiers should generally be in English, unless they refer to a specific law
or set of laws, which is where the same reasoning applies as above.

The length of an identifier name tends to be proportional to its scope. In a list
comprehension or a short loop, `i` might be an acceptable name for the running variable.
A function that is used in many different places should have a descriptive name.

The name of variables should reflect the content or meaning of the variable and not the
type (i.e., float, int, dict, list, df, array ...). As for column names and parameters,
in some cases it might be useful to append an underscore plus one of {`m`, `w`, `d`} to
indicate the time unit and one of {`sn`, `vg`, `fg`, `bg`} to indicate the unit of
aggregation.

## Examples

As an example we can consider the naming of the parameter group `arbeitsl_geld`. The
original name for this group of parameters was the abbreviation `alg`. This will seem
like a suitable candidate for native speakers who are familiar with the German social
security system; the abbreviation is commonly used to refer to this type of unemployment
benefit. However, acronyms are generally not self-explanatory and users unfamiliar with
them will thus not be able to guess their meaning without looking them up.

More meaningful alternatives could be `alo_geld` or `arb_los_geld`. These names use
abbreviations of the compounds of the term "Arbeitslosengeld", which the group name is
supposed to reflect, and connect them in a Pythonic manner through underscores. However,
`alo_geld` still leaves much room for interpretation and `arb_los_geld` separates the
term "Arbeitslosen" in an odd way.

The final choice `arbeitsl_geld` avoids all the disadvantages of the other options as it
is an unambivalent, natural, and minimal abbreviation of the original term it is
supposed to represent.

## Alternatives

- We considered using more English identifiers, but opted against it because of the lack
  of precision and uniqueness (see the example above: How to distinguish between
  Erziehungsgeld, Elterngeld, and Elterngeld Plus in English?).
- Use one of the standards for column identifiers. They are not precise enough and
  sometimes rather cryptic.
- Do something like EUROMOD and include some hierarchy in column names (e.g. start with
  `d_` for demographics). Should not be necessary if column names have clear enough
  names. If anything, we would achieve this via a MultiIndex for the columns.

## A final note

No styleguide in the world can be complete or always be applicable. Python's
[PEP-8](https://www.python.org/dev/peps/pep-0008/) has the wonderful section called
[A Foolish Consistency is the Hobgoblin of Little Minds](https://www.python.org/dev/peps/pep-0008/#a-foolish-consistency-is-the-hobgoblin-of-little-minds)
for that. Quoting from there:

> A style guide is about consistency. Consistency with this style guide is important.
> Consistency within a project is more important. Consistency within one module or
> function is the most important.
>
> However, know when to be inconsistent -- sometimes style guide recommendations just
> aren't applicable. When in doubt, use your best judgment. Look at other examples and
> decide what looks best. And don't hesitate to ask!
>
> In particular: do not break backwards compatibility just to comply with this PEP!
>
> Some other good reasons to ignore a particular guideline:
>
> > 1. When applying the guideline would make the code less readable, even for someone
> >    who is used to reading code that follows this PEP.
> > 1. To be consistent with surrounding code that also breaks it (maybe for historic
> >    reasons) -- although this is also an opportunity to clean up someone else's mess
> >    (in true XP style).
> > 1. Because the code in question predates the introduction of the guideline and there
> >    is no other reason to be modifying that code.
> > 1. When the code needs to remain compatible with older versions of Python that don't
> >    support the feature recommended by the style guide.

## Discussion

- GitHub PR: <https://github.com/iza-institute-of-labor-economics/gettsim/pull/60>
- Discussion on provisional acceptance:
  <https://gettsim.zulipchat.com/#narrow/stream/309998-GEPs/topic/GEP.2001/near/189539859>
- GitHub PR for first update (character limits, time and unit identifiers, DAG
  adjustments): <https://github.com/iza-institute-of-labor-economics/gettsim/pull/312>
- GitHub PR for second update (concatenated column names, dealing with conflicting
  objectives, names for columns vs parameters):
  <https://github.com/iza-institute-of-labor-economics/gettsim/pull/342>

## Copyright

This document has been placed in the public domain.<|MERGE_RESOLUTION|>--- conflicted
+++ resolved
@@ -42,11 +42,7 @@
      Internal variables should be used sparingly.
 
 1. If names need to be concatenated for making clear what a column name refers to (e.g.,
-<<<<<<< HEAD
-   `arbeitsl_geld_2_vermög_freib_bg` vs. `grunds_im_alter_vermög_freib_bg`), the group
-=======
    `arbeitsl_geld_2_vermög_freib_bg` vs. `grunds_im_alter_vermög_freib_vg`), the group
->>>>>>> 24519611
    (i.e., the tax or transfer) that a variable refers to appears first.
 
 1. Because of the necessity of concatenated column names, there will be conflicts
@@ -112,47 +108,19 @@
 
 Across variations that include the same identifier, this identifier should not be
 changed, even if it leads to long variable names (e.g., `kinderfreib`,
-`_zu_verst_eink_ohne_kinderfreib_y_sn`). This makes searching for identifiers easier and
+`_zu_verst_eink_ohne_kinderfreib_y_tu`). This makes searching for identifiers easier and
 less error-prone.
 
 If names need to be concatenated for making clear what a column name refers to (e.g.,
-<<<<<<< HEAD
-`arbeitsl_geld_2_vermög_freib_bg` vs. `grunds_im_alter_vermög_freib_bg`), the group
-=======
 `arbeitsl_geld_2_vermög_freib_bg` vs. `grunds_im_alter_vermög_freib_vg`), the group
->>>>>>> 24519611
 (i.e., the tax or transfer) that a variable refers to appears first.
 
 If a column has a reference to a time unit (i.e., any flow variable like earnings or
 transfers), a column is indicated by an underscore plus one of {`y`, `m`, `w`, `d`}.
 
 The default unit a column refers to is an individual. In case a household or tax unit is
-the relevant unit, an underscore plus one of {`sn`, `vg`, `fg`, `bg`} will indicate the
-level of aggregation.
-
-GETTSIM knows about the following units:
-
-- `p_id`: person identifier
-- `sn_id`: Steuernummer (same for spouses filing taxes jointly, not the same as the
-  Germany-wide Steuer-ID)
-- `vg_id`: Verantwortungs- und Einstehensgemeinschaft, the relevant unit for Wohngeld.
-  Defined in SGB II, encompasses more people than the Bedarfsgemeinschaft (e.g.,
-  possibly more than 2 generations)
-- `fg_id`: Familiengemeinschaft. Maximum of two generations, the relevant unit for
-  Bürgergeld / Arbeitslosengeld 2. Another way to think about this is the potential
-  Bedarfsgemeinschaft before making checks for whether children have enough income fend
-  for themselves. Subset of `vg`.
-- `bg_id`: Bedarfsgemeinschaft, i.e., Familiengemeinschaft plus for whether children
-  have enough income to fend for themselves. Subset of `fg_id`.
-
-Households, which may include flat shares etc., are currently not relevant in GETTSIM
-but may be added in the future (e.g., capping rules for costs of dwelling in SGB II
-depend on this).
-
-Open questions:
-
-- Can we use bg_id for both SGB II and SGB XII at the same time or do we need to
-  differentiate once we add serious support for SGB XII?
+the relevant unit, an underscore plus one of {`hh`, `tu`} will indicate the level of
+aggregation.
 
 Time unit identifiers always appear before unit identifiers (e.g.,
 `arbeitsl_geld_2_m_bg`).
@@ -180,10 +148,9 @@
 A function that is used in many different places should have a descriptive name.
 
 The name of variables should reflect the content or meaning of the variable and not the
-type (i.e., float, int, dict, list, df, array ...). As for column names and parameters,
-in some cases it might be useful to append an underscore plus one of {`m`, `w`, `d`} to
-indicate the time unit and one of {`sn`, `vg`, `fg`, `bg`} to indicate the unit of
-aggregation.
+type (i.e., int, dict, list, df, array ...). As for column names and parameters, in some
+cases it might be useful to append an underscore plus one of {`m`, `w`, `d`} to indicate
+the time unit and one of {`hh`, `tu`} to indicate the unit of aggregation.
 
 ## Examples
 
