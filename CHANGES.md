# Changes

This is a record of all past `gettsim` releases and what went into them
in reverse chronological order. We follow [semantic
versioning](https://semver.org/) and all releases are available on
[Anaconda.org](https://anaconda.org/gettsim/gettsim).

## Unpublished

<<<<<<< HEAD
- {gh}`583` Automatic conversion between different time units ({ghuser}`lars-reimann`).
=======
- {gh}`589` Fix minor bug in `arbeitsl_geld_2_eink_anr_frei_m`.
  ({ghuser}`ChristianZimpelmann`).
>>>>>>> 23422343
- {gh}`581` Add `_y` suffix to names of yearly variables ({ghuser}`lars-reimann`).

## v0.7 — 2023-05-14

- {gh}`514` Rewrite `create_synthetic_data` to make it more flexible and much faster.
  The function can no longer create households of different household types with one
  function call. ({ghuser}`ChristianZimpelmann`).

- {gh}`573` Fix bug in age groups of Bürgergeld. ({ghuser}`ChristianZimpelmann`).

- {gh}`150` Implement Lohnsteuer / withholding tax.
  ({ghuser}`Eric-Sommer`, {ghuser}`JakobWegmann`).

- {gh}`557` Apply @dates_active decorator in many cases. ({ghuser}`hmgaudecker`).

- {gh}`405` Fix calculation of voluntary contribution by self-employed to the GKV.
  ({ghuser}`JHermann99`)

- {gh}`495` Add @dates_active decorator to easily specify when a function is active.
  ({ghuser}`lars-reimann`).

- {gh}`544` Add Kindesunterhalt ({ghuser}`LauraGergeleit`).

- {gh}`529` Consider Elterngeld in other transfers only above a certain threshold.
  ({ghuser}`LauraGergeleit`).

- {gh}`551` Add rounding to Wohngeld. ({ghuser}`LauraGergeleit`).

- {gh}`425` Add Jax backend ({ghuser}`timmens`).


## v0.6.0 — 2023-01-30

- {gh}`503`, {gh}`511`, Move packaging to PyPI/conda-forge, update documentation
  ({ghuser}`timmens`, {ghuser}`hmgaudecker`).

- {gh}`487` Replace pydot_layout with pygraphviz_layout. ({ghuser}`lars-reimann`).

- {gh}`457` Correct implementation of Arbeitslosengeld 1 ({ghuser}`paulinaschroeder`)

- {gh}`484` Implement Kindersofortzuschlag. ({ghuser}`LauraGergeleit`).

- {gh}`461` Fix bug in calculation of income for Kinderzuschlag.
  ({ghuser}`ChristianZimpelmann`).

- {gh}`458` Calculate Vorsorgeaufwendungen on tax unit level and fix bug
  ({ghuser}`ChristianZimpelmann`).

- {gh}`463` Adjust Günstigerprüfung between Kindergeld and Kinderfreibetrag such that
  Kindergeld is not set to 0 if Kinderfreibetrag is beneficial
  ({ghuser}`LauraGergeleit`, {ghuser}`ChristianZimpelmann`).

- {gh}`450`, {gh}`500`, {gh}`501` Update CI, use modern package structure
  ({ghuser}`hmgaudecker`).

- {gh}`470` Execute notebooks as part of the documentation build on readthedocs
  ({ghuser}`hmgaudecker`).

- {gh}`440` Implement Bürgergeld, which reforms <span
  class="title-ref">arbeitsl_geld_2</span> from 01/01/2023 ({ghuser}`LauraGergeleit`).

- {gh}`399` Use dags package to create the DAG ({ghuser}`ChristianZimpelmann`).

- {gh}`415` Define supported groupings in <span class="title-ref">config.py</span>
  ({ghuser}`LauraGergeleit`, {ghuser}`ChristianZimpelmann`).

- {gh}`416` Add documentation page for Vermögensbegriff for transfers
  ({ghuser}`LauraGergeleit`).

- {gh}`423` Model marginal employment rules reform from 10/2022 ({ghuser}`Eric-Sommer`,
  {ghuser}`LauraGergeleit`).

- {gh}`406` Change variable name from <span class="title-ref">vermögen_hh</span> to
  <span class="title-ref">vermögen_bedürft_hh</span>. Add test cases for several
  transfers ({ghuser}`LauraGergeleit`).

- {gh}`380` Implement an automatic type conversion of imported variables. Adding test
  cases in <span class="title-ref">test_interface.py</span> ({ghuser}`LauraGergeleit`,
  {ghuser}`ChristianZimpelmann`).

- {gh}`403` Replace <span class="title-ref">Bokeh</span> with <span
  class="title-ref">plotly</span> for visualization.
  ({ghuser}`effieHAN`,{ghuser}`sofyaakimova`).

- {gh}`396`, Implement pension for (very) long term insured, including eligibility
  criteria, i.e. "Wartezeiten". Implement pension for women ({ghuser}`TeBackh`), add
  more tests ({gh}`428`, {ghuser}`LauraGergeleit`).

- {gh}`393` Normal retirement age adjustment aligned with the rules ({ghuser}`TeBackh`).

- {gh}`385` Make `altersentlastungsbetrag` dependent on age not on current date
  ({ghuser}`m-pannier`, {ghuser}`lillyfischer`).

- {gh}`392` Fix relative tolerance which was set too high for some tests. Rename <span
  class="title-ref">vorsorge</span> to <span class="title-ref">vorsorgeaufw</span>
  ({ghuser}`LauraGergeleit`, {ghuser}`ChristianZimpelmann`).

- {gh}`323` Align health insurance contribution parameters better aligned with law.
  Restructure calculation of `ges_krankenv`, minor changes to `ges_pflegev`.
  ({ghuser}`Eric-Sommer`, {ghuser}`ChristianZimpelmann`).

## v0.5.1 — 2022-04-21

- {gh}`377` Fix wrong parameter value for <span class="title-ref">ges_pflegev</span>
  contribution ({ghuser}`JuergenWiemers`).
- {gh}`383` Remove ä, ö, ü from file names ({ghuser}`ChristianZimpelmann`).

## v0.5.0 — 2022-04-01

- {gh}`327` Add `behinderten_pauschbetrag` for 1975-1986 ({ghuser}`lillyfischer`).

- {gh}`285` Set up bokeh dashboard to visualize tax-benefit parameters ({ghuser}`Si-Pf`,
  {ghuser}`Eric-Sommer`).

- {gh}`306` Add the possibility to load the value of a parameter of the previous year
  when calling <span class="title-ref">set_up_policy_environment</span>
  ({ghuser}`ChristianZimpelmann`).

- {gh}`275` Implement Grundrente. Implement Grundsicherung im Alter. Remove <span
  class="title-ref">ges_rente_m</span> as input. Rename <span
  class="title-ref">gettsim.renten_anspr</span> to <span
  class="title-ref">gettsim.transfers.rente</span>. Rename <span
  class="title-ref">gettsim.social_insurance</span> to <span
  class="title-ref">gettsim.social_insurance_contributions</span> ({ghuser}`davpahl`,
  {ghuser}`ChristianZimpelmann`).

- {gh}`307` Allow to specify order up to which ancestors and descendants are shown when
  plotting a dag ({ghuser}`ChristianZimpelmann`).

- {gh}`310` Added Mehrbedarf G to Implementation of Grundsicherung im Alter
  ({ghuser}`paulinaschroeder`).

- {gh}`311` Rename variable kaltmiete_m_hh to bruttokaltmiete_m_hh
  ({ghuser}`LauraGergeleit`).

- {gh}`319` {gh}`320` Implement changes for social assistance and social insurance
  becoming effective in 2022 ({ghuser}`Eric-Sommer`).

- {gh}`322` Add updated wohngeld parameters for 2022 ({ghuser}`mjbloemer`,
  {ghuser}`lillyfischer`).

- {gh}`312` Updated GEP-01 with effects on character limits, time and unit identifiers,
  adjustments for DAG backend ({ghuser}`hmgaudecker`).

- {gh}`314` Enforce character limits from GEP-01 for all function names and input
  variables. Make variable names more precise (e.g., <span
  class="title-ref">ges\_</span> in front of all social insurance parameters that have
  private counterparts, <span class="title-ref">eink_st</span> everywhere the income tax
  is meant). Make variables consistent (e.g. <span
  class="title-ref">kinderfreibetrag</span> had different abbreviations, now <span
  class="title-ref">kinderfreib</span> everywhere). ({ghuser}`hmgaudecker`,
  {ghuser}`ChristianZimpelmann`)

- {gh}`343` New argument for \`compute_taxes_and_transfers\`: <span
  class="title-ref">rounding</span>. If set to False, rounding of outputs is disabled.
  Add rounding for <span class="title-ref">eink_st_tu</span>. Rounding for other
  functions will be introduced in future PRs. ({ghuser}`ChristianZimpelmann`).

- {gh}`349` Create parameters for several hard coded numbers in code.
  ({ghuser}`LauraGergeleit`).

- {gh}`355` Major renaming based on GEP 01, e.g.: correct use of `_m`-suffix;
  `alleinerziehend` becomes `alleinerz`; rename <span
  class="title-ref">ges_rentenv.yaml</span> to <span
  class="title-ref">ges_rente.yaml</span> ({ghuser}`hmgaudecker`,
  {ghuser}`ChristianZimpelmann`)

- {gh}`356` Define functions on scalars and have them vectorised. Implement aggregation
  functions on group levels. ({ghuser}`LauraGergeleit`, {ghuser}`ChristianZimpelmann`)

## v0.4.2 — 2022-01-25

- Ensure GETTSIM works with Pandas 1.4 ({gh}`337`)

## v0.4.1 — 2021-04-11

- {gh}`248` Implement 2021 increase in lump sum tax deductions for disabled.
  ({ghuser}`Eric-Sommer`).

- {gh}`254` Implement 2021 increase in unemployment benefits ({ghuser}`Eric-Sommer`).

- {gh}`253` Implement 2021 changes in health insurance contribution rates and other
  social insurance regulations ({ghuser}`Eric-Sommer`).

- {gh}`266` Adjust visualization.py to link nodes of DAGs to documentation properly
  ({ghuser}`davpahl`, {ghuser}`ChristianZimpelmann`).

- {gh}`267` Implement new calculation of Kinderzuschlag parameter
  ({ghuser}`Eric-Sommer`).

- {gh}`252` Implement 2021 reforms to income tax tariff and family tax deductions
  ({ghuser}`Eric-Sommer`).

- {gh}`235` Module to create synthetic data ({ghuser}`Eric-Sommer`,
  {ghuser}`ChristianZimpelmann`).

- {gh}`256` Implement 2021 housing benefit reform ({ghuser}`Eric-Sommer`).

- {gh}`283` Implement Kinderbonus in 2020 and 2021 ({ghuser}`ChristianZimpelmann`).

## v0.4.0 — 2020-11-11

- {gh}`241` Renaming of directories: <span class="title-ref">gettsim.benefits</span> to
  <span class="title-ref">gettsim.transfers</span>; <span
  class="title-ref">gettsim.soz_vers</span> to <span
  class="title-ref">gettsim.social_insurance</span>; <span
  class="title-ref">gettsim.data</span> to <span
  class="title-ref">gettsim.parameters</span> ({ghuser}`MaxBlesch`,
  {ghuser}`ChristianZimpelmann`).

- {gh}`230` Add type hints and links all docstring variables to the documentation. Also
  all functions have a one liner docstring now ({ghuser}`MaxBlesch`,
  {ghuser}`FelixAhlbrecht`).

- {gh}`232` Introduce beginner tutorials on how to use GETTSIM ({ghuser}`amageh`,
  {ghuser}`davpahl`, {ghuser}`Trichter33`).

- {gh}`185` Add the DAG code for renten_anspr_m ({ghuser}`MaxBlesch`). This is based on
  the pension simulation code by ({ghuser}`Eric-Sommer`).

- {gh}`184` Add visualization of the tax and transfer system as an interactive bokeh
  plot and documentation improvements ({ghuser}`tobiasraabe`).

- {gh}`198` Enhance the loader of internal and user functions, adds a tutorial for how
  to pass functions to the interface and provides more tests ({ghuser}`tobiasraabe`).

- {gh}`213` Change `compute_taxes_and_transfers` such that it always returns a pandas
  DataFrame and removes the <span class="title-ref">return_dag</span> option
  ({ghuser}`tobiasraabe`).

- {gh}`219` Refactor the DAG and makes it independent from the main interface
  ({ghuser}`tobiasraabe`). The PR also changes the names of interface arguments:
  `functions` instead of `user_functions`, `set_up_policy_environment` instead of
  `get_policy_for_date`, `columns_overriding_functions` instead of `user_columns` and
  some more changes.

- {gh}`225` Make gettsim ready for Python 3.8 ({ghuser}`tobiasraabe`).

## v0.3.4 — 2020-07-30

- {gh}`222` Fix wohngeld coefficent. Add test for increasing wohngeld.
  ({ghuser}`hmgaudecker`, {ghuser}`MaxBlesch`)

## v0.3.3 — 2020-06-27

- {gh}`212` Improve the error message when reduced series could not be
  expanded with an id variable and fixes a related error in the
  internal functions ({ghuser}`hmgaudecker`, {ghuser}`tobiasraabe`).
- {gh}`214` Add a check for missing root nodes ({ghuser}`tobiasraabe`).
- {gh}`215` Add a check for duplicate `targets` ({ghuser}`tobiasraabe`).
- {gh}`216` Fix calculation of kinderzuschlag and wohngeld. Changed check against
  arbeitsl_geld_2 ({ghuser}`tobiasraabe`).

## v0.3.2 — 2020-06-19

- {gh}`196` Add docstring to <span class="title-ref">policy_for_date.py</span> and
  improves its interface ({ghuser}`MaxBlesch`).
- {gh}`197` Add all functions which build the tax and transfer system to the
  documentation ({ghuser}`tobiasraabe`).
- {gh}`198` Enhance the loader of internal and user functions, adds a tutorial for how
  to pass functions to the interface and provides more tests ({ghuser}`tobiasraabe`).
- {gh}`200` Add a debug mode to gettsim and documents the feature
  ({ghuser}`tobiasraabe`).
- {gh}`201` Improve the calculation of `hh_freib` and renames it to
  `alleinerziehend_freib` ({ghuser}`MaxBlesch`, {ghuser}`tobiasraabe`).
- {gh}`202` Fix bugs that surfaced for negative incomes ({ghuser}`MaxBlesch`).
  related transfers, calculating them at the appropriate (household) level
- {gh}`206` Fix several bugs in <span class="title-ref">arbeitsl_geld_2</span> and
  ({ghuser}`MaxBlesch`).

## v0.3.1 — 2020-06-05

- {gh}`188` Removes misleading code bits from the documentation and adds a copy-button
  ({ghuser}`tobiasraabe`).
- {gh}`191` Adds a skip and a warning if <span class="title-ref">gettsim.test()</span>
  is repeatedly called ({ghuser}`tobiasraabe`).

## v0.3.0 — 2020-06-04

- Cleanup of ALG II parameters and documentation ({ghuser}`mjbloemer`)
- Break up params.yaml into group-level files ({ghuser}`MaxBlesch`)
- Correct income deductions for additional child benefit ({ghuser}`Eric-Sommer`)
- Implement "Starke-Familien-Gesetz" from July 2019 on child benefits
  ({ghuser}`Eric-Sommer`)
- Remove child specific ALG II withdrawal and refactoring of ALG II
  ({ghuser}`MaxBlesch`, {ghuser}`mjbloemer`)
- Add ALG II transfer withdrawal 2005-01-01 to 2005-09-30 ({ghuser}`mjbloemer`,
  {ghuser}`MaxBlesch`)
- Child tax allowance modelled as two separate items. ({ghuser}`Eric-Sommer`)
- Alimony advance payment (_Unterhaltsvorschuss_) now modelled more in line with the law
  ({ghuser}`Eric-Sommer`)
- Implement Art. 3 of _Familienentlastungsgesetz_ on income tax tariff and child tax
  allowance becoming effective in 2020 ({ghuser}`Eric-Sommer`)
- Implement parity in health care contributions since 2019 and 2020 contribution rates
  ({ghuser}`Eric-Sommer`)
- Add _Elterngeld_ calculation ({ghuser}`MaxBlesch`, {ghuser}`boryana-ilieva`)
- Fix Soli 1991 calculation, improve Soli 1995 calculation, add 2021 Soli parameters and
  add Soli tests ({ghuser}`mjbloemer`, {ghuser}`MaxBlesch`)
- Implement pre-2010 ruling on _Vorsorgeaufwendungen_ ({ghuser}`Eric-Sommer`)
- `gettsim` is released as a conda noarch package ({ghuser}`tobiasraabe`)
- Implement 2020 reform increasing housing benefit (_Wohngeldstärkungsgesetz_) and
  complete parameters on past benefits ({ghuser}`Eric-Sommer`)
- Regroup wohngeld parameters according to GEP-3 ({ghuser}`MaxBlesch`)
- Rename all data columns to German names ({ghuser}`amageh`, {ghuser}`MaxBlesch`)
- Rename and regroup all param files ({ghuser}`Eric-Sommer`, {ghuser}`MaxBlesch`)
- Add generic/piecewise functions ({ghuser}`johannesgoldbeck`, {ghuser}`ppoepperling`,
  {ghuser}`MaxBlesch`)
- A series of pull requests establishes the new DAG-based backend and refactors the
  calculation of benefits, taxes, and social insurance ({ghuser}`MaxBlesch`,
  {ghuser}`tobiasraabe`)
- Error messages for the new interface ({ghuser}`hmgaudecker`, {ghuser}`tobiasraabe`).

## v0.2.1 — 2019-11-20

- Fix error with real SOEP data and "Wohngeld" for households with more than 12
  household members ({ghuser}`Eric-Sommer`, {ghuser}`MaxBlesch`)
- Better description of required input and output columns ({ghuser}`MaxBlesch`,
  {ghuser}`Eric-Sommer`)
- Fix dependencies for conda package ({ghuser}`tobiasraabe`)
- Fill changelog and include in docs ({ghuser}`tobiasraabe`, {ghuser}`hmgaudecker`)
- Add maintenance section to website ({ghuser}`tobiasraabe`)

## v0.2.0 — 2019-11-06

Initial release of `gettsim`.

- Set up as a conda-installable package ({ghuser}`tobiasraabe`)
- Migration of the parameter database from xls to yaml ({ghuser}`mjbloemer`,
  {ghuser}`MaxBlesch`)
- Migration of test parameters from xls to csv ({ghuser}`MaxBlesch`,
  {ghuser}`tobiasraabe`)
- Get the main entry point to work, change interface ({ghuser}`MaxBlesch`,
  {ghuser}`janosg`, {ghuser}`Eric-Sommer`, {ghuser}`hmgaudecker`, {ghuser}`tobiasraabe`)
- Tax and transfer module uses apply instead of loops ({ghuser}`MaxBlesch`,
  {ghuser}`hmgaudecker`)
- Correct tax treatment of child care costs ({ghuser}`Eric-Sommer`)
- Improve calculation of housing allowance ({ghuser}`Eric-Sommer`)

## v0.1 and prior work — 2019-09-30

Most code written by {ghuser}`Eric-Sommer` based on
[IZAΨMOD](https://www.iza.org/publications/dp/8553/documentation-izapsmod-v30-the-iza-policy-simulation-model&gt),
a policy microsimulation model developed at [IZA](https://www.iza.org).<|MERGE_RESOLUTION|>--- conflicted
+++ resolved
@@ -7,12 +7,9 @@
 
 ## Unpublished
 
-<<<<<<< HEAD
-- {gh}`583` Automatic conversion between different time units ({ghuser}`lars-reimann`).
-=======
 - {gh}`589` Fix minor bug in `arbeitsl_geld_2_eink_anr_frei_m`.
   ({ghuser}`ChristianZimpelmann`).
->>>>>>> 23422343
+- {gh}`583` Automatic conversion between different time units ({ghuser}`lars-reimann`).
 - {gh}`581` Add `_y` suffix to names of yearly variables ({ghuser}`lars-reimann`).
 
 ## v0.7 — 2023-05-14
