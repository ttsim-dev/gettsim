--- conflicted
+++ resolved
@@ -7,13 +7,10 @@
 
 ## v0.9 — 2023-MM-DD
 
-<<<<<<< HEAD
 - {gh}`544` Added Kindesunterhalt ({ghuser}`LauraGergeleit`).
-=======
 - {gh}`529` Consider Elterngeld in other transfers only above a certain threshold.
   ({ghuser}`LauraGergeleit`).
 - {gh}`551` Add rounding to Wohngeld. ({ghuser}`LauraGergeleit`).
->>>>>>> e11ca1a0
 - {gh}`425` Add Jax backend ({ghuser}`timmens`).
 
 
