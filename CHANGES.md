# Changes

This is a record of all past `gettsim` releases and what went into them in reverse
chronological order. We follow [semantic versioning](https://semver.org/) and all
releases are available on [Anaconda.org](https://anaconda.org/conda-forge/gettsim).

## Unpublished

<<<<<<< HEAD
- {gh}`642` Vertrauensschutz for pension for unemployed ({ghuser}`TeBackh`)
=======
- {gh}`662` Replace `hh` in function names by `bg`/`fg`/`vg` ({ghuser}`lars-reimann`).
>>>>>>> 1da4d57c
- {gh}`659` Add rounding to Unterhaltsvorschuss, ESt, Wohngeld, Kinderzuschlag.
  ({ghuser}`MImmesberger`).
- {gh}`655` Correct calculation of Lohnsteuer for 2015 to 2023 ({ghuser}`JakobWegmann`).
- {gh}`653` Add Soli to Lohnsteuer test cases ({ghuser}`JakobWegmann`).
- {gh}`636`, {gh}`637` Reduced contribution rate for retirees for long-term care
  insurance until 2004 ({ghuser}`MImmesberger`).
- {gh}`643` Fix bug in Midijobfaktor calculation in 2004. ({ghuser}`MImmesberger`).
- {gh}`590` Add allowance for child income for Kinderzuschlag.
  ({ghuser}`ChristianZimpelmann`).
- {gh}`620` Adds income from self employment to income for Bürgergeld ({ghuser}`amageh`,
  {ghuser}`lillyfischer`, {ghuser}`TeBackh`)
- {gh}`634` Implement pension for unemployed ({ghuser}`TeBackh`)
- {gh}`632` Zugangsfaktor calculation with monthly precision ({ghuser}`TeBackh`).
- {gh}`624` Don't create functions for other time units if this leads to a cycle in the
  graph ({ghuser}`lars-reimann`).
- {gh}`630` Fixes bug in `piecewise_polynomial` that ignored jumps in intercepts
  ({ghuser}`nafetsk`).
- {gh}`639` Infer `columns_overriding_functions` for `compute_taxes_and_transfers` from
  functions and data ({ghuser}`lars-reimann`).
- {gh}`638` Don't use functions in `compute_taxes_and_transfers` that are not active
  ({ghuser}`lars-reimann`).
- {gh}`618`, {gh}`623` Apply `@dates_active` decorator to Abgeltungssteuer, Midi- and
  Minijobs, Pflegeversicherung. ({ghuser}`hmgaudecker`).
- {gh}`624` Don't create functions for other time units if this leads to a cycle in the
  graph ({ghuser}`lars-reimann`).
- {gh}`603` Add anz_eig_kind_bis_24 to synthetic ({ghuser}`ChristianZimpelmann`).
- {gh}`593` Implement reform of gesetzliche Pflegepflegeversicherung effective as of
  2023-07-01 ({ghuser}`paulinaschroeder`).
- {gh}`602` Correct `midijob_faktor_f` ({ghuser}`paulinaschroeder`).
- {gh}`600` Extend the `access_different_date` functionality for `jahresanfang`.
  ({ghuser}`paulinaschroeder`).
- {gh}`591` Fix minor bug in wealth exemptions for Kinderzuschlag in 2023
  ({ghuser}`ChristianZimpelmann`).
- {gh}`589` Fix minor bug in `arbeitsl_geld_2_eink_anr_frei_m`
  ({ghuser}`ChristianZimpelmann`).
- {gh}`583` Automatic conversion between different time units ({ghuser}`lars-reimann`).
- {gh}`581` Add `_y` suffix to names of yearly variables ({ghuser}`lars-reimann`).

## v0.7 — 2023-05-14

- {gh}`514` Rewrite `create_synthetic_data` to make it more flexible and much faster.
  The function can no longer create households of different household types with one
  function call. ({ghuser}`ChristianZimpelmann`).

- {gh}`573` Fix bug in age groups of Bürgergeld. ({ghuser}`ChristianZimpelmann`).

- {gh}`150` Implement Lohnsteuer / withholding tax. ({ghuser}`Eric-Sommer`,
  {ghuser}`JakobWegmann`).

- {gh}`557` Apply @dates_active decorator in many cases. ({ghuser}`hmgaudecker`).

- {gh}`405` Fix calculation of voluntary contribution by self-employed to the GKV.
  ({ghuser}`JHermann99`)

- {gh}`495` Add @dates_active decorator to easily specify when a function is active.
  ({ghuser}`lars-reimann`).

- {gh}`544` Add Kindesunterhalt ({ghuser}`LauraGergeleit`).

- {gh}`529` Consider Elterngeld in other transfers only above a certain threshold.
  ({ghuser}`LauraGergeleit`).

- {gh}`551` Add rounding to Wohngeld. ({ghuser}`LauraGergeleit`).

- {gh}`425` Add Jax backend ({ghuser}`timmens`).

## v0.6.0 — 2023-01-30

- {gh}`503`, {gh}`511`, Move packaging to PyPI/conda-forge, update documentation
  ({ghuser}`timmens`, {ghuser}`hmgaudecker`).

- {gh}`487` Replace pydot_layout with pygraphviz_layout. ({ghuser}`lars-reimann`).

- {gh}`457` Correct implementation of Arbeitslosengeld 1 ({ghuser}`paulinaschroeder`)

- {gh}`484` Implement Kindersofortzuschlag. ({ghuser}`LauraGergeleit`).

- {gh}`461` Fix bug in calculation of income for Kinderzuschlag.
  ({ghuser}`ChristianZimpelmann`).

- {gh}`458` Calculate Vorsorgeaufwendungen on tax unit level and fix bug
  ({ghuser}`ChristianZimpelmann`).

- {gh}`463` Adjust Günstigerprüfung between Kindergeld and Kinderfreibetrag such that
  Kindergeld is not set to 0 if Kinderfreibetrag is beneficial
  ({ghuser}`LauraGergeleit`, {ghuser}`ChristianZimpelmann`).

- {gh}`450`, {gh}`500`, {gh}`501` Update CI, use modern package structure
  ({ghuser}`hmgaudecker`).

- {gh}`470` Execute notebooks as part of the documentation build on readthedocs
  ({ghuser}`hmgaudecker`).

- {gh}`440` Implement Bürgergeld, which reforms
  <span
  class="title-ref">arbeitsl_geld_2</span> from 01/01/2023
  ({ghuser}`LauraGergeleit`).

- {gh}`399` Use dags package to create the DAG ({ghuser}`ChristianZimpelmann`).

- {gh}`415` Define supported groupings in <span class="title-ref">config.py</span>
  ({ghuser}`LauraGergeleit`, {ghuser}`ChristianZimpelmann`).

- {gh}`416` Add documentation page for Vermögensbegriff for transfers
  ({ghuser}`LauraGergeleit`).

- {gh}`423` Model marginal employment rules reform from 10/2022 ({ghuser}`Eric-Sommer`,
  {ghuser}`LauraGergeleit`).

- {gh}`406` Change variable name from <span class="title-ref">vermögen_hh</span> to
  <span class="title-ref">vermögen_bedürft_hh</span>. Add test cases for several
  transfers ({ghuser}`LauraGergeleit`).

- {gh}`380` Implement an automatic type conversion of imported variables. Adding test
  cases in <span class="title-ref">test_interface.py</span> ({ghuser}`LauraGergeleit`,
  {ghuser}`ChristianZimpelmann`).

- {gh}`403` Replace <span class="title-ref">Bokeh</span> with
  <span
  class="title-ref">plotly</span> for visualization.
  ({ghuser}`effieHAN`,{ghuser}`sofyaakimova`).

- {gh}`396`, Implement pension for (very) long term insured, including eligibility
  criteria, i.e. "Wartezeiten". Implement pension for women ({ghuser}`TeBackh`), add
  more tests ({gh}`428`, {ghuser}`LauraGergeleit`).

- {gh}`393` Normal retirement age adjustment aligned with the rules ({ghuser}`TeBackh`).

- {gh}`385` Make `altersentlastungsbetrag` dependent on age not on current date
  ({ghuser}`m-pannier`, {ghuser}`lillyfischer`).

- {gh}`392` Fix relative tolerance which was set too high for some tests. Rename
  <span
  class="title-ref">vorsorge</span> to <span class="title-ref">vorsorgeaufw</span>
  ({ghuser}`LauraGergeleit`, {ghuser}`ChristianZimpelmann`).

- {gh}`323` Align health insurance contribution parameters better aligned with law.
  Restructure calculation of `ges_krankenv`, minor changes to `ges_pflegev`.
  ({ghuser}`Eric-Sommer`, {ghuser}`ChristianZimpelmann`).

## v0.5.1 — 2022-04-21

- {gh}`377` Fix wrong parameter value for <span class="title-ref">ges_pflegev</span>
  contribution ({ghuser}`JuergenWiemers`).
- {gh}`383` Remove ä, ö, ü from file names ({ghuser}`ChristianZimpelmann`).

## v0.5.0 — 2022-04-01

- {gh}`327` Add `behinderten_pauschbetrag` for 1975-1986 ({ghuser}`lillyfischer`).

- {gh}`285` Set up bokeh dashboard to visualize tax-benefit parameters ({ghuser}`Si-Pf`,
  {ghuser}`Eric-Sommer`).

- {gh}`306` Add the possibility to load the value of a parameter of the previous year
  when calling <span class="title-ref">set_up_policy_environment</span>
  ({ghuser}`ChristianZimpelmann`).

- {gh}`275` Implement Grundrente. Implement Grundsicherung im Alter. Remove
  <span
  class="title-ref">ges_rente_m</span> as input. Rename
  <span
  class="title-ref">gettsim.renten_anspr</span> to
  <span
  class="title-ref">gettsim.transfers.rente</span>. Rename
  <span
  class="title-ref">gettsim.social_insurance</span> to
  <span
  class="title-ref">gettsim.social_insurance_contributions</span>
  ({ghuser}`davpahl`, {ghuser}`ChristianZimpelmann`).

- {gh}`307` Allow to specify order up to which ancestors and descendants are shown when
  plotting a dag ({ghuser}`ChristianZimpelmann`).

- {gh}`310` Added Mehrbedarf G to Implementation of Grundsicherung im Alter
  ({ghuser}`paulinaschroeder`).

- {gh}`311` Rename variable kaltmiete_m_hh to bruttokaltmiete_m_hh
  ({ghuser}`LauraGergeleit`).

- {gh}`319` {gh}`320` Implement changes for social assistance and social insurance
  becoming effective in 2022 ({ghuser}`Eric-Sommer`).

- {gh}`322` Add updated wohngeld parameters for 2022 ({ghuser}`mjbloemer`,
  {ghuser}`lillyfischer`).

- {gh}`312` Updated GEP-01 with effects on character limits, time and unit identifiers,
  adjustments for DAG backend ({ghuser}`hmgaudecker`).

- {gh}`314` Enforce character limits from GEP-01 for all function names and input
  variables. Make variable names more precise (e.g.,
  <span
  class="title-ref">ges\_</span> in front of all social insurance parameters that
  have private counterparts, <span class="title-ref">eink_st</span> everywhere the
  income tax is meant). Make variables consistent (e.g.
  <span
  class="title-ref">kinderfreibetrag</span> had different abbreviations, now
  <span
  class="title-ref">kinderfreib</span> everywhere). ({ghuser}`hmgaudecker`,
  {ghuser}`ChristianZimpelmann`)

- {gh}`343` New argument for \`compute_taxes_and_transfers\`:
  <span
  class="title-ref">rounding</span>. If set to False, rounding of outputs is
  disabled. Add rounding for <span class="title-ref">eink_st_tu</span>. Rounding for
  other functions will be introduced in future PRs. ({ghuser}`ChristianZimpelmann`).

- {gh}`349` Create parameters for several hard coded numbers in code.
  ({ghuser}`LauraGergeleit`).

- {gh}`355` Major renaming based on GEP 01, e.g.: correct use of `_m`-suffix;
  `alleinerziehend` becomes `alleinerz`; rename
  <span
  class="title-ref">ges_rentenv.yaml</span> to
  <span
  class="title-ref">ges_rente.yaml</span> ({ghuser}`hmgaudecker`,
  {ghuser}`ChristianZimpelmann`)

- {gh}`356` Define functions on scalars and have them vectorised. Implement aggregation
  functions on group levels. ({ghuser}`LauraGergeleit`, {ghuser}`ChristianZimpelmann`)

## v0.4.2 — 2022-01-25

- Ensure GETTSIM works with Pandas 1.4 ({gh}`337`)

## v0.4.1 — 2021-04-11

- {gh}`248` Implement 2021 increase in lump sum tax deductions for disabled.
  ({ghuser}`Eric-Sommer`).

- {gh}`254` Implement 2021 increase in unemployment benefits ({ghuser}`Eric-Sommer`).

- {gh}`253` Implement 2021 changes in health insurance contribution rates and other
  social insurance regulations ({ghuser}`Eric-Sommer`).

- {gh}`266` Adjust visualization.py to link nodes of DAGs to documentation properly
  ({ghuser}`davpahl`, {ghuser}`ChristianZimpelmann`).

- {gh}`267` Implement new calculation of Kinderzuschlag parameter
  ({ghuser}`Eric-Sommer`).

- {gh}`252` Implement 2021 reforms to income tax tariff and family tax deductions
  ({ghuser}`Eric-Sommer`).

- {gh}`235` Module to create synthetic data ({ghuser}`Eric-Sommer`,
  {ghuser}`ChristianZimpelmann`).

- {gh}`256` Implement 2021 housing benefit reform ({ghuser}`Eric-Sommer`).

- {gh}`283` Implement Kinderbonus in 2020 and 2021 ({ghuser}`ChristianZimpelmann`).

## v0.4.0 — 2020-11-11

- {gh}`241` Renaming of directories: <span class="title-ref">gettsim.benefits</span> to
  <span class="title-ref">gettsim.transfers</span>;
  <span
  class="title-ref">gettsim.soz_vers</span> to
  <span
  class="title-ref">gettsim.social_insurance</span>;
  <span
  class="title-ref">gettsim.data</span> to
  <span
  class="title-ref">gettsim.parameters</span> ({ghuser}`MaxBlesch`,
  {ghuser}`ChristianZimpelmann`).

- {gh}`230` Add type hints and links all docstring variables to the documentation. Also
  all functions have a one liner docstring now ({ghuser}`MaxBlesch`,
  {ghuser}`FelixAhlbrecht`).

- {gh}`232` Introduce beginner tutorials on how to use GETTSIM ({ghuser}`amageh`,
  {ghuser}`davpahl`, {ghuser}`Trichter33`).

- {gh}`185` Add the DAG code for renten_anspr_m ({ghuser}`MaxBlesch`). This is based on
  the pension simulation code by ({ghuser}`Eric-Sommer`).

- {gh}`184` Add visualization of the tax and transfer system as an interactive bokeh
  plot and documentation improvements ({ghuser}`tobiasraabe`).

- {gh}`198` Enhance the loader of internal and user functions, adds a tutorial for how
  to pass functions to the interface and provides more tests ({ghuser}`tobiasraabe`).

- {gh}`213` Change `compute_taxes_and_transfers` such that it always returns a pandas
  DataFrame and removes the <span class="title-ref">return_dag</span> option
  ({ghuser}`tobiasraabe`).

- {gh}`219` Refactor the DAG and makes it independent from the main interface
  ({ghuser}`tobiasraabe`). The PR also changes the names of interface arguments:
  `functions` instead of `user_functions`, `set_up_policy_environment` instead of
  `get_policy_for_date`, `columns_overriding_functions` instead of `user_columns` and
  some more changes.

- {gh}`225` Make gettsim ready for Python 3.8 ({ghuser}`tobiasraabe`).

## v0.3.4 — 2020-07-30

- {gh}`222` Fix wohngeld coefficent. Add test for increasing wohngeld.
  ({ghuser}`hmgaudecker`, {ghuser}`MaxBlesch`)

## v0.3.3 — 2020-06-27

- {gh}`212` Improve the error message when reduced series could not be expanded with an
  id variable and fixes a related error in the internal functions
  ({ghuser}`hmgaudecker`, {ghuser}`tobiasraabe`).
- {gh}`214` Add a check for missing root nodes ({ghuser}`tobiasraabe`).
- {gh}`215` Add a check for duplicate `targets` ({ghuser}`tobiasraabe`).
- {gh}`216` Fix calculation of kinderzuschlag and wohngeld. Changed check against
  arbeitsl_geld_2 ({ghuser}`tobiasraabe`).

## v0.3.2 — 2020-06-19

- {gh}`196` Add docstring to <span class="title-ref">policy_for_date.py</span> and
  improves its interface ({ghuser}`MaxBlesch`).
- {gh}`197` Add all functions which build the tax and transfer system to the
  documentation ({ghuser}`tobiasraabe`).
- {gh}`198` Enhance the loader of internal and user functions, adds a tutorial for how
  to pass functions to the interface and provides more tests ({ghuser}`tobiasraabe`).
- {gh}`200` Add a debug mode to gettsim and documents the feature
  ({ghuser}`tobiasraabe`).
- {gh}`201` Improve the calculation of `hh_freib` and renames it to
  `alleinerziehend_freib` ({ghuser}`MaxBlesch`, {ghuser}`tobiasraabe`).
- {gh}`202` Fix bugs that surfaced for negative incomes ({ghuser}`MaxBlesch`). related
  transfers, calculating them at the appropriate (household) level
- {gh}`206` Fix several bugs in <span class="title-ref">arbeitsl_geld_2</span> and
  ({ghuser}`MaxBlesch`).

## v0.3.1 — 2020-06-05

- {gh}`188` Removes misleading code bits from the documentation and adds a copy-button
  ({ghuser}`tobiasraabe`).
- {gh}`191` Adds a skip and a warning if <span class="title-ref">gettsim.test()</span>
  is repeatedly called ({ghuser}`tobiasraabe`).

## v0.3.0 — 2020-06-04

- Cleanup of ALG II parameters and documentation ({ghuser}`mjbloemer`)
- Break up params.yaml into group-level files ({ghuser}`MaxBlesch`)
- Correct income deductions for additional child benefit ({ghuser}`Eric-Sommer`)
- Implement "Starke-Familien-Gesetz" from July 2019 on child benefits
  ({ghuser}`Eric-Sommer`)
- Remove child specific ALG II withdrawal and refactoring of ALG II
  ({ghuser}`MaxBlesch`, {ghuser}`mjbloemer`)
- Add ALG II transfer withdrawal 2005-01-01 to 2005-09-30 ({ghuser}`mjbloemer`,
  {ghuser}`MaxBlesch`)
- Child tax allowance modelled as two separate items. ({ghuser}`Eric-Sommer`)
- Alimony advance payment (_Unterhaltsvorschuss_) now modelled more in line with the law
  ({ghuser}`Eric-Sommer`)
- Implement Art. 3 of _Familienentlastungsgesetz_ on income tax tariff and child tax
  allowance becoming effective in 2020 ({ghuser}`Eric-Sommer`)
- Implement parity in health care contributions since 2019 and 2020 contribution rates
  ({ghuser}`Eric-Sommer`)
- Add _Elterngeld_ calculation ({ghuser}`MaxBlesch`, {ghuser}`boryana-ilieva`)
- Fix Soli 1991 calculation, improve Soli 1995 calculation, add 2021 Soli parameters and
  add Soli tests ({ghuser}`mjbloemer`, {ghuser}`MaxBlesch`)
- Implement pre-2010 ruling on _Vorsorgeaufwendungen_ ({ghuser}`Eric-Sommer`)
- `gettsim` is released as a conda noarch package ({ghuser}`tobiasraabe`)
- Implement 2020 reform increasing housing benefit (_Wohngeldstärkungsgesetz_) and
  complete parameters on past benefits ({ghuser}`Eric-Sommer`)
- Regroup wohngeld parameters according to GEP-3 ({ghuser}`MaxBlesch`)
- Rename all data columns to German names ({ghuser}`amageh`, {ghuser}`MaxBlesch`)
- Rename and regroup all param files ({ghuser}`Eric-Sommer`, {ghuser}`MaxBlesch`)
- Add generic/piecewise functions ({ghuser}`johannesgoldbeck`, {ghuser}`ppoepperling`,
  {ghuser}`MaxBlesch`)
- A series of pull requests establishes the new DAG-based backend and refactors the
  calculation of benefits, taxes, and social insurance ({ghuser}`MaxBlesch`,
  {ghuser}`tobiasraabe`)
- Error messages for the new interface ({ghuser}`hmgaudecker`, {ghuser}`tobiasraabe`).

## v0.2.1 — 2019-11-20

- Fix error with real SOEP data and "Wohngeld" for households with more than 12
  household members ({ghuser}`Eric-Sommer`, {ghuser}`MaxBlesch`)
- Better description of required input and output columns ({ghuser}`MaxBlesch`,
  {ghuser}`Eric-Sommer`)
- Fix dependencies for conda package ({ghuser}`tobiasraabe`)
- Fill changelog and include in docs ({ghuser}`tobiasraabe`, {ghuser}`hmgaudecker`)
- Add maintenance section to website ({ghuser}`tobiasraabe`)

## v0.2.0 — 2019-11-06

Initial release of `gettsim`.

- Set up as a conda-installable package ({ghuser}`tobiasraabe`)
- Migration of the parameter database from xls to yaml ({ghuser}`mjbloemer`,
  {ghuser}`MaxBlesch`)
- Migration of test parameters from xls to csv ({ghuser}`MaxBlesch`,
  {ghuser}`tobiasraabe`)
- Get the main entry point to work, change interface ({ghuser}`MaxBlesch`,
  {ghuser}`janosg`, {ghuser}`Eric-Sommer`, {ghuser}`hmgaudecker`, {ghuser}`tobiasraabe`)
- Tax and transfer module uses apply instead of loops ({ghuser}`MaxBlesch`,
  {ghuser}`hmgaudecker`)
- Correct tax treatment of child care costs ({ghuser}`Eric-Sommer`)
- Improve calculation of housing allowance ({ghuser}`Eric-Sommer`)

## v0.1 and prior work — 2019-09-30

Most code written by {ghuser}`Eric-Sommer` based on
[IZAΨMOD](https://www.iza.org/publications/dp/8553/documentation-izapsmod-v30-the-iza-policy-simulation-model&gt),
a policy microsimulation model developed at [IZA](https://www.iza.org).<|MERGE_RESOLUTION|>--- conflicted
+++ resolved
@@ -6,11 +6,8 @@
 
 ## Unpublished
 
-<<<<<<< HEAD
 - {gh}`642` Vertrauensschutz for pension for unemployed ({ghuser}`TeBackh`)
-=======
 - {gh}`662` Replace `hh` in function names by `bg`/`fg`/`vg` ({ghuser}`lars-reimann`).
->>>>>>> 1da4d57c
 - {gh}`659` Add rounding to Unterhaltsvorschuss, ESt, Wohngeld, Kinderzuschlag.
   ({ghuser}`MImmesberger`).
 - {gh}`655` Correct calculation of Lohnsteuer for 2015 to 2023 ({ghuser}`JakobWegmann`).
