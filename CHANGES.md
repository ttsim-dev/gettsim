--- conflicted
+++ resolved
@@ -7,15 +7,12 @@
 
 ## Unpublished
 
-<<<<<<< HEAD
 - {gh}`632` Zugangsfaktor calculation with monthly precision ({ghuser}`TeBackh`).
 - {gh}`624` Don't create functions for other time units if this leads to a cycle in the graph ({ghuser}`lars-reimann`).
-=======
 - {gh}`618`, {gh}`623` Apply `@dates_active` decorator to Abgeltungssteuer, Midi- and
   Minijobs, Pflegeversicherung. ({ghuser}`hmgaudecker`).
 - {gh}`624` Don't create functions for other time units if this leads to a cycle in the
   graph ({ghuser}`lars-reimann`).
->>>>>>> 91b36477
 - {gh}`603` Add anz_eig_kind_bis_24 to synthetic ({ghuser}`ChristianZimpelmann`).
 - {gh}`593` Implement reform of gesetzliche Pflegepflegeversicherung effective
   as of 2023-07-01 ({ghuser}`paulinaschroeder`).
