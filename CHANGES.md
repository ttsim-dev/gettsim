# Changes

This is a record of all past `gettsim` releases and what went into them
in reverse chronological order. We follow [semantic
versioning](https://semver.org/) and all releases are available on
[Anaconda.org](https://anaconda.org/gettsim/gettsim).

## Unpublished

<<<<<<< HEAD
- {gh}`590` Add allowance for child income for Kinderzuschlag.
  ({ghuser}`ChristianZimpelmann`).
- {gh}`589` Fix minor bug in `arbeitsl_geld_2_eink_anr_frei_m`.
=======
- {gh}`603` Add anz_eig_kind_bis_24 to synthetic ({ghuser}`ChristianZimpelmann`).
- {gh}`593` Implement reform of gesetzliche Pflegepflegeversicherung effective
  as of 2023-07-01 ({ghuser}`paulinaschroeder`).
- {gh}`602` Correct `midijob_faktor_f` ({ghuser}`paulinaschroeder`).
- {gh}`600` Extend the `access_different_date` functionality for `jahresanfang`.
  ({ghuser}`paulinaschroeder`).
- {gh}`591` Fix minor bug in wealth exemptions for Kinderzuschlag in 2023
  ({ghuser}`ChristianZimpelmann`).
- {gh}`589` Fix minor bug in `arbeitsl_geld_2_eink_anr_frei_m`
>>>>>>> 819adada
  ({ghuser}`ChristianZimpelmann`).
- {gh}`583` Automatic conversion between different time units ({ghuser}`lars-reimann`).
- {gh}`581` Add `_y` suffix to names of yearly variables ({ghuser}`lars-reimann`).

## v0.7 — 2023-05-14

- {gh}`514` Rewrite `create_synthetic_data` to make it more flexible and much faster.
  The function can no longer create households of different household types with one
  function call. ({ghuser}`ChristianZimpelmann`).

- {gh}`573` Fix bug in age groups of Bürgergeld. ({ghuser}`ChristianZimpelmann`).

- {gh}`150` Implement Lohnsteuer / withholding tax.
  ({ghuser}`Eric-Sommer`, {ghuser}`JakobWegmann`).

- {gh}`557` Apply @dates_active decorator in many cases. ({ghuser}`hmgaudecker`).

- {gh}`405` Fix calculation of voluntary contribution by self-employed to the GKV.
  ({ghuser}`JHermann99`)

- {gh}`495` Add @dates_active decorator to easily specify when a function is active.
  ({ghuser}`lars-reimann`).

- {gh}`544` Add Kindesunterhalt ({ghuser}`LauraGergeleit`).

- {gh}`529` Consider Elterngeld in other transfers only above a certain threshold.
  ({ghuser}`LauraGergeleit`).

- {gh}`551` Add rounding to Wohngeld. ({ghuser}`LauraGergeleit`).

- {gh}`425` Add Jax backend ({ghuser}`timmens`).


## v0.6.0 — 2023-01-30

- {gh}`503`, {gh}`511`, Move packaging to PyPI/conda-forge, update documentation
  ({ghuser}`timmens`, {ghuser}`hmgaudecker`).

- {gh}`487` Replace pydot_layout with pygraphviz_layout. ({ghuser}`lars-reimann`).

- {gh}`457` Correct implementation of Arbeitslosengeld 1 ({ghuser}`paulinaschroeder`)

- {gh}`484` Implement Kindersofortzuschlag. ({ghuser}`LauraGergeleit`).

- {gh}`461` Fix bug in calculation of income for Kinderzuschlag.
  ({ghuser}`ChristianZimpelmann`).

- {gh}`458` Calculate Vorsorgeaufwendungen on tax unit level and fix bug
  ({ghuser}`ChristianZimpelmann`).

- {gh}`463` Adjust Günstigerprüfung between Kindergeld and Kinderfreibetrag such that
  Kindergeld is not set to 0 if Kinderfreibetrag is beneficial
  ({ghuser}`LauraGergeleit`, {ghuser}`ChristianZimpelmann`).

- {gh}`450`, {gh}`500`, {gh}`501` Update CI, use modern package structure
  ({ghuser}`hmgaudecker`).

- {gh}`470` Execute notebooks as part of the documentation build on readthedocs
  ({ghuser}`hmgaudecker`).

- {gh}`440` Implement Bürgergeld, which reforms <span
  class="title-ref">arbeitsl_geld_2</span> from 01/01/2023 ({ghuser}`LauraGergeleit`).

- {gh}`399` Use dags package to create the DAG ({ghuser}`ChristianZimpelmann`).

- {gh}`415` Define supported groupings in <span class="title-ref">config.py</span>
  ({ghuser}`LauraGergeleit`, {ghuser}`ChristianZimpelmann`).

- {gh}`416` Add documentation page for Vermögensbegriff for transfers
  ({ghuser}`LauraGergeleit`).

- {gh}`423` Model marginal employment rules reform from 10/2022 ({ghuser}`Eric-Sommer`,
  {ghuser}`LauraGergeleit`).

- {gh}`406` Change variable name from <span class="title-ref">vermögen_hh</span> to
  <span class="title-ref">vermögen_bedürft_hh</span>. Add test cases for several
  transfers ({ghuser}`LauraGergeleit`).

- {gh}`380` Implement an automatic type conversion of imported variables. Adding test
  cases in <span class="title-ref">test_interface.py</span> ({ghuser}`LauraGergeleit`,
  {ghuser}`ChristianZimpelmann`).

- {gh}`403` Replace <span class="title-ref">Bokeh</span> with <span
  class="title-ref">plotly</span> for visualization.
  ({ghuser}`effieHAN`,{ghuser}`sofyaakimova`).

- {gh}`396`, Implement pension for (very) long term insured, including eligibility
  criteria, i.e. "Wartezeiten". Implement pension for women ({ghuser}`TeBackh`), add
  more tests ({gh}`428`, {ghuser}`LauraGergeleit`).

- {gh}`393` Normal retirement age adjustment aligned with the rules ({ghuser}`TeBackh`).

- {gh}`385` Make `altersentlastungsbetrag` dependent on age not on current date
  ({ghuser}`m-pannier`, {ghuser}`lillyfischer`).

- {gh}`392` Fix relative tolerance which was set too high for some tests. Rename <span
  class="title-ref">vorsorge</span> to <span class="title-ref">vorsorgeaufw</span>
  ({ghuser}`LauraGergeleit`, {ghuser}`ChristianZimpelmann`).

- {gh}`323` Align health insurance contribution parameters better aligned with law.
  Restructure calculation of `ges_krankenv`, minor changes to `ges_pflegev`.
  ({ghuser}`Eric-Sommer`, {ghuser}`ChristianZimpelmann`).

## v0.5.1 — 2022-04-21

- {gh}`377` Fix wrong parameter value for <span class="title-ref">ges_pflegev</span>
  contribution ({ghuser}`JuergenWiemers`).
- {gh}`383` Remove ä, ö, ü from file names ({ghuser}`ChristianZimpelmann`).

## v0.5.0 — 2022-04-01

- {gh}`327` Add `behinderten_pauschbetrag` for 1975-1986 ({ghuser}`lillyfischer`).

- {gh}`285` Set up bokeh dashboard to visualize tax-benefit parameters ({ghuser}`Si-Pf`,
  {ghuser}`Eric-Sommer`).

- {gh}`306` Add the possibility to load the value of a parameter of the previous year
  when calling <span class="title-ref">set_up_policy_environment</span>
  ({ghuser}`ChristianZimpelmann`).

- {gh}`275` Implement Grundrente. Implement Grundsicherung im Alter. Remove <span
  class="title-ref">ges_rente_m</span> as input. Rename <span
  class="title-ref">gettsim.renten_anspr</span> to <span
  class="title-ref">gettsim.transfers.rente</span>. Rename <span
  class="title-ref">gettsim.social_insurance</span> to <span
  class="title-ref">gettsim.social_insurance_contributions</span> ({ghuser}`davpahl`,
  {ghuser}`ChristianZimpelmann`).

- {gh}`307` Allow to specify order up to which ancestors and descendants are shown when
  plotting a dag ({ghuser}`ChristianZimpelmann`).

- {gh}`310` Added Mehrbedarf G to Implementation of Grundsicherung im Alter
  ({ghuser}`paulinaschroeder`).

- {gh}`311` Rename variable kaltmiete_m_hh to bruttokaltmiete_m_hh
  ({ghuser}`LauraGergeleit`).

- {gh}`319` {gh}`320` Implement changes for social assistance and social insurance
  becoming effective in 2022 ({ghuser}`Eric-Sommer`).

- {gh}`322` Add updated wohngeld parameters for 2022 ({ghuser}`mjbloemer`,
  {ghuser}`lillyfischer`).

- {gh}`312` Updated GEP-01 with effects on character limits, time and unit identifiers,
  adjustments for DAG backend ({ghuser}`hmgaudecker`).

- {gh}`314` Enforce character limits from GEP-01 for all function names and input
  variables. Make variable names more precise (e.g., <span
  class="title-ref">ges\_</span> in front of all social insurance parameters that have
  private counterparts, <span class="title-ref">eink_st</span> everywhere the income tax
  is meant). Make variables consistent (e.g. <span
  class="title-ref">kinderfreibetrag</span> had different abbreviations, now <span
  class="title-ref">kinderfreib</span> everywhere). ({ghuser}`hmgaudecker`,
  {ghuser}`ChristianZimpelmann`)

- {gh}`343` New argument for \`compute_taxes_and_transfers\`: <span
  class="title-ref">rounding</span>. If set to False, rounding of outputs is disabled.
  Add rounding for <span class="title-ref">eink_st_tu</span>. Rounding for other
  functions will be introduced in future PRs. ({ghuser}`ChristianZimpelmann`).

- {gh}`349` Create parameters for several hard coded numbers in code.
  ({ghuser}`LauraGergeleit`).

- {gh}`355` Major renaming based on GEP 01, e.g.: correct use of `_m`-suffix;
  `alleinerziehend` becomes `alleinerz`; rename <span
  class="title-ref">ges_rentenv.yaml</span> to <span
  class="title-ref">ges_rente.yaml</span> ({ghuser}`hmgaudecker`,
  {ghuser}`ChristianZimpelmann`)

- {gh}`356` Define functions on scalars and have them vectorised. Implement aggregation
  functions on group levels. ({ghuser}`LauraGergeleit`, {ghuser}`ChristianZimpelmann`)

## v0.4.2 — 2022-01-25

- Ensure GETTSIM works with Pandas 1.4 ({gh}`337`)

## v0.4.1 — 2021-04-11

- {gh}`248` Implement 2021 increase in lump sum tax deductions for disabled.
  ({ghuser}`Eric-Sommer`).

- {gh}`254` Implement 2021 increase in unemployment benefits ({ghuser}`Eric-Sommer`).

- {gh}`253` Implement 2021 changes in health insurance contribution rates and other
  social insurance regulations ({ghuser}`Eric-Sommer`).

- {gh}`266` Adjust visualization.py to link nodes of DAGs to documentation properly
  ({ghuser}`davpahl`, {ghuser}`ChristianZimpelmann`).

- {gh}`267` Implement new calculation of Kinderzuschlag parameter
  ({ghuser}`Eric-Sommer`).

- {gh}`252` Implement 2021 reforms to income tax tariff and family tax deductions
  ({ghuser}`Eric-Sommer`).

- {gh}`235` Module to create synthetic data ({ghuser}`Eric-Sommer`,
  {ghuser}`ChristianZimpelmann`).

- {gh}`256` Implement 2021 housing benefit reform ({ghuser}`Eric-Sommer`).

- {gh}`283` Implement Kinderbonus in 2020 and 2021 ({ghuser}`ChristianZimpelmann`).

## v0.4.0 — 2020-11-11

- {gh}`241` Renaming of directories: <span class="title-ref">gettsim.benefits</span> to
  <span class="title-ref">gettsim.transfers</span>; <span
  class="title-ref">gettsim.soz_vers</span> to <span
  class="title-ref">gettsim.social_insurance</span>; <span
  class="title-ref">gettsim.data</span> to <span
  class="title-ref">gettsim.parameters</span> ({ghuser}`MaxBlesch`,
  {ghuser}`ChristianZimpelmann`).

- {gh}`230` Add type hints and links all docstring variables to the documentation. Also
  all functions have a one liner docstring now ({ghuser}`MaxBlesch`,
  {ghuser}`FelixAhlbrecht`).

- {gh}`232` Introduce beginner tutorials on how to use GETTSIM ({ghuser}`amageh`,
  {ghuser}`davpahl`, {ghuser}`Trichter33`).

- {gh}`185` Add the DAG code for renten_anspr_m ({ghuser}`MaxBlesch`). This is based on
  the pension simulation code by ({ghuser}`Eric-Sommer`).

- {gh}`184` Add visualization of the tax and transfer system as an interactive bokeh
  plot and documentation improvements ({ghuser}`tobiasraabe`).

- {gh}`198` Enhance the loader of internal and user functions, adds a tutorial for how
  to pass functions to the interface and provides more tests ({ghuser}`tobiasraabe`).

- {gh}`213` Change `compute_taxes_and_transfers` such that it always returns a pandas
  DataFrame and removes the <span class="title-ref">return_dag</span> option
  ({ghuser}`tobiasraabe`).

- {gh}`219` Refactor the DAG and makes it independent from the main interface
  ({ghuser}`tobiasraabe`). The PR also changes the names of interface arguments:
  `functions` instead of `user_functions`, `set_up_policy_environment` instead of
  `get_policy_for_date`, `columns_overriding_functions` instead of `user_columns` and
  some more changes.

- {gh}`225` Make gettsim ready for Python 3.8 ({ghuser}`tobiasraabe`).

## v0.3.4 — 2020-07-30

- {gh}`222` Fix wohngeld coefficent. Add test for increasing wohngeld.
  ({ghuser}`hmgaudecker`, {ghuser}`MaxBlesch`)

## v0.3.3 — 2020-06-27

- {gh}`212` Improve the error message when reduced series could not be
  expanded with an id variable and fixes a related error in the
  internal functions ({ghuser}`hmgaudecker`, {ghuser}`tobiasraabe`).
- {gh}`214` Add a check for missing root nodes ({ghuser}`tobiasraabe`).
- {gh}`215` Add a check for duplicate `targets` ({ghuser}`tobiasraabe`).
- {gh}`216` Fix calculation of kinderzuschlag and wohngeld. Changed check against
  arbeitsl_geld_2 ({ghuser}`tobiasraabe`).

## v0.3.2 — 2020-06-19

- {gh}`196` Add docstring to <span class="title-ref">policy_for_date.py</span> and
  improves its interface ({ghuser}`MaxBlesch`).
- {gh}`197` Add all functions which build the tax and transfer system to the
  documentation ({ghuser}`tobiasraabe`).
- {gh}`198` Enhance the loader of internal and user functions, adds a tutorial for how
  to pass functions to the interface and provides more tests ({ghuser}`tobiasraabe`).
- {gh}`200` Add a debug mode to gettsim and documents the feature
  ({ghuser}`tobiasraabe`).
- {gh}`201` Improve the calculation of `hh_freib` and renames it to
  `alleinerziehend_freib` ({ghuser}`MaxBlesch`, {ghuser}`tobiasraabe`).
- {gh}`202` Fix bugs that surfaced for negative incomes ({ghuser}`MaxBlesch`).
  related transfers, calculating them at the appropriate (household) level
- {gh}`206` Fix several bugs in <span class="title-ref">arbeitsl_geld_2</span> and
  ({ghuser}`MaxBlesch`).

## v0.3.1 — 2020-06-05

- {gh}`188` Removes misleading code bits from the documentation and adds a copy-button
  ({ghuser}`tobiasraabe`).
- {gh}`191` Adds a skip and a warning if <span class="title-ref">gettsim.test()</span>
  is repeatedly called ({ghuser}`tobiasraabe`).

## v0.3.0 — 2020-06-04

- Cleanup of ALG II parameters and documentation ({ghuser}`mjbloemer`)
- Break up params.yaml into group-level files ({ghuser}`MaxBlesch`)
- Correct income deductions for additional child benefit ({ghuser}`Eric-Sommer`)
- Implement "Starke-Familien-Gesetz" from July 2019 on child benefits
  ({ghuser}`Eric-Sommer`)
- Remove child specific ALG II withdrawal and refactoring of ALG II
  ({ghuser}`MaxBlesch`, {ghuser}`mjbloemer`)
- Add ALG II transfer withdrawal 2005-01-01 to 2005-09-30 ({ghuser}`mjbloemer`,
  {ghuser}`MaxBlesch`)
- Child tax allowance modelled as two separate items. ({ghuser}`Eric-Sommer`)
- Alimony advance payment (_Unterhaltsvorschuss_) now modelled more in line with the law
  ({ghuser}`Eric-Sommer`)
- Implement Art. 3 of _Familienentlastungsgesetz_ on income tax tariff and child tax
  allowance becoming effective in 2020 ({ghuser}`Eric-Sommer`)
- Implement parity in health care contributions since 2019 and 2020 contribution rates
  ({ghuser}`Eric-Sommer`)
- Add _Elterngeld_ calculation ({ghuser}`MaxBlesch`, {ghuser}`boryana-ilieva`)
- Fix Soli 1991 calculation, improve Soli 1995 calculation, add 2021 Soli parameters and
  add Soli tests ({ghuser}`mjbloemer`, {ghuser}`MaxBlesch`)
- Implement pre-2010 ruling on _Vorsorgeaufwendungen_ ({ghuser}`Eric-Sommer`)
- `gettsim` is released as a conda noarch package ({ghuser}`tobiasraabe`)
- Implement 2020 reform increasing housing benefit (_Wohngeldstärkungsgesetz_) and
  complete parameters on past benefits ({ghuser}`Eric-Sommer`)
- Regroup wohngeld parameters according to GEP-3 ({ghuser}`MaxBlesch`)
- Rename all data columns to German names ({ghuser}`amageh`, {ghuser}`MaxBlesch`)
- Rename and regroup all param files ({ghuser}`Eric-Sommer`, {ghuser}`MaxBlesch`)
- Add generic/piecewise functions ({ghuser}`johannesgoldbeck`, {ghuser}`ppoepperling`,
  {ghuser}`MaxBlesch`)
- A series of pull requests establishes the new DAG-based backend and refactors the
  calculation of benefits, taxes, and social insurance ({ghuser}`MaxBlesch`,
  {ghuser}`tobiasraabe`)
- Error messages for the new interface ({ghuser}`hmgaudecker`, {ghuser}`tobiasraabe`).

## v0.2.1 — 2019-11-20

- Fix error with real SOEP data and "Wohngeld" for households with more than 12
  household members ({ghuser}`Eric-Sommer`, {ghuser}`MaxBlesch`)
- Better description of required input and output columns ({ghuser}`MaxBlesch`,
  {ghuser}`Eric-Sommer`)
- Fix dependencies for conda package ({ghuser}`tobiasraabe`)
- Fill changelog and include in docs ({ghuser}`tobiasraabe`, {ghuser}`hmgaudecker`)
- Add maintenance section to website ({ghuser}`tobiasraabe`)

## v0.2.0 — 2019-11-06

Initial release of `gettsim`.

- Set up as a conda-installable package ({ghuser}`tobiasraabe`)
- Migration of the parameter database from xls to yaml ({ghuser}`mjbloemer`,
  {ghuser}`MaxBlesch`)
- Migration of test parameters from xls to csv ({ghuser}`MaxBlesch`,
  {ghuser}`tobiasraabe`)
- Get the main entry point to work, change interface ({ghuser}`MaxBlesch`,
  {ghuser}`janosg`, {ghuser}`Eric-Sommer`, {ghuser}`hmgaudecker`, {ghuser}`tobiasraabe`)
- Tax and transfer module uses apply instead of loops ({ghuser}`MaxBlesch`,
  {ghuser}`hmgaudecker`)
- Correct tax treatment of child care costs ({ghuser}`Eric-Sommer`)
- Improve calculation of housing allowance ({ghuser}`Eric-Sommer`)

## v0.1 and prior work — 2019-09-30

Most code written by {ghuser}`Eric-Sommer` based on
[IZAΨMOD](https://www.iza.org/publications/dp/8553/documentation-izapsmod-v30-the-iza-policy-simulation-model&gt),
a policy microsimulation model developed at [IZA](https://www.iza.org).<|MERGE_RESOLUTION|>--- conflicted
+++ resolved
@@ -7,11 +7,8 @@
 
 ## Unpublished
 
-<<<<<<< HEAD
 - {gh}`590` Add allowance for child income for Kinderzuschlag.
   ({ghuser}`ChristianZimpelmann`).
-- {gh}`589` Fix minor bug in `arbeitsl_geld_2_eink_anr_frei_m`.
-=======
 - {gh}`603` Add anz_eig_kind_bis_24 to synthetic ({ghuser}`ChristianZimpelmann`).
 - {gh}`593` Implement reform of gesetzliche Pflegepflegeversicherung effective
   as of 2023-07-01 ({ghuser}`paulinaschroeder`).
@@ -21,7 +18,6 @@
 - {gh}`591` Fix minor bug in wealth exemptions for Kinderzuschlag in 2023
   ({ghuser}`ChristianZimpelmann`).
 - {gh}`589` Fix minor bug in `arbeitsl_geld_2_eink_anr_frei_m`
->>>>>>> 819adada
   ({ghuser}`ChristianZimpelmann`).
 - {gh}`583` Automatic conversion between different time units ({ghuser}`lars-reimann`).
 - {gh}`581` Add `_y` suffix to names of yearly variables ({ghuser}`lars-reimann`).
