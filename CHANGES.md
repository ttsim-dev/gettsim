--- conflicted
+++ resolved
@@ -6,12 +6,9 @@
 
 ## Unpublished
 
-<<<<<<< HEAD
 - {gh}`807` Implement changes from 2. Jahressteuergesetz 2024 ({ghuser}`Eric-Sommer`)
-=======
 - {gh}`809` implement 2025 changes to pensions and social security contributions
   ({ghuser}`Eric-Sommer`).
->>>>>>> b44a9d8d
 - {gh}`803` Apply correct rounding rules for Ehegattensplitting and update EStG
   parameters ({ghuser}`MImmesberger`, `mjbloemer`).
 - {gh}`797` Update infrastructure to use pixi and modern pre-commit hooks
