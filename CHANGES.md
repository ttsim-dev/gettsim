# Changes

This is a record of all past `gettsim` releases and what went into them
in reverse chronological order. We follow [semantic
versioning](https://semver.org/) and all releases are available on
[Anaconda.org](https://anaconda.org/gettsim/gettsim).

## v0.9 — 2023-MM-DD

- {gh}`425` Add Jax backend ({ghuser}`timmens`).

## v0.6.0 — 2023-01-30

- {gh}`503`, {gh}`511`, Move packaging to PyPI/conda-forge, update documentation
  ({ghuser}`timmens`, {ghuser}`hmgaudecker`).

- {gh}`487` Replace pydot_layout with pygraphviz_layout. ({ghuser}`lars-reimann`).

- {gh}`457` Correct implementation of Arbeitslosengeld 1 ({ghuser}`paulinaschroeder`)

- {gh}`484` Implement Kindersofortzuschlag. ({ghuser}`LauraGergeleit`).

- {gh}`461` Fix bug in calculation of income for Kinderzuschlag.
  ({ghuser}`ChristianZimpelmann`).

- {gh}`458` Calculate Vorsorgeaufwendungen on tax unit level and fix bug
  ({ghuser}`ChristianZimpelmann`).

- {gh}`463` Adjust Günstigerprüfung between Kindergeld and Kinderfreibetrag such that
  Kindergeld is not set to 0 if Kinderfreibetrag is beneficial
  ({ghuser}`LauraGergeleit`, {ghuser}`ChristianZimpelmann`).

- {gh}`450`, {gh}`500`, {gh}`501` Update CI, use modern package structure
  ({ghuser}`hmgaudecker`).

- {gh}`470` Execute notebooks as part of the documentation build on readthedocs
  ({ghuser}`hmgaudecker`).

- {gh}`440` Implement Bürgergeld, which reforms <span
  class="title-ref">arbeitsl_geld_2</span> from 01/01/2023 ({ghuser}`LauraGergeleit`).

- {gh}`399` Use dags package to create the DAG ({ghuser}`ChristianZimpelmann`).

- {gh}`415` Define supported groupings in <span class="title-ref">config.py</span>
  ({ghuser}`LauraGergeleit`, {ghuser}`ChristianZimpelmann`).

<<<<<<< HEAD
- {gh}`405` Fixed calculation of voluntary contribution by self-employed to the GKV.
  ({ghuser}`JHermann99`)
- {gh}`470` Execute notebooks as part of the documentation build on readthedocs
  ({ghuser}`hmgaudecker`)
=======
- {gh}`416` Add documentation page for Vermögensbegriff for transfers
  ({ghuser}`LauraGergeleit`).

- {gh}`423` Model marginal employment rules reform from 10/2022 ({ghuser}`Eric-Sommer`,
  {ghuser}`LauraGergeleit`).

- {gh}`406` Change variable name from <span class="title-ref">vermögen_hh</span> to
  <span class="title-ref">vermögen_bedürft_hh</span>. Add test cases for several
  transfers ({ghuser}`LauraGergeleit`).

- {gh}`380` Implement an automatic type conversion of imported variables. Adding test
  cases in <span class="title-ref">test_interface.py</span> ({ghuser}`LauraGergeleit`,
  {ghuser}`ChristianZimpelmann`).

- {gh}`403` Replace <span class="title-ref">Bokeh</span> with <span
  class="title-ref">plotly</span> for visualization.
  ({ghuser}`effieHAN`,{ghuser}`sofyaakimova`).

- {gh}`396`, Implement pension for (very) long term insured, including eligibility
  criteria, i.e. "Wartezeiten". Implement pension for women ({ghuser}`TeBackh`), add
  more tests ({gh}`428`, {ghuser}`LauraGergeleit`).

- {gh}`393` Normal retirement age adjustment aligned with the rules ({ghuser}`TeBackh`).
>>>>>>> 73034882

- {gh}`385` Make `altersentlastungsbetrag` dependent on age not on current date
  ({ghuser}`m-pannier`, {ghuser}`lillyfischer`).

- {gh}`392` Fix relative tolerance which was set too high for some tests. Rename <span
  class="title-ref">vorsorge</span> to <span class="title-ref">vorsorgeaufw</span>
  ({ghuser}`LauraGergeleit`, {ghuser}`ChristianZimpelmann`).

- {gh}`323` Align health insurance contribution parameters better aligned with law.
  Restructure calculation of `ges_krankenv`, minor changes to `ges_pflegev`.
  ({ghuser}`Eric-Sommer`, {ghuser}`ChristianZimpelmann`).

## v0.5.1 — 2022-04-21

- {gh}`377` Fix wrong parameter value for <span class="title-ref">ges_pflegev</span>
  contribution ({ghuser}`JuergenWiemers`).
- {gh}`383` Remove ä, ö, ü from file names ({ghuser}`ChristianZimpelmann`).

## v0.5.0 — 2022-04-01

- {gh}`327` Add `behinderten_pauschbetrag` for 1975-1986 ({ghuser}`lillyfischer`).

- {gh}`285` Set up bokeh dashboard to visualize tax-benefit parameters ({ghuser}`Si-Pf`,
  {ghuser}`Eric-Sommer`).

- {gh}`306` Add the possibility to load the value of a parameter of the previous year
  when calling <span class="title-ref">set_up_policy_environment</span>
  ({ghuser}`ChristianZimpelmann`).

- {gh}`275` Implement Grundrente. Implement Grundsicherung im Alter. Remove <span
  class="title-ref">ges_rente_m</span> as input. Rename <span
  class="title-ref">gettsim.renten_anspr</span> to <span
  class="title-ref">gettsim.transfers.rente</span>. Rename <span
  class="title-ref">gettsim.social_insurance</span> to <span
  class="title-ref">gettsim.social_insurance_contributions</span> ({ghuser}`davpahl`,
  {ghuser}`ChristianZimpelmann`).

- {gh}`307` Allow to specify order up to which ancestors and descendants are shown when
  plotting a dag ({ghuser}`ChristianZimpelmann`).

- {gh}`310` Added Mehrbedarf G to Implementation of Grundsicherung im Alter
  ({ghuser}`paulinaschroeder`).

- {gh}`311` Rename variable kaltmiete_m_hh to bruttokaltmiete_m_hh
  ({ghuser}`LauraGergeleit`).

- {gh}`319` {gh}`320` Implement changes for social assistance and social insurance
  becoming effective in 2022 ({ghuser}`Eric-Sommer`).

- {gh}`322` Add updated wohngeld parameters for 2022 ({ghuser}`mjbloemer`,
  {ghuser}`lillyfischer`).

- {gh}`312` Updated GEP-01 with effects on character limits, time and unit identifiers,
  adjustments for DAG backend ({ghuser}`hmgaudecker`).

- {gh}`314` Enforce character limits from GEP-01 for all function names and input
  variables. Make variable names more precise (e.g., <span
  class="title-ref">ges\_</span> in front of all social insurance parameters that have
  private counterparts, <span class="title-ref">eink_st</span> everywhere the income tax
  is meant). Make variables consistent (e.g. <span
  class="title-ref">kinderfreibetrag</span> had different abbreviations, now <span
  class="title-ref">kinderfreib</span> everywhere). ({ghuser}`hmgaudecker`,
  {ghuser}`ChristianZimpelmann`)

- {gh}`343` New argument for \`compute_taxes_and_transfers\`: <span
  class="title-ref">rounding</span>. If set to False, rounding of outputs is disabled.
  Add rounding for <span class="title-ref">eink_st_tu</span>. Rounding for other
  functions will be introduced in future PRs. ({ghuser}`ChristianZimpelmann`).

- {gh}`349` Create parameters for several hard coded numbers in code.
  ({ghuser}`LauraGergeleit`).

- {gh}`355` Major renaming based on GEP 01, e.g.: correct use of `_m`-suffix;
  `alleinerziehend` becomes `alleinerz`; rename <span
  class="title-ref">ges_rentenv.yaml</span> to <span
  class="title-ref">ges_rente.yaml</span> ({ghuser}`hmgaudecker`,
  {ghuser}`ChristianZimpelmann`)

- {gh}`356` Define functions on scalars and have them vectorised. Implement aggregation
  functions on group levels. ({ghuser}`LauraGergeleit`, {ghuser}`ChristianZimpelmann`)

## v0.4.2 — 2022-01-25

- Ensure GETTSIM works with Pandas 1.4 ({gh}`337`)

## v0.4.1 — 2021-04-11

- {gh}`248` Implement 2021 increase in lump sum tax deductions for disabled.
  ({ghuser}`Eric-Sommer`).

- {gh}`254` Implement 2021 increase in unemployment benefits ({ghuser}`Eric-Sommer`).

- {gh}`253` Implement 2021 changes in health insurance contribution rates and other
  social insurance regulations ({ghuser}`Eric-Sommer`).

- {gh}`266` Adjust visualization.py to link nodes of DAGs to documentation properly
  ({ghuser}`davpahl`, {ghuser}`ChristianZimpelmann`).

- {gh}`267` Implement new calculation of Kinderzuschlag parameter
  ({ghuser}`Eric-Sommer`).

- {gh}`252` Implement 2021 reforms to income tax tariff and family tax deductions
  ({ghuser}`Eric-Sommer`).

- {gh}`235` Module to create synthetic data ({ghuser}`Eric-Sommer`,
  {ghuser}`ChristianZimpelmann`).

- {gh}`256` Implement 2021 housing benefit reform ({ghuser}`Eric-Sommer`).

- {gh}`283` Implement Kinderbonus in 2020 and 2021 ({ghuser}`ChristianZimpelmann`).

## v0.4.0 — 2020-11-11

- {gh}`241` Renaming of directories: <span class="title-ref">gettsim.benefits</span> to
  <span class="title-ref">gettsim.transfers</span>; <span
  class="title-ref">gettsim.soz_vers</span> to <span
  class="title-ref">gettsim.social_insurance</span>; <span
  class="title-ref">gettsim.data</span> to <span
  class="title-ref">gettsim.parameters</span> ({ghuser}`MaxBlesch`,
  {ghuser}`ChristianZimpelmann`).

- {gh}`230` Add type hints and links all docstring variables to the documentation. Also
  all functions have a one liner docstring now ({ghuser}`MaxBlesch`,
  {ghuser}`FelixAhlbrecht`).

- {gh}`232` Introduce beginner tutorials on how to use GETTSIM ({ghuser}`amageh`,
  {ghuser}`davpahl`, {ghuser}`Trichter33`).

- {gh}`185` Add the DAG code for renten_anspr_m ({ghuser}`MaxBlesch`). This is based on
  the pension simulation code by ({ghuser}`Eric-Sommer`).

- {gh}`184` Add visualization of the tax and transfer system as an interactive bokeh
  plot and documentation improvements ({ghuser}`tobiasraabe`).

- {gh}`198` Enhance the loader of internal and user functions, adds a tutorial for how
  to pass functions to the interface and provides more tests ({ghuser}`tobiasraabe`).

- {gh}`213` Change `compute_taxes_and_transfers` such that it always returns a pandas
  DataFrame and removes the <span class="title-ref">return_dag</span> option
  ({ghuser}`tobiasraabe`).

- {gh}`219` Refactor the DAG and makes it independent from the main interface
  ({ghuser}`tobiasraabe`). The PR also changes the names of interface arguments:
  `functions` instead of `user_functions`, `set_up_policy_environment` instead of
  `get_policy_for_date`, `columns_overriding_functions` instead of `user_columns` and
  some more changes.

- {gh}`225` Make gettsim ready for Python 3.8 ({ghuser}`tobiasraabe`).

## v0.3.4 — 2020-07-30

- {gh}`222` Fix wohngeld coefficent. Add test for increasing wohngeld.
  ({ghuser}`hmgaudecker`, {ghuser}`MaxBlesch`)

## v0.3.3 — 2020-06-27

- {gh}`212` Improve the error message when reduced series could not be
  expanded with an id variable and fixes a related error in the
  internal functions ({ghuser}`hmgaudecker`, {ghuser}`tobiasraabe`).
- {gh}`214` Add a check for missing root nodes ({ghuser}`tobiasraabe`).
- {gh}`215` Add a check for duplicate `targets` ({ghuser}`tobiasraabe`).
- {gh}`216` Fix calculation of kinderzuschlag and wohngeld. Changed check against
  arbeitsl_geld_2 ({ghuser}`tobiasraabe`).

## v0.3.2 — 2020-06-19

- {gh}`196` Add docstring to <span class="title-ref">policy_for_date.py</span> and
  improves its interface ({ghuser}`MaxBlesch`).
- {gh}`197` Add all functions which build the tax and transfer system to the
  documentation ({ghuser}`tobiasraabe`).
- {gh}`198` Enhance the loader of internal and user functions, adds a tutorial for how
  to pass functions to the interface and provides more tests ({ghuser}`tobiasraabe`).
- {gh}`200` Add a debug mode to gettsim and documents the feature
  ({ghuser}`tobiasraabe`).
- {gh}`201` Improve the calculation of `hh_freib` and renames it to
  `alleinerziehend_freib` ({ghuser}`MaxBlesch`, {ghuser}`tobiasraabe`).
- {gh}`202` Fix bugs that surfaced for negative incomes ({ghuser}`MaxBlesch`).
  related transfers, calculating them at the appropriate (household) level
- {gh}`206` Fix several bugs in <span class="title-ref">arbeitsl_geld_2</span> and
  ({ghuser}`MaxBlesch`).

## v0.3.1 — 2020-06-05

- {gh}`188` Removes misleading code bits from the documentation and adds a copy-button
  ({ghuser}`tobiasraabe`).
- {gh}`191` Adds a skip and a warning if <span class="title-ref">gettsim.test()</span>
  is repeatedly called ({ghuser}`tobiasraabe`).

## v0.3.0 — 2020-06-04

- Cleanup of ALG II parameters and documentation ({ghuser}`mjbloemer`)
- Break up params.yaml into group-level files ({ghuser}`MaxBlesch`)
- Correct income deductions for additional child benefit ({ghuser}`Eric-Sommer`)
- Implement "Starke-Familien-Gesetz" from July 2019 on child benefits
  ({ghuser}`Eric-Sommer`)
- Remove child specific ALG II withdrawal and refactoring of ALG II
  ({ghuser}`MaxBlesch`, {ghuser}`mjbloemer`)
- Add ALG II transfer withdrawal 2005-01-01 to 2005-09-30 ({ghuser}`mjbloemer`,
  {ghuser}`MaxBlesch`)
- Child tax allowance modelled as two separate items. ({ghuser}`Eric-Sommer`)
- Alimony advance payment (_Unterhaltsvorschuss_) now modelled more in line with the law
  ({ghuser}`Eric-Sommer`)
- Implement Art. 3 of _Familienentlastungsgesetz_ on income tax tariff and child tax
  allowance becoming effective in 2020 ({ghuser}`Eric-Sommer`)
- Implement parity in health care contributions since 2019 and 2020 contribution rates
  ({ghuser}`Eric-Sommer`)
- Add _Elterngeld_ calculation ({ghuser}`MaxBlesch`, {ghuser}`boryana-ilieva`)
- Fix Soli 1991 calculation, improve Soli 1995 calculation, add 2021 Soli parameters and
  add Soli tests ({ghuser}`mjbloemer`, {ghuser}`MaxBlesch`)
- Implement pre-2010 ruling on _Vorsorgeaufwendungen_ ({ghuser}`Eric-Sommer`)
- `gettsim` is released as a conda noarch package ({ghuser}`tobiasraabe`)
- Implement 2020 reform increasing housing benefit (_Wohngeldstärkungsgesetz_) and
  complete parameters on past benefits ({ghuser}`Eric-Sommer`)
- Regroup wohngeld parameters according to GEP-3 ({ghuser}`MaxBlesch`)
- Rename all data columns to German names ({ghuser}`amageh`, {ghuser}`MaxBlesch`)
- Rename and regroup all param files ({ghuser}`Eric-Sommer`, {ghuser}`MaxBlesch`)
- Add generic/piecewise functions ({ghuser}`johannesgoldbeck`, {ghuser}`ppoepperling`,
  {ghuser}`MaxBlesch`)
- A series of pull requests establishes the new DAG-based backend and refactors the
  calculation of benefits, taxes, and social insurance ({ghuser}`MaxBlesch`,
  {ghuser}`tobiasraabe`)
- Error messages for the new interface ({ghuser}`hmgaudecker`, {ghuser}`tobiasraabe`).

## v0.2.1 — 2019-11-20

- Fix error with real SOEP data and "Wohngeld" for households with more than 12
  household members ({ghuser}`Eric-Sommer`, {ghuser}`MaxBlesch`)
- Better description of required input and output columns ({ghuser}`MaxBlesch`,
  {ghuser}`Eric-Sommer`)
- Fix dependencies for conda package ({ghuser}`tobiasraabe`)
- Fill changelog and include in docs ({ghuser}`tobiasraabe`, {ghuser}`hmgaudecker`)
- Add maintenance section to website ({ghuser}`tobiasraabe`)

## v0.2.0 — 2019-11-06

Initial release of `gettsim`.

- Set up as a conda-installable package ({ghuser}`tobiasraabe`)
- Migration of the parameter database from xls to yaml ({ghuser}`mjbloemer`,
  {ghuser}`MaxBlesch`)
- Migration of test parameters from xls to csv ({ghuser}`MaxBlesch`,
  {ghuser}`tobiasraabe`)
- Get the main entry point to work, change interface ({ghuser}`MaxBlesch`,
  {ghuser}`janosg`, {ghuser}`Eric-Sommer`, {ghuser}`hmgaudecker`, {ghuser}`tobiasraabe`)
- Tax and transfer module uses apply instead of loops ({ghuser}`MaxBlesch`,
  {ghuser}`hmgaudecker`)
- Correct tax treatment of child care costs ({ghuser}`Eric-Sommer`)
- Improve calculation of housing allowance ({ghuser}`Eric-Sommer`)

## v0.1 and prior work — 2019-09-30

Most code written by {ghuser}`Eric-Sommer` based on
[IZAΨMOD](https://www.iza.org/publications/dp/8553/documentation-izapsmod-v30-the-iza-policy-simulation-model&gt),
a policy microsimulation model developed at [IZA](https://www.iza.org).<|MERGE_RESOLUTION|>--- conflicted
+++ resolved
@@ -7,6 +7,9 @@
 
 ## v0.9 — 2023-MM-DD
 
+- {gh}`405` Fix calculation of voluntary contribution by self-employed to the GKV.
+  ({ghuser}`JHermann99`)
+
 - {gh}`425` Add Jax backend ({ghuser}`timmens`).
 
 ## v0.6.0 — 2023-01-30
@@ -44,12 +47,6 @@
 - {gh}`415` Define supported groupings in <span class="title-ref">config.py</span>
   ({ghuser}`LauraGergeleit`, {ghuser}`ChristianZimpelmann`).
 
-<<<<<<< HEAD
-- {gh}`405` Fixed calculation of voluntary contribution by self-employed to the GKV.
-  ({ghuser}`JHermann99`)
-- {gh}`470` Execute notebooks as part of the documentation build on readthedocs
-  ({ghuser}`hmgaudecker`)
-=======
 - {gh}`416` Add documentation page for Vermögensbegriff for transfers
   ({ghuser}`LauraGergeleit`).
 
@@ -73,7 +70,6 @@
   more tests ({gh}`428`, {ghuser}`LauraGergeleit`).
 
 - {gh}`393` Normal retirement age adjustment aligned with the rules ({ghuser}`TeBackh`).
->>>>>>> 73034882
 
 - {gh}`385` Make `altersentlastungsbetrag` dependent on age not on current date
   ({ghuser}`m-pannier`, {ghuser}`lillyfischer`).
