--- conflicted
+++ resolved
@@ -20,12 +20,10 @@
 * Child tax allowance modelled as two separate items. (:ghuser:`Eric-Sommer`)
 * Alimony advance payment (*Unterhaltsvorschuss*) now modelled more in line
   with the law (:ghuser:`Eric-Sommer`)
-<<<<<<< HEAD
-* Implemented pre-2010 ruling on *Vorsorgeaufwendungen* (:ghuser: `Eric-Sommer`)
-=======
 * Implement Art. 3 of *Familienentlastungsgesetz* on income tax tariff and child tax
-  allowance becoming effective in 2020
->>>>>>> 11da2381
+  allowance becoming effective in 2020 (:ghuser: `Eric-Sommer`)
+* Implement pre-2010 ruling on *Vorsorgeaufwendungen* (:ghuser: `Eric-Sommer`)
+
 
 
 0.2.1 - 2019-11-20
