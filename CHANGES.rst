--- conflicted
+++ resolved
@@ -20,12 +20,9 @@
 * Child tax allowance modelled as two separate items. (:ghuser:`Eric-Sommer`)
 * Alimony advance payment (*Unterhaltsvorschuss*) now modelled more in line
   with the law (:ghuser:`Eric-Sommer`)
-<<<<<<< HEAD
-* Modelling 2020 reform increasing housing benefit (*Wohngeldstärkungsgesetz*)
-=======
 * Implement Art. 3 of *Familienentlastungsgesetz* on income tax tariff and child tax
   allowance becoming effective in 2020
->>>>>>> 15a8aa44
+* Implement 2020 reform increasing housing benefit (*Wohngeldstärkungsgesetz*) (:ghuser:`Eric-Sommer`)
 
 
 0.2.1 - 2019-11-20
