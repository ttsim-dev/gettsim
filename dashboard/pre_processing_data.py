--- conflicted
+++ resolved
@@ -12,23 +12,15 @@
 from gettsim import set_up_policy_environment
 from gettsim.piecewise_functions import piecewise_polynomial
 from gettsim.taxes.eink_st import _eink_st_tarif
-<<<<<<< HEAD
-from gettsim.transfers.wohngeld import wohngeld_miete_m_hh_ab_2009
-=======
 from gettsim.transfers.wohngeld import wohngeld_miete_m_hh_ab_2009_bis_2020
->>>>>>> d44c2f2a
 from gettsim.transfers.wohngeld import wohngeld_miete_m_hh_ab_2021
 from gettsim.transfers.wohngeld import wohngeld_miete_m_hh_bis_2008
 from gettsim.transfers.wohngeld import wohngeld_min_miete
 from gettsim.transfers.wohngeld import wohngeld_vor_vermög_check_m_hh
 
-<<<<<<< HEAD
-wohngeld_miete_m_hh_ab_2009 = np.vectorize(wohngeld_miete_m_hh_ab_2009)
-=======
 wohngeld_miete_m_hh_ab_2009_bis_2020 = np.vectorize(
     wohngeld_miete_m_hh_ab_2009_bis_2020
 )
->>>>>>> d44c2f2a
 wohngeld_miete_m_hh_ab_2021 = np.vectorize(wohngeld_miete_m_hh_ab_2021)
 wohngeld_miete_m_hh_bis_2008 = np.vectorize(wohngeld_miete_m_hh_bis_2008)
 wohngeld_min_miete = np.vectorize(wohngeld_min_miete)
@@ -143,11 +135,7 @@
             params,
         )
     if 2009 <= sel_year <= 2020:
-<<<<<<< HEAD
-        wohngeld_miete_m_hh = wohngeld_miete_m_hh_ab_2009(
-=======
         wohngeld_miete_m_hh = wohngeld_miete_m_hh_ab_2009_bis_2020(
->>>>>>> d44c2f2a
             pd.Series([3] * len(miete)),
             household_size,
             miete,
