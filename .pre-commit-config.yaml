--- conflicted
+++ resolved
@@ -33,11 +33,7 @@
       - id: python-use-type-annotations
       - id: text-unicode-replacement-char
   - repo: https://github.com/asottile/pyupgrade
-<<<<<<< HEAD
-    rev: v3.3.0
-=======
     rev: v3.3.1
->>>>>>> 200f4eff
     hooks:
       - id: pyupgrade
         args: [--py39-plus]
