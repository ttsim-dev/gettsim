--- conflicted
+++ resolved
@@ -62,12 +62,10 @@
         tax_data["vorsorge"] = vorsorge2010
     else:
         tax_data["vorsorge"] = vorsorge_dummy
-<<<<<<< HEAD
     if (year >= 2020) or (year == 2019 and month >= 7):
         tax_data["calc_kiz_amount"] = calc_kiz_amount_2020
     else:
         tax_data["calc_kiz_amount"] = calc_kiz_amount_2005
-=======
     # TODO: We need to adapt favorability check for that. See
     #  https://github.com/iza-institute-of-labor-economics/gettsim/issues/81 for
     #  details.
@@ -76,7 +74,6 @@
     # else:
     #     tax_data["zve_list"] = ["nokfb", "kfb"]
     tax_data["zve_list"] = ["nokfb", "kfb"]
->>>>>>> c7735b23
 
     tax_data["tax_schedule"] = tarif
     return tax_data