--- conflicted
+++ resolved
@@ -1,10 +1,6 @@
 kifreib_s_exm:
   name:
-<<<<<<< HEAD
-    de: Kinderfreibetrag (sächliches Existenzminimum des Kindes sowie Betreuungs- und Erziehungs- oder Ausbildungsbedarf). Doppelter Wert als im Gesetz (für Paare)
-=======
     de: Kinderfreibetrag (sächliches Existenzminimum des Kindes).
->>>>>>> 6399d4d4
     en:
   description:
     de: § 32(6) EStG, früher auch Absatz 7 und 8.
@@ -35,19 +31,11 @@
       value: 1932
       note: Art. 1 G. v. 22.12.2008 BGBl. I S. 2955
     2010-01-01:
-<<<<<<< HEAD
-      value: 7008
-      note:
-    2015-07-23:
-      value: 7152
-      note: geändert durch BGBl. 2015 Nr. 30
-=======
       value: 2184
       note: Art. 1 G. v. 22.12.2009 BGBl. I S. 3950
     2015-01-01:
       value: 2256
       note: Art. 1 G. v. 16.07.2015 BGBl. I S. 1202
->>>>>>> 6399d4d4
     2016-01-01:
       value: 2304
       note: Art. 2 G. v. 16.07.2015 BGBl. I S. 1202
@@ -58,42 +46,6 @@
       value: 2394
       note: Art. 9 G. v. 20.12.2016 BGBl. I. S. 3000
     2019-01-01:
-<<<<<<< HEAD
-      value: 7620
-      note:
-kifreib_s:
-  name:
-    de: Kinderfreibetrag (nur sächliches Existenzminimum).
-    en:
-  description:
-    de: § 32(6) EStG
-    en:
-  values:
-    2002-01-01:
-      value: 1824
-      note: Artikel 1 G. v. 16.08.2001 BGBl. I S. 2074.
-    2009-01-01:
-      value: 1932
-      note: Art. 1 vom 22.12.2008, BGBl. I S. 2955
-    2010-01-01:
-      value: 2184
-      note: Artikel 1 vom 22.12.2009, BGBl. I S. 3950
-    2015-07-23:
-      value: 2256
-      note: geändert durch Artikel 1 vom 16.07.2015, BGBl. I S. 1202
-    2016-01-01:
-      value: 2304
-      note: geändert durch Artikel 2 vom 16.07.2015, BGBl. I S. 1202
-    2017-01-01:
-      value: 2358
-      note: geändert durch Artikel 8 v. 20.12.2016, BGBl I S. 3000
-    2018-01-01:
-      value: 2394
-      note: Art. 9 BGBL I. S. 3000 v. 20.12.2016
-    2019-01-01:
-      value: 2490
-      note: geändert durch Artikel 1 v. 29.11.2018 BGBl. I. S 2210
-=======
       value: 2490
       note: Art. 1 G. v. 29.11.2018 BGBl. I S. 2210
 kifreib_bea:
@@ -113,7 +65,6 @@
     2010-01-01:
       value: 1320
       note: Art. 1 G. v. 22.12.2009 BGBl. I S. 3950
->>>>>>> 6399d4d4
 vorsp_rv:
   name:
     de: Bemessungsgrundlage, Vorsorgepauschale, Anteil des Beitrags der RV-Beiträge
