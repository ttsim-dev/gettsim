import numpy as np


def kiz(household, params, arbeitsl_geld_2_params, kindergeld_params):
    """ Kinderzuschlag / Additional Child Benefit
        The purpose of Kinderzuschlag (Kiz) is to keep families out of ALG2. If they
        would be eligible to ALG2 due to the fact that their claim rises because of
        their children, they can claim Kiz.

        Also determines which benefit (if any) the household actually receives.
    """

    """ In contrast to ALG2, Kiz considers only the rental costs that are attributed
        to the parents.
        This is done by some fixed share which is updated on annual basis
        ('jährlicher Existenzminimumsbericht')
    """
    household["uhv_tu"] = household.groupby("tu_id")["uhv"].transform("sum")
    # First, calculate the need as for ALG2, but only for parents.
    household["kiz_ek_regel"] = calc_kiz_ek(household, params, arbeitsl_geld_2_params)

    # Calculate share of tax unit wrt whole household
    # Add rents. First, correct rent for the case of several tax units within the HH
    tax_unit_share = household.groupby("tu_id")["tu_id"].transform("count") / len(
        household
    )
    household["kiz_miete"] = household["miete"] * tax_unit_share
    household["kiz_heiz"] = household["heizkost"] * tax_unit_share
    # The actual living need is again broken down to the parents.
    # There is a specific share for this, taken from the function 'wohnbedarf'.
    wb = get_wohnbedarf(max(params["year"], 2011))
    household["wb_eltern_share"] = 1.0
    for c in [1, 2]:
        for r in [1, 2, 3, 4]:
            household.loc[
                (household["child_num_tu"] == r) & (household["adult_num_tu"] == c),
                "wb_eltern_share",
            ] = (wb[r - 1][c - 1] / 100)
        household.loc[
            (household["child_num_tu"] >= 5) & (household["adult_num_tu"] == c),
            "wb_eltern_share",
        ] = (wb[4][c - 1] / 100)

    # apply this share to living costs
    # unlike ALG2, there is no check whether living costs are "appropriate".
    household["kiz_ek_kdu"] = household["wb_eltern_share"] * (
        household["kiz_miete"] + household["kiz_heiz"]
    )
    household["kiz_ek_relev"] = household["kiz_ek_regel"] + household["kiz_ek_kdu"]

    # There is a maximum income threshold, depending on the need, plus the potential
    # kiz receipt
    # First, we need to count the number of children eligible to child benefit.
<<<<<<< HEAD
    household["child_kg"] = tb["childben_elig_rule"](household, tb)
    household["child_num_kg"] = household["child_kg"].sum()
=======
    household["child_num_kg"] = kindergeld_params["childben_elig_rule"](
        household, kindergeld_params
    ).sum()
>>>>>>> 9a1245ad

    household["kiz_ek_max"] = (
        household["kiz_ek_relev"] + params["a2kiz"] * household["child_num_kg"]
    )
    # min income to be eligible for KIZ (different for singles and couples)
    household["kiz_ek_min"] = calc_min_income_kiz(household, params)

    #        Übersetzung §6a BKGG auf deutsch:
    #     1. Um KIZ zu bekommen, muss das Bruttoeinkommen minus Wohngeld
    #        und Kindergeld über 600 € (Alleinerziehende) bzw. 900 € (Paare) liegen.
    #     2. Das Nettoeinkommen minus Wohngeld muss unterhalb des Bedarfs
    #        plus Gesamtkinderzuschlag liegen.
    #     3. Dann wird geschaut, wie viel von dem Einkommen
    #        (Erwachsene UND Kinder !) noch auf KIZ angerechnet wird.
    #        Wenn das zu berücksichtigende Einkommen UNTER der
    #        Höchsteinkommensgrenze und UNTER der Bemessungsgrundlage liegt, wird
    #        der volle KIZ gezahlt
    #        Wenn es ÜBER der Bemessungsgrundlage liegt,
    #        wird die Differenz zur Hälfte abgezogen.
    household["kiz_ek_gross"] = household["alg2_grossek_hh"]
    household["kiz_ek_net"] = household["ar_alg2_ek_hh"]

    # Deductable income. 50% withdrawal rate.
    household["kiz_ek_anr"] = np.maximum(
        0, 0.5 * (household["ar_alg2_ek_hh"] - household["kiz_ek_relev"])
    )
    # 1st step: deduct children income for each eligible child
    household["kiz_childinc_deducted"] = household["child_kg"] * (
        np.maximum(0, tb["a2kiz"] - (household["m_wage"] + household["uhv"]))
    )

    # Dummy variable whether household is in the relevant income range.
    household["kiz_incrange"] = (
        household["kiz_ek_gross"] >= household["kiz_ek_min"]
    ) & (household["kiz_ek_net"] <= household["kiz_ek_max"])
    # Finally, calculate the amount. Subtract deductable income with 50% and child
    # income fully!
    household["kiz"] = 0
    household.loc[household["kiz_incrange"], "kiz"] = np.maximum(
<<<<<<< HEAD
        0, household["kiz_childinc_deducted"].sum() - 0.5 * household["kiz_ek_anr"]
=======
        0,
        params["a2kiz"] * household["child_num_kg"]
        - household["kiz_ek_anr"]
        - household["uhv_tu"],
>>>>>>> 9a1245ad
    )
    household["kiz_temp"] = household["kiz"].max()
    print(household[["kiz", "kiz_childinc_deducted", "kiz_ek_anr", "uhv", "child_kg"]])

    return household


def calc_min_income_kiz(household, params):
    # Are there kids in the household
    if household["child"].any() > 0:
        # Is it a single parent household
        if household["alleinerz"].all():
            return params["a2kiz_minek_sin"]
        else:
            return params["a2kiz_minek_cou"]
    else:
        return 0


def calc_kiz_ek(household, params, arbeitsl_geld_2_params):
    if params["year"] <= 2010:
        calc_kiz_regel = _calc_kiz_regel_until_2010
    else:
<<<<<<< HEAD
        kiz_regel = _calc_kiz_regel_since_2011(household, tb)
=======
        calc_kiz_regel = _calc_kiz_regel_since_2011

    kiz_regel = calc_kiz_regel(household, arbeitsl_geld_2_params)

>>>>>>> 9a1245ad
    return np.select(
        [
            household["adult_num_tu"] == 1,
            household["adult_num_tu"] == 2,
            household["adult_num_tu"] > 2,
        ],
        kiz_regel,
    )


def _calc_kiz_regel_until_2010(household, params):
    """"""
    return [
<<<<<<< HEAD
        tb["rs_hhvor"] * (1 + household["mehrbed"]),
        tb["rs_hhvor"] * tb["a2part"] * (1 + household["mehrbed"]),
        tb["rs_hhvor"] * tb["a2ch18"] * household["adult_num_tu"],
=======
        params["rs_hhvor"] * (1 + household["mehrbed"]),
        params["rs_hhvor"] * params["a2part"] * (2 + household["mehrbed"]),
        params["rs_hhvor"] * params["a2ch18"] * household["adult_num_tu"],
>>>>>>> 9a1245ad
    ]


def _calc_kiz_regel_since_2011(household, params):
    return [
        params["rs_hhvor"] * (1 + household["mehrbed"]),
        params["rs_2adults"] + ((1 + household["mehrbed"]) * params["rs_2adults"]),
        params["rs_madults"] * household["adult_num_tu"],
    ]


def get_wohnbedarf(yr):
    """ Specifies the percent share of living costs that is attributed to the parents
        This is a share that is defined by the "Existenzminimumsbericht". The
        function is called by uhv().
    """
    # cols: number of adults
    # rows: number of kids
    wohnbedarf = {
        "2011": [
            [75.90, 83.11],
            [61.16, 71.10],
            [51.21, 62.12],
            [44.05, 55.15],
            [38.65, 49.59],
        ],
        "2012": [
            [76.34, 83.14],
            [61.74, 71.15],
            [51.82, 62.18],
            [44.65, 55.22],
            [39.23, 49.66],
        ],
        "2013": [
            [76.34, 83.14],
            [61.74, 71.15],
            [51.82, 62.18],
            [44.65, 55.22],
            [39.23, 49.66],
        ],
        "2014": [
            [76.69, 83.30],
            [62.20, 71.38],
            [52.31, 62.45],
            [45.13, 55.50],
            [39.69, 49.95],
        ],
        "2015": [
            [76.69, 83.30],
            [62.20, 71.38],
            [52.31, 62.45],
            [45.13, 55.50],
            [39.69, 49.95],
        ],
        "2016": [
            [77.25, 83.16],
            [62.93, 71.17],
            [53.09, 62.20],
            [45.92, 55.24],
            [40.45, 49.69],
        ],
        "2017": [
            [77.25, 83.16],
            [62.93, 71.17],
            [53.09, 62.20],
            [45.92, 55.24],
            [40.45, 49.69],
        ],
        "2018": [
            [77.24, 83.25],
            [62.92, 71.30],
            [53.08, 62.36],
            [45.90, 55.41],
            [40.43, 49.85],
        ],
        "2019": [
            [77.10, 83.60],
            [62.73, 71.93],
            [52.88, 62.96],
            [45.70, 56.04],
            [40.24, 50.49],
        ],
    }

    return wohnbedarf[str(yr)]<|MERGE_RESOLUTION|>--- conflicted
+++ resolved
@@ -51,14 +51,8 @@
     # There is a maximum income threshold, depending on the need, plus the potential
     # kiz receipt
     # First, we need to count the number of children eligible to child benefit.
-<<<<<<< HEAD
-    household["child_kg"] = tb["childben_elig_rule"](household, tb)
+    household["child_kg"] = params["childben_elig_rule"](household, kindergeld_params)
     household["child_num_kg"] = household["child_kg"].sum()
-=======
-    household["child_num_kg"] = kindergeld_params["childben_elig_rule"](
-        household, kindergeld_params
-    ).sum()
->>>>>>> 9a1245ad
 
     household["kiz_ek_max"] = (
         household["kiz_ek_relev"] + params["a2kiz"] * household["child_num_kg"]
@@ -87,7 +81,7 @@
     )
     # 1st step: deduct children income for each eligible child
     household["kiz_childinc_deducted"] = household["child_kg"] * (
-        np.maximum(0, tb["a2kiz"] - (household["m_wage"] + household["uhv"]))
+        np.maximum(0, params["a2kiz"] - (household["m_wage"] + household["uhv"]))
     )
 
     # Dummy variable whether household is in the relevant income range.
@@ -98,14 +92,7 @@
     # income fully!
     household["kiz"] = 0
     household.loc[household["kiz_incrange"], "kiz"] = np.maximum(
-<<<<<<< HEAD
         0, household["kiz_childinc_deducted"].sum() - 0.5 * household["kiz_ek_anr"]
-=======
-        0,
-        params["a2kiz"] * household["child_num_kg"]
-        - household["kiz_ek_anr"]
-        - household["uhv_tu"],
->>>>>>> 9a1245ad
     )
     household["kiz_temp"] = household["kiz"].max()
     print(household[["kiz", "kiz_childinc_deducted", "kiz_ek_anr", "uhv", "child_kg"]])
@@ -129,14 +116,10 @@
     if params["year"] <= 2010:
         calc_kiz_regel = _calc_kiz_regel_until_2010
     else:
-<<<<<<< HEAD
-        kiz_regel = _calc_kiz_regel_since_2011(household, tb)
-=======
         calc_kiz_regel = _calc_kiz_regel_since_2011
 
     kiz_regel = calc_kiz_regel(household, arbeitsl_geld_2_params)
 
->>>>>>> 9a1245ad
     return np.select(
         [
             household["adult_num_tu"] == 1,
@@ -150,15 +133,9 @@
 def _calc_kiz_regel_until_2010(household, params):
     """"""
     return [
-<<<<<<< HEAD
-        tb["rs_hhvor"] * (1 + household["mehrbed"]),
-        tb["rs_hhvor"] * tb["a2part"] * (1 + household["mehrbed"]),
-        tb["rs_hhvor"] * tb["a2ch18"] * household["adult_num_tu"],
-=======
         params["rs_hhvor"] * (1 + household["mehrbed"]),
         params["rs_hhvor"] * params["a2part"] * (2 + household["mehrbed"]),
         params["rs_hhvor"] * params["a2ch18"] * household["adult_num_tu"],
->>>>>>> 9a1245ad
     ]
 
 
