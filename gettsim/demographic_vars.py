--- conflicted
+++ resolved
@@ -26,16 +26,12 @@
         "source_col": "jüngstes_kind_oder_mehrling",
         "aggr": "sum",
     },
-<<<<<<< HEAD
-    "anz_behinderte_hh": {"source_col": "behindert", "aggr": "sum"}
-=======
-    "anz_behindert_hh": {"source_col": "behindert", "aggr": "sum"}
->>>>>>> c09f9156
+    "anz_behindert_hh": {"source_col": "behindert", "aggr": "sum"},
 }
 
 
-def behindert(behinderungsgrad: int, alter:int, arbeitsl_geld_2_params: dict) -> bool:
-    """ Check if individual is eligible for additional allowance if disabled.
+def behindert(behinderungsgrad: int, alter: int, arbeitsl_geld_2_params: dict) -> bool:
+    """Check if individual is eligible for additional allowance if disabled.
 
     Parameters
     ----------
@@ -51,7 +47,9 @@
     -------
 
     """
-    out = (behinderungsgrad > arbeitsl_geld_2_params["behinderungsgrad_mehrbedarf"]) & (alter > 14)
+    out = (behinderungsgrad > arbeitsl_geld_2_params["behinderungsgrad_mehrbedarf"]) & (
+        alter > 14
+    )
     return out
 
 
@@ -285,10 +283,4 @@
 
     """
     out = (alter_monate - alter_monate_jüngstes_mitglied_hh < 0.1) and kind
-    return out
-
-def behindert(
-    behinderungsgrad: int
-    ):
-    out = behinderungsgrad>=30
     return out