--- conflicted
+++ resolved
@@ -1,16 +1,9 @@
 """This module computes demographic variables directly on the data. These information
 are used throughout modules of gettsim."""
 import datetime
-<<<<<<< HEAD
 
 import numpy as np
-import pandas as pd
-
-=======
-
-import numpy as np
-
->>>>>>> cbfc4d26
+
 
 aggregation_demographic_vars = {
     "anz_erwachsene_tu": {"source_col": "erwachsen", "aggr": "sum"},
@@ -29,14 +22,10 @@
     "haushaltsgröße_hh": {"aggr": "count"},
     "tax_unit_größe_tu": {"aggr": "count"},
     "alter_monate_jüngstes_mitglied_hh": {"source_col": "alter_monate", "aggr": "min"},
-<<<<<<< HEAD
-    "anz_jüngstes_kind_hh": {"source_col": "jüngstes_kind", "aggr": "sum"},
-=======
     "anz_mehrlinge_jüngstes_kind_hh": {
         "source_col": "jüngstes_kind_oder_mehrling",
         "aggr": "sum",
     },
->>>>>>> cbfc4d26
 }
 
 
@@ -124,7 +113,6 @@
 
     Returns
     -------
-<<<<<<< HEAD
 
     """
     out = kind and (7 <= alter <= 13)
@@ -151,49 +139,17 @@
 
 def erwachsen(kind: bool) -> int:
     """Calculate if adult.
-=======
-
-    """
-    out = kind and (7 <= alter <= 13)
-    return out
-
-
-def kind_ab_14_bis_24(alter: int, kind: bool) -> int:
-    """Calculate if child between 14 and 24 years old.
->>>>>>> cbfc4d26
-
-    Parameters
-    ----------
-    alter
-        See basic input variable :ref:`alter <alter>`.
-    kind
-        See basic input variable :ref:`kind <kind>`.
-
-    Returns
-    -------
-<<<<<<< HEAD
-
-=======
-
-    """
-    out = kind and (14 <= alter <= 24)
-    return out
-
-
-def erwachsen(kind: bool) -> int:
-    """Calculate if adult.
-
-    Parameters
-    ----------
-    alter
-        See basic input variable :ref:`alter <alter>`.
-    kind
-        See basic input variable :ref:`kind <kind>`.
-
-    Returns
-    -------
-
->>>>>>> cbfc4d26
+
+    Parameters
+    ----------
+    alter
+        See basic input variable :ref:`alter <alter>`.
+    kind
+        See basic input variable :ref:`kind <kind>`.
+
+    Returns
+    -------
+
     """
     out = not kind
     return out
@@ -232,13 +188,7 @@
     return anz_erwachsene_hh == anz_rentner_hh
 
 
-<<<<<<< HEAD
-def geburtstermin(
-    geburtsjahr: int, geburtsmonat: int, geburtstag: int
-) -> np.datetime64:
-=======
 def geburtsdatum(geburtsjahr: int, geburtsmonat: int, geburtstag: int) -> np.datetime64:
->>>>>>> cbfc4d26
     """Create date of birth datetime variable.
 
     Parameters
@@ -254,13 +204,6 @@
     -------
 
     """
-<<<<<<< HEAD
-    out = np.datetime64(datetime.datetime(geburtsjahr, geburtsmonat, geburtstag))
-    return out
-
-
-def alter_monate(geburtstermin: np.datetime64, elterngeld_params: dict,) -> float:
-=======
     out = np.datetime64(
         datetime.datetime(geburtsjahr, geburtsmonat, geburtstag)
     ).astype("datetime64[D]")
@@ -268,42 +211,20 @@
 
 
 def alter_monate(geburtsdatum: np.datetime64, elterngeld_params: dict) -> float:
->>>>>>> cbfc4d26
     """Calculate age of youngest child in months.
 
     Parameters
     ----------
     hh_id
         See basic input variable :ref:`hh_id <hh_id>`.
-<<<<<<< HEAD
-    geburtstermin
-        See :func:`geburtstermin`.
-=======
     geburtsdatum
         See :func:`geburtsdatum`.
->>>>>>> cbfc4d26
     elterngeld_params
         See params documentation :ref:`elterngeld_params <elterngeld_params>`.
     Returns
     -------
 
     """
-<<<<<<< HEAD
-    date = pd.to_datetime(elterngeld_params["datum"])
-    age_in_days = date - geburtstermin
-
-    out = age_in_days / np.timedelta64(1, "M")
-    return out
-
-
-def jüngstes_kind(
-    alter_monate: float, alter_monate_jüngstes_mitglied_hh: float, kind: bool,
-) -> int:
-    """Check if person is the youngest child in the household.
-
-    # ToDo: replace kind by some age restriction
-    # ToDo: Check definition of "jüngstes kind" currently it is calculated as
-=======
     # ToDo: Find out why geburtsdatum need to be cast to datetime64 again. It
     # ToDo: should already have this type based on the function above
     age_in_days = elterngeld_params["datum"] - np.datetime64(geburtsdatum)
@@ -322,7 +243,6 @@
 
     # ToDo: replace kind by some age restriction
     # ToDo: Check definition as relevant for Elterngeld. Currently, it is calculated as
->>>>>>> cbfc4d26
     # ToDo: age not being larger than 0.1 of a month
 
     Parameters
@@ -338,9 +258,5 @@
     -------
 
     """
-<<<<<<< HEAD
-    out = (alter_monate - alter_monate_jüngstes_mitglied_hh < 0.1) & kind
-=======
     out = (alter_monate - alter_monate_jüngstes_mitglied_hh < 0.1) and kind
->>>>>>> cbfc4d26
     return out