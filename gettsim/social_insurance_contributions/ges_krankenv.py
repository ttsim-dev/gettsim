def ges_krankenv_beitr_m(
    geringfügig_beschäftigt: bool,
    ges_krankenv_beitr_rente_m: float,
    ges_krankenv_beitr_selbst_m: float,
    in_gleitzone: bool,
    _ges_krankenv_midi_job_arbeitn_m: float,
    _ges_krankenv_beitr_reg_beschäftigt: float,
    selbstständig: bool,
) -> float:
    """Contribution for each individual to the public health insurance.

    Parameters
    ----------
    geringfügig_beschäftigt
        See :func:`geringfügig_beschäftigt`.
    ges_krankenv_beitr_rente_m
        See :func:`ges_krankenv_beitr_rente_m`.
    ges_krankenv_beitr_selbst_m
        See :func:`ges_krankenv_beitr_selbst_m`.
    _ges_krankenv_midi_job_arbeitn_m
        See :func:`_ges_krankenv_midi_job_arbeitn_m`.
    _ges_krankenv_beitr_reg_beschäftigt
        See :func:`_ges_krankenv_beitr_reg_beschäftigt`.
    in_gleitzone
        See :func:`in_gleitzone`.
    selbstständig
        See basic input variable :ref:`selbstständig <selbstständig>`.


    Returns
    -------

    """

    if selbstständig:
        out = ges_krankenv_beitr_selbst_m
    elif geringfügig_beschäftigt:
        out = 0.0
    elif in_gleitzone:
        out = _ges_krankenv_midi_job_arbeitn_m
    else:
        out = _ges_krankenv_beitr_reg_beschäftigt

    # Add the health insurance contribution for pensions
    return out + ges_krankenv_beitr_rente_m


def ges_krankenv_beitr_satz_bis_2018(soz_vers_beitr_params: dict) -> float:
    """Select contribution rates of employees for health insurance until 2018.

    The contribution rates consists of a general rate (split equally between employers
    and employees) and a top-up rate which is fully paid by employees.

    Parameters
    ----------
    soz_vers_beitr_params
        See params documentation :ref:`soz_vers_beitr_params <soz_vers_beitr_params>`.

    Returns
    -------

    """
    params = soz_vers_beitr_params["beitr_satz"]["ges_krankenv"]

    # Contribution rates differ between insurance entities until 2008.
    # We, hence, rely on average contribution rates "mean_allgemein" for these years.
    allgemeiner_beitrag = (
        params["allgemein"] if "allgemein" in params else params["mean_allgemein"]
    )

    # From July 2005 until 2014, Sonderbeitrag is in place
    # From 2015 on, a Zusatzbeitrag is in place which differs between
    # insurance entities
    if "sonderbeitrag" in params:
        zusatzbeitrag = params["sonderbeitrag"]
    elif "mean_zusatzbeitrag" in params:
        zusatzbeitrag = params["mean_zusatzbeitrag"]
    else:
        zusatzbeitrag = 0
    return allgemeiner_beitrag / 2 + zusatzbeitrag


def ges_krankenv_beitr_satz_ab_2019(soz_vers_beitr_params: dict) -> float:
    """Select contribution rates of employees for health insurance since 2019.

    Zusatzbeitrag is now split equally between employers and employees.

    Parameters
    ----------
    soz_vers_beitr_params
        See params documentation :ref:`soz_vers_beitr_params <soz_vers_beitr_params>`.

    Returns
    -------

    """
    params = soz_vers_beitr_params["beitr_satz"]["ges_krankenv"]
    allgemeiner_beitrag = params["allgemein"]
    zusatzbeitrag = params["mean_zusatzbeitrag"]
    return (allgemeiner_beitrag + zusatzbeitrag) / 2


def _ges_krankenv_beitr_satz_arbeitg_bis_2018(soz_vers_beitr_params: dict) -> float:
    """Select contribution rates of employers for health insurance until 2018.

    Parameters
    ----------
    soz_vers_beitr_params
        See params documentation :ref:`soz_vers_beitr_params <soz_vers_beitr_params>`.

    Returns
    -------

    """
    params = soz_vers_beitr_params["beitr_satz"]["ges_krankenv"]

    # Contribution rates differ between insurance entities until 2008.
    # We, hence, rely on average contribution rates "mean_allgemein".
    allgemeiner_beitrag = (
        params["allgemein"] if "allgemein" in params else params["mean_allgemein"]
    )

    return allgemeiner_beitrag / 2


def _ges_krankenv_beitr_satz_arbeitg_ab_2019(ges_krankenv_beitr_satz: float) -> float:
    """Select contribution rates of employers for health insurance since 2019.

    The full contribution rate is now split equally between employers and employees.

    Parameters
    ----------
    ges_krankenv_beitr_satz
        See :func:`ges_krankenv_beitr_satz`.

    Returns
    -------

    """
    return ges_krankenv_beitr_satz


def _ges_krankenv_bruttolohn_m(
    bruttolohn_m: float,
    _ges_krankenv_beitr_bemess_grenze_m: float,
    regulär_beschäftigt: bool,
) -> float:
    """Calculate the wage subject to public health insurance contributions.
    This affects marginally employed persons and high wages for above
    the assessment ceiling.

    Parameters
    ----------
    bruttolohn_m
        See :func:`bruttolohn_m`.
    regulär_beschäftigt
        See :func:`regulär_beschäftigt`.
    _ges_krankenv_beitr_bemess_grenze_m
        See :func:`_ges_krankenv_beitr_bemess_grenze_m`.


    Returns
    -------

    """
    if regulär_beschäftigt:
        out = min(bruttolohn_m, _ges_krankenv_beitr_bemess_grenze_m)
    else:
        out = 0.0
    return out


def _ges_krankenv_beitr_reg_beschäftigt(
    _ges_krankenv_bruttolohn_m: float, ges_krankenv_beitr_satz: float
) -> float:
    """Calculates health insurance contributions for regular jobs.

    Parameters
    ----------
    _ges_krankenv_bruttolohn_m
        See :func:`_ges_krankenv_bruttolohn_m`.
    ges_krankenv_beitr_satz
        See :func:`ges_krankenv_beitr_satz`.
    Returns
    -------
    Pandas Series containing monthly health insurance contributions for regularly
    employed income.
    """

    return ges_krankenv_beitr_satz * _ges_krankenv_bruttolohn_m


def _ges_krankenv_bemessungsgrundlage_eink_selbst(
    eink_selbst_m: float,
    _ges_krankenv_bezugsgröße_selbst_m: float,
    selbstständig: bool,
    in_priv_krankenv: bool,
    soz_vers_beitr_params: dict,
) -> float:
    """Choose the amount of self-employed income which is subject to health insurance
    contributions.
    Only affects those self-employed who voluntarily contribute to the public health
    system. For those, contributions are assessed either on total self-employement
    income or 3/4 of the 'Bezugsgröße'.

    Parameters
    ----------
    eink_selbst_m
        See basic input variable :ref:`eink_selbst_m <eink_selbst_m>`.
    _ges_krankenv_bezugsgröße_selbst_m
        See :func:`_ges_krankenv_bezugsgröße_selbst_m`.
    selbstständig
        See basic input variable :ref:`selbstständig <selbstständig>`.
    in_priv_krankenv
        See basic input variable :ref:`in_priv_krankenv <in_priv_krankenv>`.
    soz_vers_beitr_params
        See params documentation :ref:`soz_vers_beitr_params <soz_vers_beitr_params>`.

    Returns
    -------

    """
    # Calculate if self employed insures via public health insurance.
    if selbstständig and not in_priv_krankenv:
        bezugsgröße_selbstv_m = _ges_krankenv_bezugsgröße_selbst_m
        eink_selbst_selbstv_m = eink_selbst_m
    else:
        bezugsgröße_selbstv_m = 0.0
        eink_selbst_selbstv_m = 0.0

    anteil_ges_krankenv_bezugsgröße_selbst_m = (
        soz_vers_beitr_params["bezugsgröße_selbst_anteil"] * bezugsgröße_selbstv_m
    )

    if eink_selbst_selbstv_m > anteil_ges_krankenv_bezugsgröße_selbst_m:
        out = anteil_ges_krankenv_bezugsgröße_selbst_m
    else:
        out = eink_selbst_selbstv_m
    return out


def ges_krankenv_beitr_selbst_m(
    _ges_krankenv_bemessungsgrundlage_eink_selbst: float,
    ges_krankenv_beitr_satz: float,
    _ges_krankenv_beitr_satz_arbeitg: float,
) -> float:
    """Calculates health insurance contributions for self employed income.
    Self-employed pay the full contribution (employer + employee).

    Parameters
    ----------
    _ges_krankenv_bemessungsgrundlage_eink_selbst
        See :func:`_ges_krankenv_bemessungsgrundlage_eink_selbst`.
    ges_krankenv_beitr_satz
        See :func:`ges_krankenv_beitr_satz`.
    _ges_krankenv_beitr_satz_arbeitg
        See :func:`_ges_krankenv_beitr_satz_arbeitg`.

    Returns
    -------
    Pandas Series containing monthly health insurance contributions for self employed
    income.
    """
    out = (
        ges_krankenv_beitr_satz + _ges_krankenv_beitr_satz_arbeitg
    ) * _ges_krankenv_bemessungsgrundlage_eink_selbst
    return out


def _ges_krankenv_bemessungsgrundlage_rente_m(
    sum_ges_rente_priv_rente_m: float,
    _ges_krankenv_beitr_bemess_grenze_m: float,
) -> float:
    """Choose the amount of pension which is subject to health insurance contribution.

    Parameters
    ----------
    sum_ges_rente_priv_rente_m
        See :func:`sum_ges_rente_priv_rente_m`.
    _ges_krankenv_beitr_bemess_grenze_m
        See :func:`_ges_krankenv_beitr_bemess_grenze_m`.

    Returns
    -------

    """
    return min(sum_ges_rente_priv_rente_m, _ges_krankenv_beitr_bemess_grenze_m)


def ges_krankenv_beitr_rente_m(
    _ges_krankenv_bemessungsgrundlage_rente_m: float, ges_krankenv_beitr_satz: float
) -> float:
    """Calculates health insurance contributions for pension incomes.

    Parameters
    ----------
    _ges_krankenv_bemessungsgrundlage_rente_m
        See :func:`_ges_krankenv_bemessungsgrundlage_rente_m`.
    ges_krankenv_beitr_satz
        See :func:`ges_krankenv_beitr_satz`.
    Returns
    -------
    Pandas Series containing monthly health insurance contributions on pension income
    income.
    """

    return ges_krankenv_beitr_satz * _ges_krankenv_bemessungsgrundlage_rente_m


def _ges_krankenv_midi_job_sum_arbeitn_arbeitg_m(
    midi_job_bemessungsentgelt_m: float,
    ges_krankenv_beitr_satz: float,
    _ges_krankenv_beitr_satz_arbeitg: float,
) -> float:
    """Calculating the sum of employee and employer health insurance contribution for
    midi jobs.


    Parameters
    ----------
    midi_job_bemessungsentgelt_m
        See :func:`midi_job_bemessungsentgelt_m`.
    ges_krankenv_beitr_satz
        See :func:`ges_krankenv_beitr_satz`.
    _ges_krankenv_beitr_satz_arbeitg
        See :func:`_ges_krankenv_beitr_satz_arbeitg`.

    Returns
    -------

    """
    out = (
        ges_krankenv_beitr_satz + _ges_krankenv_beitr_satz_arbeitg
    ) * midi_job_bemessungsentgelt_m
    return out


def _ges_krankenv_midi_job_arbeitg_m(
    bruttolohn_m: float, in_gleitzone: bool, _ges_krankenv_beitr_satz_arbeitg: float
) -> float:
    """Calculating the employer health insurance contribution for midi jobs.

    Parameters
    ----------
    bruttolohn_m
        See basic input variable :ref:`bruttolohn_m <bruttolohn_m>`.
    in_gleitzone
        See :func:`in_gleitzone`.
    _ges_krankenv_beitr_satz_arbeitg
        See :func:`_ges_krankenv_beitr_satz_arbeitg`.
    Returns
    -------

    """
    if in_gleitzone:
        out = _ges_krankenv_beitr_satz_arbeitg * bruttolohn_m
    else:
        out = 0.0

<<<<<<< HEAD
    ag_beitr_midi_job_m = (
        bruttolohn_m * soz_vers_beitr_params["beitr_satz"]["ges_krankenv"]["ag"]
    )
    return gesamtbeitrag_midi_job_m - ag_beitr_midi_job_m


def krankenv_beitr_lohnsteuer(
    _ges_krankenv_beitr_bruttolohn_m: float,
    soz_vers_beitr_params: dict,
    ges_krankenv_zusatz: float,
) -> float:
    """Calculates health insurance contributions as used by lohnsteuer
    Parameters
    ----------
    _ges_krankenv_beitr_bruttolohn_m
        See :func:`_ges_krankenv_beitr_bruttolohn_m`.
    soz_vers_beitr_params
        See params documentation :ref:`soz_vers_beitr_params <soz_vers_beitr_params>`.
    ges_krankenv_zusatz
        See basic input variable :ref:`ges_krankenv_zusatz <ges_krankenv_zusatz>`.
    Returns
    -------
    Pandas Series containing monthly health insurance contributions on earnings
    """
    # This is essentially 'erm' plus half the top-up contribution.
    out = (
        soz_vers_beitr_params["beitr_satz"]["ges_krankenv"]["an"]
        + ges_krankenv_zusatz / 100 / 2
    ) * _ges_krankenv_beitr_bruttolohn_m

    return out
=======
    return out


def _ges_krankenv_midi_job_arbeitn_m(
    _ges_krankenv_midi_job_sum_arbeitn_arbeitg_m: float,
    _ges_krankenv_midi_job_arbeitg_m: float,
) -> float:
    """Calculating the employee health insurance contribution for midi jobs.


    Parameters
    ----------
    _ges_krankenv_midi_job_sum_arbeitn_arbeitg_m
        See :func:`_ges_krankenv_midi_job_sum_arbeitn_arbeitg_m`.
    _ges_krankenv_midi_job_arbeitg_m
        See :func:`_ges_krankenv_midi_job_arbeitg_m`.
    Returns
    -------

    """
    return (
        _ges_krankenv_midi_job_sum_arbeitn_arbeitg_m - _ges_krankenv_midi_job_arbeitg_m
    )
>>>>>>> df08a6b0
<|MERGE_RESOLUTION|>--- conflicted
+++ resolved
@@ -357,11 +357,29 @@
     else:
         out = 0.0
 
-<<<<<<< HEAD
-    ag_beitr_midi_job_m = (
-        bruttolohn_m * soz_vers_beitr_params["beitr_satz"]["ges_krankenv"]["ag"]
+    return out
+
+
+def _ges_krankenv_midi_job_arbeitn_m(
+    _ges_krankenv_midi_job_sum_arbeitn_arbeitg_m: float,
+    _ges_krankenv_midi_job_arbeitg_m: float,
+) -> float:
+    """Calculating the employee health insurance contribution for midi jobs.
+
+
+    Parameters
+    ----------
+    _ges_krankenv_midi_job_sum_arbeitn_arbeitg_m
+        See :func:`_ges_krankenv_midi_job_sum_arbeitn_arbeitg_m`.
+    _ges_krankenv_midi_job_arbeitg_m
+        See :func:`_ges_krankenv_midi_job_arbeitg_m`.
+    Returns
+    -------
+
+    """
+    return (
+        _ges_krankenv_midi_job_sum_arbeitn_arbeitg_m - _ges_krankenv_midi_job_arbeitg_m
     )
-    return gesamtbeitrag_midi_job_m - ag_beitr_midi_job_m
 
 
 def krankenv_beitr_lohnsteuer(
@@ -388,29 +406,4 @@
         + ges_krankenv_zusatz / 100 / 2
     ) * _ges_krankenv_beitr_bruttolohn_m
 
-    return out
-=======
-    return out
-
-
-def _ges_krankenv_midi_job_arbeitn_m(
-    _ges_krankenv_midi_job_sum_arbeitn_arbeitg_m: float,
-    _ges_krankenv_midi_job_arbeitg_m: float,
-) -> float:
-    """Calculating the employee health insurance contribution for midi jobs.
-
-
-    Parameters
-    ----------
-    _ges_krankenv_midi_job_sum_arbeitn_arbeitg_m
-        See :func:`_ges_krankenv_midi_job_sum_arbeitn_arbeitg_m`.
-    _ges_krankenv_midi_job_arbeitg_m
-        See :func:`_ges_krankenv_midi_job_arbeitg_m`.
-    Returns
-    -------
-
-    """
-    return (
-        _ges_krankenv_midi_job_sum_arbeitn_arbeitg_m - _ges_krankenv_midi_job_arbeitg_m
-    )
->>>>>>> df08a6b0
+    return out