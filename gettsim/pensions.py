--- conflicted
+++ resolved
@@ -1,7 +1,7 @@
 import numpy as np
 
 
-def pensions(person, soz_vers_beitr_data, tb_pens):
+def pensions(person, soz_vers_beitr_data, pension_data):
     """
     This function calculates the Old-Age Pensions claim if the agent chooses to
     retire. The function basically follows the following equation:
@@ -21,17 +21,13 @@
 
     """
     # meanwages is only filled until 2016
-    yr = min(soz_vers_beitr_data["yr"], 2016)
+    year = min(soz_vers_beitr_data["yr"], 2016)
 
-<<<<<<< HEAD
-    person = update_earnings_points(person, soz_vers_beitr_data, tb_pens[yr])
-=======
-    person = update_earnings_points(person, tb, tb_pens, yr)
->>>>>>> f9305c8e
+    person = update_earnings_points(person, soz_vers_beitr_data, pension_data, year)
     # ZF: Zugangsfaktor.
     ZF = _zugangsfaktor(person)
 
-    rentenwert = soz_vers_beitr_data["calc_rentenwert"](tb_pens, yr)
+    rentenwert = soz_vers_beitr_data["calc_rentenwert"](pension_data, year)
 
     # use all three components for Rentenformel.
     # It's called 'pensions_sim' to emphasize that this is simulated.
@@ -41,11 +37,7 @@
     return person
 
 
-<<<<<<< HEAD
-def update_earnings_points(person, soz_vers_beitr_data, tb_pens):
-=======
-def update_earnings_points(person, tb, tb_pens, yr):
->>>>>>> f9305c8e
+def update_earnings_points(person, soz_vers_beitr_data, pension_data, year):
     """Given earnings, social security rules, average
     earnings in a particular year and potentially other
     variables (e.g., benefits for raising children,
@@ -57,13 +49,8 @@
 
     """
 
-<<<<<<< HEAD
-    out = _ep_for_earnings(person, soz_vers_beitr_data, tb_pens)
-    out += _ep_for_care_periods(person, soz_vers_beitr_data, tb_pens)
-=======
-    out = _ep_for_earnings(person, tb, tb_pens, yr)
-    out += _ep_for_care_periods(person, tb, tb_pens, yr)
->>>>>>> f9305c8e
+    out = _ep_for_earnings(person, soz_vers_beitr_data, pension_data, year)
+    out += _ep_for_care_periods(person, soz_vers_beitr_data, pension_data)
     # Note: We might need some interaction between the two
     # ways to accumulate earnings points (e.g., how to
     # determine what constitutes a 'care period')
@@ -71,29 +58,16 @@
     return person
 
 
-<<<<<<< HEAD
-def _ep_for_earnings(person, soz_vers_beitr_data, tb_pens):
+def _ep_for_earnings(person, soz_vers_beitr_data, pension_data, year):
     """Return earning points for the wages earned in the last year."""
     westost = "o" if person["east"] else "w"
     return (
         np.minimum(person["m_wage"], soz_vers_beitr_data["rvmaxek" + westost])
-        / tb_pens["meanwages"]
+        / pension_data["meanwages"][year]
     )
 
 
-def _ep_for_care_periods(df, soz_vers_beitr_data, tb_pens):
-=======
-def _ep_for_earnings(person, tb, tb_pens, yr):
-    """Return earning points for the wages earned in the last year."""
-    westost = "o" if person["east"] else "w"
-    ep = (
-        np.minimum(person["m_wage"], tb["rvmaxek" + westost]) / tb_pens["meanwages"][yr]
-    )
-    return ep
-
-
-def _ep_for_care_periods(df, tb, tb_pens, yr):
->>>>>>> f9305c8e
+def _ep_for_care_periods(df, soz_vers_beitr_data, pension_data):
     """Return earnings points for care periods."""
     return 0
 
@@ -119,12 +93,12 @@
     return regelaltersgrenz
 
 
-def _rentenwert_until_2017(tb_pens, yr):
+def _rentenwert_until_2017(pension_data, yr):
     """For the years until 2017, we use a exogenous value for the rentenwert."""
-    return tb_pens["rentenwert_ext"][yr]
+    return pension_data["rentenwert_ext"][yr]
 
 
-def _rentenwert_from_2018(tb_pens, yr):
+def _rentenwert_from_2018(pension_data, yr):
     """From 2018 onwards we calculate the rentenwert with the formula given by law.
     The formula takes three factors, which will be calculated seperatly. For a
     detailed explanation see
@@ -135,60 +109,63 @@
     # Hence, some calculations have been made
     # in the data preparation.
     # First the Lohnkomponente which depands on the wage development of last years.
-    lohnkomponente = _lohnkomponente(tb_pens, yr)
+    lohnkomponente = _lohnkomponente(pension_data, yr)
     # Second riesterfaktor
-    riesterfaktor = _riesterfactor(tb_pens, yr)
+    riesterfaktor = _riesterfactor(pension_data, yr)
     # Nachhaltigskeitsfaktor
-    nachhfaktor = _nachhaltigkeitsfaktor(tb_pens, yr)
+    nachhfaktor = _nachhaltigkeitsfaktor(pension_data, yr)
 
     # Rentenwert must not be lower than in the previous year.
     renten_factor = lohnkomponente * riesterfaktor * nachhfaktor
-    rentenwert = tb_pens["rentenwert_ext"][yr - 1] * min(1, renten_factor)
+    rentenwert = pension_data["rentenwert_ext"][yr - 1] * min(1, renten_factor)
     return rentenwert
 
 
-def _lohnkomponente(tb_pens, yr):
+def _lohnkomponente(pension_data, yr):
     """Returns the lohnkomponente for each year. It deppends on the average wages of
     the previous years. For details see
     https://de.wikipedia.org/wiki/Rentenanpassungsformel
     """
-    return tb_pens["meanwages"][yr - 1] / (
-        tb_pens["meanwages"][yr - 2]
+    return pension_data["meanwages"][yr - 1] / (
+        pension_data["meanwages"][yr - 2]
         * (
-            (tb_pens["meanwages"][yr - 2] / tb_pens["meanwages"][yr - 3])
-            / (tb_pens["meanwages_sub"][yr - 2] / tb_pens["meanwages_sub"][yr - 3])
+            (pension_data["meanwages"][yr - 2] / pension_data["meanwages"][yr - 3])
+            / (
+                pension_data["meanwages_sub"][yr - 2]
+                / pension_data["meanwages_sub"][yr - 3]
+            )
         )
     )
 
 
-def _riesterfactor(tb_pens, yr):
+def _riesterfactor(pension_data, yr):
     """This factor returns the riesterfactor, depending on the Altersvorsogeanteil
     and the contributions to the pension insurance. For details see
     https://de.wikipedia.org/wiki/Rentenanpassungsformel
     """
-    return (100 - tb_pens["ava"][yr - 1] - tb_pens["rvbeitrag"][yr - 1]) / (
-        100 - tb_pens["ava"][yr - 2] - tb_pens["rvbeitrag"][yr - 2]
+    return (100 - pension_data["ava"][yr - 1] - pension_data["rvbeitrag"][yr - 1]) / (
+        100 - pension_data["ava"][yr - 2] - pension_data["rvbeitrag"][yr - 2]
     )
 
 
-def _nachhaltigkeitsfaktor(tb_pens, yr):
+def _nachhaltigkeitsfaktor(pension_data, yr):
     """This factor mirrors the effect of the relationship between pension insurance
     receivers and contributes on the pensions. It depends on the rentnerquotienten and
     some correcting scalar alpha. For details see
     https://de.wikipedia.org/wiki/Rentenanpassungsformel
     """
-    rq_last_year = _rentnerquotienten(tb_pens, yr - 1)
-    rq_two_years_before = _rentnerquotienten(tb_pens, yr - 2)
+    rq_last_year = _rentnerquotienten(pension_data, yr - 1)
+    rq_two_years_before = _rentnerquotienten(pension_data, yr - 2)
     # There is an additional 'Rentenartfaktor', equal to 1 for old-age pensions.
-    return 1 + ((1 - (rq_last_year / rq_two_years_before)) * tb_pens["alpha"][yr])
+    return 1 + ((1 - (rq_last_year / rq_two_years_before)) * pension_data["alpha"][yr])
 
 
-def _rentnerquotienten(tb_pens, yr):
+def _rentnerquotienten(pension_data, yr):
     """The rentnerquotient is the relationship between pension insurance receivers and
     contributes. For details see
     https://de.wikipedia.org/wiki/Rentenanpassungsformel
     """
-    return (tb_pens["rentenvol"][yr] / tb_pens["eckrente"][yr]) / (
-        tb_pens["beitragsvol"][yr]
-        / (tb_pens["rvbeitrag"][yr] / 100 * tb_pens["eckrente"][yr])
+    return (pension_data["rentenvol"][yr] / pension_data["eckrente"][yr]) / (
+        pension_data["beitragsvol"][yr]
+        / (pension_data["rvbeitrag"][yr] / 100 * pension_data["eckrente"][yr])
     )