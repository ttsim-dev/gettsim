--- conflicted
+++ resolved
@@ -231,7 +231,7 @@
         "gr_bewertungszeiten",
         "entgeltp_grundr",
         "grundrentenzeiten",
-        "prv_rente_m",
+        "priv_rente_m",
         "schwerbe_ausweis_g",
     ]
     # Create one row per desired household
@@ -251,12 +251,8 @@
         "in_ausbildung",
         "alleinerziehend",
         "bewohnt_eigentum_hh",
-<<<<<<< HEAD
-        "prv_krankenv",
+        "in_priv_krankenv",
         "schwerbe_ausweis_g",
-=======
-        "in_priv_krankenv",
->>>>>>> 426dc9a6
     ]:
         df[bool_col] = False
 
