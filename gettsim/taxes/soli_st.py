import numpy as np

from gettsim.piecewise_functions import piecewise_polynomial
from gettsim.taxes.eink_st import _eink_st_tarif


def soli_st_tu(
    eink_st_mit_kinderfreib_tu: float,
    anz_erwachsene_tu: int,
    abgelt_st_tu: float,
    soli_st_params: dict,
) -> float:
    """Calculate the Solidarity Surcharge.

    Solidaritätszuschlaggesetz (SolZG) in 1991 and 1992.
    Solidaritätszuschlaggesetz 1995 (SolZG 1995) since 1995.

    The Solidarity Surcharge is an additional tax on top of the income tax which
    is the tax base. As opposed to the 'standard' income tax, child allowance is
    always deducted for tax base calculation.

    There is also Solidarity Surcharge on the Capital Income Tax, but always
    with Solidarity Surcharge tax rate and no tax exempt level. §3 (3) S.2
    SolzG 1995.

    Parameters
    ----------
    eink_st_mit_kinderfreib_tu
        See :func:`eink_st_mit_kinderfreib_tu`.
    anz_erwachsene_tu
        See :func:`anz_erwachsene_tu`.
    abgelt_st_tu
        See :func:`abgelt_st_tu`.
    soli_st_params
        See params documentation :ref:`soli_st_params <soli_st_params>`.

    Returns
    -------

    """
    eink_st_per_individual = eink_st_mit_kinderfreib_tu / anz_erwachsene_tu
    out = (
        anz_erwachsene_tu * _soli_tarif(eink_st_per_individual, soli_st_params)
        + soli_st_params["soli_st"]["rates"][0, -1] * abgelt_st_tu
    )

    return out


def lohn_st_soli(lohn_st_kinderfreibetrag: float, soli_st_params: dict) -> float:
    """
    Calculates the Solidarity Surcharge as a top-up on Lohnsteuer

    Parameters
    ----------
    lohn_st_kinderfreibetrag
    soli_st_params

    Returns
    -------

    """

    return _soli_tarif(lohn_st_kinderfreibetrag, soli_st_params)


def lohn_st_eink_kifb(lohn_st_eink: float, kinderfreibetrag_lohn_st: float) -> float:
    """Calculates tax base for Soli Lohnsteuer
    by subtracting child allowance from regular lohnsteuer taxable income
    """
<<<<<<< HEAD
    return max(lohn_st_eink - kinderfreibetrag_lohn_st, 0)


def kinderfreibetrag_lohn_st(
    steuerklasse: int,
    anz_kindergeld_kinder_tu: float,
    eink_st_abzuege_params: dict,
=======
    return np.maximum(lohn_st_eink - kinderfreibetrag_lohn_st, 0)


def kinderfreibetrag_lohn_st(
    tu_id: int,
    steuerklasse: int,
    anz_kindergeld_kinder_tu: float,
    eink_st_abzuege_params,
>>>>>>> df08a6b0
) -> float:
    """Calculates Child Allowance for Lohnsteuer-Soli

    For the purpose of Soli on Lohnsteuer,
    the child allowance not only depends on the number of children,
    but also on the steuerklasse
    """

    kinderfreibetrag_basis = (
        eink_st_abzuege_params["kinderfreibetrag"]["sächl_existenzmin"]
        + eink_st_abzuege_params["kinderfreibetrag"]["beitr_erz_ausb"]
    )

    # For certain tax brackets, twice the child allowance can be deducted
<<<<<<< HEAD

    if steuerklasse == 1 | steuerklasse == 2 | steuerklasse == 3:
        out = kinderfreibetrag_basis * 2 * anz_kindergeld_kinder_tu
    elif steuerklasse == 4:
        out = kinderfreibetrag_basis * anz_kindergeld_kinder_tu
    else:
        out = 0
=======
    out = (
        (kinderfreibetrag_basis * 2 * steuerklasse.isin([1, 2, 3]))
        + (kinderfreibetrag_basis * steuerklasse == 4)
    ) * tu_id.replace(anz_kindergeld_kinder_tu)
>>>>>>> df08a6b0
    return out


def lohn_st_kinderfreibetrag(
    lohn_st_eink_kifb: float, steuerklasse: int, eink_st_params: dict
) -> float:
    """Calculate Lohnsteuer just as lohn_st function,
    but with a different tax base, i.e. including child allowance
    """
    lohnsteuer_basistarif = _eink_st_tarif(lohn_st_eink_kifb, eink_st_params)
    lohnsteuer_splittingtarif = 2 * _eink_st_tarif(
        lohn_st_eink_kifb / 2, eink_st_params
    )
<<<<<<< HEAD
    lohnsteuer_klasse5_6 = max(
=======
    lohnsteuer_klasse5_6 = np.maximum(
>>>>>>> df08a6b0
        2
        * (
            _eink_st_tarif(lohn_st_eink_kifb * 1.25, eink_st_params)
            - _eink_st_tarif(lohn_st_eink_kifb * 0.75, eink_st_params)
        ),
        lohn_st_eink_kifb * eink_st_params["eink_st_tarif"]["rates"][0][1],
    )

<<<<<<< HEAD
    if (steuerklasse == 1) | (steuerklasse == 2) | (steuerklasse == 4):
        out = lohnsteuer_basistarif
    elif steuerklasse == 3:
        out = lohnsteuer_splittingtarif
    else:
        out = lohnsteuer_klasse5_6

=======
    out = (
        (lohnsteuer_splittingtarif * (steuerklasse == 3))
        + (lohnsteuer_basistarif * (steuerklasse.isin([1, 2, 4])))
        + (lohnsteuer_klasse5_6 * (steuerklasse.isin([5, 6])))
    )
>>>>>>> df08a6b0
    return out


def _soli_tarif(st_per_individual: float, soli_st_params: dict) -> float:
    """
    The isolated function for Solidaritätszuschlag

    Parameters
    ----------
    st_per_individual:
        the tax amount to be topped up
    soli_st_params :
        See params documentation :ref:`soli_st_params <solo_st_params>`
    Returns
        solidarity surcharge
    -------

    """

    out = piecewise_polynomial(
        st_per_individual,
        thresholds=soli_st_params["soli_st"]["thresholds"],
        rates=soli_st_params["soli_st"]["rates"],
        intercepts_at_lower_thresholds=soli_st_params["soli_st"][
            "intercepts_at_lower_thresholds"
        ],
    )
<<<<<<< HEAD
=======

>>>>>>> df08a6b0
    return out<|MERGE_RESOLUTION|>--- conflicted
+++ resolved
@@ -68,7 +68,6 @@
     """Calculates tax base for Soli Lohnsteuer
     by subtracting child allowance from regular lohnsteuer taxable income
     """
-<<<<<<< HEAD
     return max(lohn_st_eink - kinderfreibetrag_lohn_st, 0)
 
 
@@ -76,16 +75,6 @@
     steuerklasse: int,
     anz_kindergeld_kinder_tu: float,
     eink_st_abzuege_params: dict,
-=======
-    return np.maximum(lohn_st_eink - kinderfreibetrag_lohn_st, 0)
-
-
-def kinderfreibetrag_lohn_st(
-    tu_id: int,
-    steuerklasse: int,
-    anz_kindergeld_kinder_tu: float,
-    eink_st_abzuege_params,
->>>>>>> df08a6b0
 ) -> float:
     """Calculates Child Allowance for Lohnsteuer-Soli
 
@@ -100,20 +89,12 @@
     )
 
     # For certain tax brackets, twice the child allowance can be deducted
-<<<<<<< HEAD
-
     if steuerklasse == 1 | steuerklasse == 2 | steuerklasse == 3:
         out = kinderfreibetrag_basis * 2 * anz_kindergeld_kinder_tu
     elif steuerklasse == 4:
         out = kinderfreibetrag_basis * anz_kindergeld_kinder_tu
     else:
         out = 0
-=======
-    out = (
-        (kinderfreibetrag_basis * 2 * steuerklasse.isin([1, 2, 3]))
-        + (kinderfreibetrag_basis * steuerklasse == 4)
-    ) * tu_id.replace(anz_kindergeld_kinder_tu)
->>>>>>> df08a6b0
     return out
 
 
@@ -127,11 +108,7 @@
     lohnsteuer_splittingtarif = 2 * _eink_st_tarif(
         lohn_st_eink_kifb / 2, eink_st_params
     )
-<<<<<<< HEAD
     lohnsteuer_klasse5_6 = max(
-=======
-    lohnsteuer_klasse5_6 = np.maximum(
->>>>>>> df08a6b0
         2
         * (
             _eink_st_tarif(lohn_st_eink_kifb * 1.25, eink_st_params)
@@ -140,7 +117,6 @@
         lohn_st_eink_kifb * eink_st_params["eink_st_tarif"]["rates"][0][1],
     )
 
-<<<<<<< HEAD
     if (steuerklasse == 1) | (steuerklasse == 2) | (steuerklasse == 4):
         out = lohnsteuer_basistarif
     elif steuerklasse == 3:
@@ -148,13 +124,6 @@
     else:
         out = lohnsteuer_klasse5_6
 
-=======
-    out = (
-        (lohnsteuer_splittingtarif * (steuerklasse == 3))
-        + (lohnsteuer_basistarif * (steuerklasse.isin([1, 2, 4])))
-        + (lohnsteuer_klasse5_6 * (steuerklasse.isin([5, 6])))
-    )
->>>>>>> df08a6b0
     return out
 
 
@@ -182,8 +151,5 @@
             "intercepts_at_lower_thresholds"
         ],
     )
-<<<<<<< HEAD
-=======
 
->>>>>>> df08a6b0
     return out