--- conflicted
+++ resolved
@@ -12,16 +12,11 @@
 
     Parameters
     ----------
-<<<<<<< HEAD
-   zu_verst_eink_kein_kinderfreib_tu
-        See :func:`zu_verst_eink_kein_kinderfreib_tu`.
-=======
     _zu_verst_eink_kein_kinderfreib_tu
         See :func:`_zu_verst_eink_kein_kinderfreib_tu`.
->>>>>>> 426dc9a6
     anz_erwachsene_tu
         See :func:`anz_erwachsene_tu`.
-    eink_st_params:
+    eink_st_params
         See params documentation :ref:`eink_st_params <eink_st_params>`.
 
     Returns
@@ -56,31 +51,25 @@
 
     """
     zu_verst_eink_per_indiv = zu_verst_eink_kinderfreib_tu / anz_erwachsene_tu
-<<<<<<< HEAD
-
-    return anz_erwachsene_tu * st_tarif(zu_verst_eink_per_indiv, params=eink_st_params)
-=======
     return anz_erwachsene_tu * _eink_st_tarif(
         zu_verst_eink_per_indiv, params=eink_st_params
     )
->>>>>>> 426dc9a6
 
 
 def _eink_st_tarif(x: FloatSeries, params: dict) -> FloatSeries:
     """The German Income Tax Tariff.
-<<<<<<< HEAD
      Modelled only after 2002 so far.
-=======
->>>>>>> 426dc9a6
 
     Parameters
     ----------
     x : Floatseries
         The series of floats which the income tax schedule is applied to.
     params : dict
-        Dictionary created in gettsim.piecewise_functions.
+        Dictionary created in respy.piecewise_functions.
+
     Returns
     -------
+
     """
     eink_st = piecewise_polynomial(
         x=x,
