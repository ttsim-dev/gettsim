import pandas as pd
import pytest
from pandas.testing import assert_series_equal

from gettsim.config import ROOT_DIR
from gettsim.interface import compute_taxes_and_transfers
from gettsim.pre_processing.policy_for_date import get_policies_for_date

INPUT_COLS = ["p_id", "hh_id", "tu_id", "kind", "_st_kind_freib_tu", "abgelt_st_tu"]

YEARS = [1991, 1993, 1996, 1999, 2003, 2022]


@pytest.fixture(scope="module")
def input_data():
    file_name = "test_dfs_soli.csv"
    out = pd.read_csv(ROOT_DIR / "tests" / "test_data" / file_name)
    return out


@pytest.mark.parametrize("year", YEARS)
def test_soli_st(
    input_data, year,
):
    year_data = input_data[input_data["jahr"] == year]
    df = year_data[INPUT_COLS].copy()

    params_dict, policy_func_dict = get_policies_for_date(
        policy_date=year, policy_groups="soli_st",
    )

    user_cols = ["_st_kind_freib_tu", "abgelt_st_tu"]
    results = compute_taxes_and_transfers(
        df, user_columns=user_cols, targets="soli_st_tu", params=params_dict
    )
<<<<<<< HEAD
    assert_series_equal(
        results["soli_st_tu"],
        year_data["soli_st_tu"],
        check_dtype=False,
        check_names=False,
    )
=======
    assert_series_equal(results, year_data["soli_st_tu"], check_dtype=False)
>>>>>>> b8605b12
<|MERGE_RESOLUTION|>--- conflicted
+++ resolved
@@ -33,13 +33,6 @@
     results = compute_taxes_and_transfers(
         df, user_columns=user_cols, targets="soli_st_tu", params=params_dict
     )
-<<<<<<< HEAD
     assert_series_equal(
-        results["soli_st_tu"],
-        year_data["soli_st_tu"],
-        check_dtype=False,
-        check_names=False,
-    )
-=======
-    assert_series_equal(results, year_data["soli_st_tu"], check_dtype=False)
->>>>>>> b8605b12
+        results["soli_st_tu"], year_data["soli_st_tu"], check_dtype=False,
+    )