--- conflicted
+++ resolved
@@ -9,8 +9,6 @@
 
 # from gettsim.visualization import _select_nodes_in_dag
 # from gettsim.visualization import plot_dag
-
-policy_params, policy_functions = set_up_policy_environment(date=2020)
 
 policy_params, policy_functions = set_up_policy_environment(date=2020)
 
@@ -83,71 +81,6 @@
     assert nodes == expected
 
 
-<<<<<<< HEAD
-@pytest.mark.parametrize(
-    "n_nodes, selectors, expected",
-    [
-        (5, [{"node": [1, 2], "type": "nodes"}], {1, 2}),
-        (
-            5,
-            [{"node": [0], "type": "nodes"}, {"node": 3, "type": "descendants"}],
-            {0, 3, 4, 5},
-        ),
-        (
-            5,
-            [
-                {"node": [0], "type": "nodes"},
-                {"node": 3, "type": "descendants"},
-                {"node": [4], "type": "nodes", "select": False},
-            ],
-            {0, 3, 5},
-        ),
-    ],
-)
-def test_select_nodes_in_dag(n_nodes, selectors, expected):
-    dag = nx.DiGraph([(i, i + 1) for i in range(n_nodes)])
-    dag = _select_nodes_in_dag(dag, selectors)
-    assert set(dag.nodes) == expected
-
-
-def test_plot_dag():
-    """Make sure that minimal example doesn't produce an error"""
-    plot_dag(functions=[], targets=["erwachsene_alle_rentner_hh"])
-
-
-def test_one_dot_plot_dag():
-    """Make sure that the one dot graph example doesn't produce an error"""
-    selectors = "kapitaleink_brutto_tu"
-    plot_dag(functions=policy_functions, selectors=selectors)
-
-
-def test_10_dots_plot_dag():
-    """Make sure that when No.of nodes is larger than 10 or show_labels is false,
-    the graph example doesn't produce an error and hover information works properly"""
-    selector = {"type": "descendants", "node": "geringfügig_beschäftigt"}
-    plot_dag(functions=policy_functions, selectors=selector, orientation="h")
-
-
-def test_horizontal_plot_dag():
-    """Make sure that when we choose horizontal orientation,
-    the graph example doesn't produce an error"""
-    plot_dag(
-        functions=policy_functions,
-        selectors=[{"node": "zu_verst_kapitaleink_tu", "type": "neighbors"}],
-        orientation="h",
-    )
-
-
-def test_hover_source_code_plot_dag():
-    """Make sure that when hover information is source code,
-    the graph example doesn't produce an error and works properly"""
-    plot_dag(
-        functions=policy_functions,
-        selectors=[{"node": "zu_verst_kapitaleink_tu", "type": "neighbors"}],
-        orientation="h",
-        hover_source_code=True,
-    )
-=======
 # @pytest.mark.parametrize(
 #     "n_nodes, selectors, expected",
 #     [
@@ -210,5 +143,4 @@
 #         selectors=[{"node": "zu_verst_kapitaleink_tu", "type": "neighbors"}],
 #         orientation="h",
 #         hover_source_code=True,
-#     )
->>>>>>> 09df2e2d
+#     )