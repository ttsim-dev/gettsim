import itertools
from datetime import date

import pandas as pd
import pytest
from pandas.testing import assert_series_equal

from gettsim.config import ROOT_DIR
from gettsim.dag import compute_taxes_and_transfers
from gettsim.pre_processing.policy_for_date import get_policies_for_date


INPUT_COLS = [
    "p_id",
    "hh_id",
    "tu_id",
    "kind",
    "alter",
    "arbeitsstunden_w",
    "bruttolohn_m",
    "in_ausbildung",
    "kaltmiete_m",
    "heizkost_m",
    "alleinerziehend",
    "kindergeld_anspruch",
    "alleinerziehenden_mehrbedarf",
    "anz_erw_tu",
    "anz_kinder_tu",
    "arbeitsl_geld_2_brutto_eink_hh",
    "sum_arbeitsl_geld_2_eink_hh",
    "kindergeld_m_hh",
    "unterhaltsvors_m",
    "jahr",
]
OUT_COLS = ["kinderzuschlag_temp"]
YEARS = [2006, 2009, 2011, 2013, 2016, 2017, 2019, 2020]


@pytest.fixture(scope="module")
def input_data():
    file_name = "test_dfs_kiz.csv"
    out = pd.read_csv(ROOT_DIR / "tests" / "test_data" / file_name)
    return out


@pytest.mark.parametrize("year, column", itertools.product(YEARS, OUT_COLS))
def test_kiz(
    input_data, year, column,
):
    year_data = input_data[input_data["jahr"] == year]
    df = year_data[INPUT_COLS].copy()
    policy_date = date(year, 1, 1)
    params_dict = get_policies_for_date(
        policy_date=policy_date, groups=["kinderzuschlag", "arbeitsl_geld_2"],
    )

<<<<<<< HEAD
    result = compute_taxes_and_transfers(df, targets=column, params=params_dict)
=======
    result = compute_taxes_and_transfers(dict(df), targets=column, params=params_dict)

>>>>>>> c3796604
    assert_series_equal(result, year_data[column], check_less_precise=True)<|MERGE_RESOLUTION|>--- conflicted
+++ resolved
@@ -54,10 +54,6 @@
         policy_date=policy_date, groups=["kinderzuschlag", "arbeitsl_geld_2"],
     )
 
-<<<<<<< HEAD
     result = compute_taxes_and_transfers(df, targets=column, params=params_dict)
-=======
-    result = compute_taxes_and_transfers(dict(df), targets=column, params=params_dict)
 
->>>>>>> c3796604
     assert_series_equal(result, year_data[column], check_less_precise=True)