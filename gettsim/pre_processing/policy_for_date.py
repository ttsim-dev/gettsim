--- conflicted
+++ resolved
@@ -49,7 +49,6 @@
         tax_data = load_regrouped_data(
             actual_date, group, raw_group_data=raw_group_data
         )
-<<<<<<< HEAD
     elif group in [
         "arbeitsl_geld_2",
         "kindergeld",
@@ -57,9 +56,6 @@
         "abgelt_st",
         "kinderzuschlag",
     ]:
-=======
-    elif group in ["arbeitsl_geld_2", "kindergeld", "eink_st_abzuege", "abgelt_st"]:
->>>>>>> 655e616b
         tax_data = process_data(actual_date, group, raw_group_data=raw_group_data)
     else:
         tax_data = load_ordinary_data_group(raw_group_data, actual_date)
