--- conflicted
+++ resolved
@@ -443,13 +443,11 @@
       Dieser Prozentanteil des Regelbedarfs wird Erwerbsfähigen gewährt,
       die 'Leistungen zur Teilhabe am Arbeitsleben' erhalten.
     en:
-<<<<<<< HEAD
-      This percentage of the normal requirement is added as an additional requirement for someone
-      who has a severly disabled ID card which shows the code 'G' and is entitled to the Grundsicherung.
-  unit: Percent
-  reference: § 30 Abs. 1 SGB XII, https://www.buzer.de/gesetz/3415/al0-3758.htm
-  2006-12-07:
-    scalar: 0.15
+  unit: share
+  reference: § 21 Abs. 4 SGB II
+  2005-01-01:
+    scalar: 0.35
+
 
 behinderungsgrad_mehrbedarf:
   name:
@@ -459,10 +457,4 @@
     de: Festgelegte Grenze des Grades der Behinderung. Nicht im Gesetz verankert.
     en: English name
   2005-01-01:
-    scalar: 30
-=======
-  unit: share
-  reference: § 21 Abs. 4 SGB II
-  2005-01-01:
-    scalar: 0.35
->>>>>>> c09f9156
+    scalar: 30