--- conflicted
+++ resolved
@@ -446,14 +446,10 @@
     reference: Art. 1 G. v. 16.07.2015 BGBl. I S.1202
   2020-01-01:
     scalar: 4008
-<<<<<<< HEAD
-    reference: Art. 3 Nr. 2 G. v. 21.12.2020 BGBl. I S.3096
-=======
     reference: Art. 3 Nr. 2 G. v. 29.12.2020 BGBl. I S.3096
   2023-01-01:
     scalar: 4260
     reference: Beschlussempfehlung des Finanzausschusses zum Jahressteuergesetz 2022 Bundestag Drucksache 20/4729. Noch nicht im BGBl. veröffentlicht.
->>>>>>> 8a77e00a
 
 
 alleinerz_freibetrag_zusatz:
