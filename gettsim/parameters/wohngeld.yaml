faktor_berechnungsformel:
    name:
        de: Faktor am Anfang der Wohngeldformel
        en:
    description:
        de: Anlage 2 WoGG zu §19 Abs. 2 WoGG
        en:
    1984-01-01:
        scalar: 1
        reference:
    2009-01-01:
        scalar: 1.08
        reference: Art. 1 G. v. 24.09 2008 BGBl. I S. 1856
    2016-01-01:
        scalar: 1.15
        reference: Art. 1 G. v. 08.10.2015 BGBl 38 S.1610
koeffizienten_berechnungsformel:
    name:
      de: Parameter a, b, c der Wohngeldformel
      en:
    description:
      de:  WoGG - Anlage 2 (bis 2019 Anlage 1) (zu § 19 (1))
      en:
    note: The keys from 1 to 12 below refer to the household size.
    1984-01-01:
      note: Parameter aus Regressionsanalyse der Wohngeldtabellen
      1:
        a: 0.0532
        b: 0.00135
        c: 0.0000632
      2:
        a: 0.0574
        b: 0.000957
        c: 0.0000352
      3:
        a: 0.0612
        b: 0.00078
        c: 0.0000202
      4:
        a: 0.0596
        b: 0.000613
        c: 2.78e-06
      5:
        a: 0.0572
        b: 0.000554
        c: 5.38e-07
      6:
        a: 0.0365
        b: 0.000531
        c: 4.62e-06
      7:
        a: 0.0129
        b: 0.000502
        c: 0.0000124
      8:
        a: -0.0176
        b: 0.000468
        c: 0.0000253
      9:
        a: -0.0397
        b: 0.000424
        c: 0.0000364
      10:
        a: -0.0595
        b: 0.000373
        c: 0.0000481
      11:
        a: -0.0595
        b: 0.000373
        c: 0.0000481
      12:
        a: -0.0595
        b: 0.000373
        c: 0.0000481
    1990-01-01:
      note: Parameter aus Regressionsanalyse der Wohngeldtabellen
      1:
        a: 0.0648
        b: 0.00102
        c: 0.0000613
      2:
        a: 0.0694
        b: 0.000715
        c: 0.0000347
      3:
        a: 0.0741
        b: 0.000604
        c: 0.000011
      4:
        a: 0.0669
        b: 0.000476
        c: 1.75e-06
      5:
        a: 0.064
        b: 0.00043
        c: 9.14e-07
      6:
        a: 0.0445
        b: 0.000414
        c: 4.02e-06
      7:
        a: 0.0226
        b: 0.000397
        c: 9.44e-06
      8:
        a: -0.0005
        b: 0.000387
        c: 0.0000136
      9:
        a: -0.0281
        b: 0.000337
        c: 0.0000308
      10:
        a: -0.0455
        b: 0.000298
        c: 0.0000386
      11:
        a: -0.0455
        b: 0.000298
        c: 0.0000386
      12:
        a: -0.0455
        b: 0.000298
        c: 0.0000386
    1992-01-01:
      note: Parameter aus Regressionsanalyse der Wohngeldtabellen
      1:
        a: 0.0666
        b: 0.00102
        c: 0.0000579
      2:
        a: 0.0716
        b: 0.000713
        c: 0.0000317
      3:
        a: 0.0748
        b: 0.000604
        c: 0.0000102
      4:
        a: 0.0671
        b: 0.000475
        c: 1.63e-06
      5:
        a: 0.0642
        b: 0.00043
        c: 8.96e-07
      6:
        a: 0.0463
        b: 0.000419
        c: 1.35e-06
      7:
        a: 0.0256
        b: 0.000404
        c: 5.66e-06
      8:
        a: -0.00252
        b: 0.000377
        c: 0.0000173
      9:
        a: -0.00252
        b: 0.000377
        c: 0.0000173
      10:
        a: -0.00252
        b: 0.000377
        c: 0.0000173
      11:
        a: -0.00252
        b: 0.000377
        c: 0.0000173
      12:
        a: -0.00252
        b: 0.000377
        c: 0.0000173
    2001-01-01:
      reference: Art. 5 G. v. 22.12.1999 BGBl. I S. 2671
      1:
        a: 0.063
        b: 0.000796
        c: 0.00009102
      2:
        a: 0.057
        b: 0.000576
        c: 0.00006431
      3:
        a: 0.055
        b: 0.000518
        c: 0.0000325
      4:
        a: 0.047
        b: 0.000395
        c: 0.00002325
      5:
        a: 0.042
        b: 0.000348
        c: 0.00002151
      6:
        a: 0.037
        b: 0.000327
        c: 0.00001519
      7:
        a: 0.033
        b: 0.000313
        c: 8.745e-06
      8:
        a: 0.023
        b: 0.000296
        c: 7.44e-06
      9:
        a: -0.017
        b: 0.000225
        c: 0.00003522
      10:
        a: -0.037
        b: 0.000157
        c: 0.00005547
      11:
        a: -0.067
        b: 0.000153
        c: 0.00005686
      12:
        a: -0.092
        b: 0.000136
        c: 0.00006182
    2009-01-01:
      reference: Art. 1 G. v. 24.09 2008 BGBl. I S. 1856
      1:
        a: 0.063
        b: 0.0007963
        c: 0.00009102
      2:
        a: 0.057
        b: 0.0005761
        c: 0.00006431
      3:
        a: 0.055
        b: 0.0005176
        c: 0.0000325
      4:
        a: 0.047
        b: 0.0003945
        c: 0.00002325
      5:
        a: 0.042
        b: 0.0003483
        c: 0.00002151
      6:
        a: 0.037
        b: 0.0003269
        c: 0.00001519
      7:
        a: 0.033
        b: 0.0003129
        c: 8.745e-06
      8:
        a: 0.023
        b: 0.0002959
        c: 7.44e-06
      9:
        a: -0.0197
        b: 0.0002245
        c: 0.00003459
      10:
        a: -0.0401
        b: 0.0001565
        c: 0.0000514
      11:
        a: -0.066
        b: 0.00012
        c: 0.00005686
      12:
        a: -0.0899
        b: 0.000109
        c: 0.00006182
    2016-01-01:
      reference: Art. 1 G. v. 08.10.2015 BGBl 38 S.1610
      1:
        a: 0.04
        b: 0.00063
        c: 0.000138
      2:
        a: 0.03
        b: 0.00044
        c: 0.000103
      3:
        a: 0.02
        b: 0.00038
        c: 0.000083
      4:
        a: 0.01
        b: 0.00034
        c: 0.000043
      5:
        a: 0
        b: 0.0003
        c: 0.000042
      6:
        a: -0.01
        b: 0.00028
        c: 0.000036
      7:
        a: -0.02
        b: 0.00026
        c: 0.000037
      8:
        a: -0.03
        b: 0.00023
        c: 0.000037
      9:
        a: -0.04
        b: 0.0002
        c: 0.000039
      10:
        a: -0.06
        b: 0.00016
        c: 0.000045
      11:
        a: -0.1
        b: 0.00012
        c: 0.000053
      12:
        a: -0.14
        b: 0.00011
        c: 0.00006
    2020-01-01:
      reference: Art. 1 G. v. 30.11.2019 BGBl. I S. 1877
      1:
        a: 0.04
        b: 0.00058
        c: 0.000118
      2:
        a: 0.03
        b: 0.000405
        c: 0.000088
      3:
        a: 0.02
        b: 0.00035
        c: 0.0000709
      4:
        a: 0.01
        b: 0.000313
        c: 0.0000368
      5:
        a: 0
        b: 0.000276
        c: 0.0000359
      6:
        a: -0.01
        b: 0.000258
        c: 0.0000308
      7:
        a: -0.02
        b: 0.000239
        c: 0.0000316
      8:
        a: -0.03
        b: 0.000212
        c: 0.0000316
      9:
        a: -0.04
        b: 0.000184
        c: 0.0000333
      10:
        a: -0.06
        b: 0.000147
        c: 0.0000385
      11:
        a: -0.1
        b: 0.00011
        c: 0.0000453
      12:
        a: -0.14
        b: 0.000101
        c: 0.0000513

bonus_12_mehr:
  name:
    de: Zusätzlicher Betrag pro Person für Haushalte mit mehr als 12 Personen
    en:
  description:
    de: §19 Abs. 3 WoGG
    en:
  2001-01-01:
    scalar: 40
    reference: Art. 5 G. v. 22.12.1999 BGBl. I S. 2671
  2009-01-01:
    scalar: 43
    reference: Art. 1 G. v. 24.09 2008 BGBl. I S. 1856
  2016-01-01:
    scalar: 47
    reference: Art. 1 G. v. 08.10.2015 BGBl 38 S.1610
  2020-01-01:
    scalar: 51
    reference: Art. 1 G. v. 30.11.2019 BGBl. I S. 1877

abzug_stufen:
    name:
      de: Prozentualer Pauschalabzug vom Bruttoeinkommen, falls 0, 1, 2, 3 Kriterien erfüllt sind
      en:
    description:
      de: § 16 (1, 2) WoGG
      en:
    note: Kriterien sind - entrichtete Steuern - entrichtete GKV- und GPV-Beiträge - entrichtete GRV-Beiträge
    1984-01-01:
      0: 0.06
      1: 0.125
      2: 0.2
      3: 0.3
    1991-01-01:
      deviation_from: previous
      3: 0.26
    2002-01-01:
      deviation_from: previous
      1: 0.1
      3: 0.3
    2016-01-01:
      deviation_from: previous
      0: 0
      reference: Art. G. v. 02.10.2015 BGBl I S. 1610

min_miete:
  name:
    de: Minimalwert für Parameter M
    en:
  description:
    de: WoGG - Anlage 3 (bis 2019 Anlage 2) (zu § 19 Abs. 2)
    en:
  1984-01-01:
    1: 0
    2: 0
    3: 0
    4: 0
    5: 0
    6: 0
    7: 0
    8: 0
    9: 0
    10: 0
    11: 0
    12: 0
  2001-01-01:
    1: 22.5
    2: 22.5
    3: 27.5
    4: 32.5
    5: 32.5
    6: 32.5
    7: 35
    8: 35
    9: 37.5
    10: 37.5
    11: 75
    12: 155
  2009-01-01:
    1: 45
    2: 55
    3: 65
    4: 75
    5: 85
    6: 85
    7: 95
    8: 105
    9: 115
    10: 125
    11: 155
    12: 245
  2016-01-01:
    reference: Art. 1 G. v. 08.10.2015 BGBl Nr.38, S.1617
    1: 48
    2: 59
    3: 70
    4: 81
    5: 91
    6: 91
    7: 102
    8: 113
    9: 124
    10: 134
    11: 155
    12: 263
  2020-01-01:
    reference: Art. 1 G. v. 30.11.2019 BGBl. I S. 1877
    1: 52
    2: 64
    3: 76
    4: 88
    5: 99
    6: 99
    7: 111
    8: 123
    9: 135
    10: 146
    11: 180
    12: 286

min_eink:
  name:
    de: Minimalwert für Parameter Y
    en:
  description:
    de: WoGG - Anlage 3 (bis 2019 Anlage 2) (zu § 19 Abs. 2)
    en:
  1984-01-01:
    1: 0
    2: 0
    3: 0
    4: 0
    5: 0
    6: 0
    7: 0
    8: 0
    9: 0
    10: 0
    11: 0
    12: 0
  2001-01-01:
    1: 120
    2: 150
    3: 200
    4: 250
    5: 285
    6: 320
    7: 355
    8: 385
    9: 555
    10: 730
    11: 1000
    12: 1175
  2009-01-01:
    1: 205
    2: 245
    3: 265
    4: 315
    5: 345
    6: 365
    7: 385
    8: 415
    9: 585
    10: 805
    11: 1085
    12: 1255
  2016-01-01:
    reference: Art. 1 G. v. 08.10.2015 BGBl Nr.38, S.1617
    1: 239
    2: 310
    3: 360
    4: 389
    5: 463
    6: 537
    7: 610
    8: 684
    9: 758
    10: 832
    11: 1085
    12: 1255
  2020-01-01:
    reference: Art. 1 G. v. 30.11.2019 BGBl. I S. 1877
    1: 275
    2: 357
    3: 414
    4: 447
    5: 532
    6: 618
    7: 702
    8: 787
    9: 872
    10: 957
    11: 1248
    12: 1443

freib_kinder:
  name:
    de: Monatlicher Freibetrag pro Einkommen eines Kindes, das Kindergeld bekommt im Haushalt
    en:
  description:
    de: § 17 (4/5) WoGG
    en:
  1984-01-01:
    12: 51
    24: 0
  2001-01-01:
    deviation_from: previous
    24: 51
  2002-01-01:
    12: 50
    24: 50
  2016-01-01:
    note: neu §17 3. WoGG a) Alleinerziehend b) Kind unter 18 und neu §17 4. WoGG Kind noch nicht 25J.
    reference: Art. 1 G. v. 08.10.2015 BGBl Nr.38, S.1617
    12: 110
    24: 100

freib_behinderung:
  name:
    de: Monatlicher Freibetrag pro behindertes Haushaltsmitglied über und unter 80%.
    en:
  description:
    de: § 17 Nr. 1 WoGG. (früher § 17 (2) WoGG) Seit 2016 ab 100% Behinderungsgrad, vorher 80%. Betrag im Gesetz durch 12 geteilt.
    en:
  1984-01-01:
    ab80: 102
    u80: 0
  1986-01-01:
    deviation_from: previous
    ab80: 51
  1991-01-01:
    ab80: 128
    u80: 102
  2002-01-01:
    ab80: 125
    u80: 100
  2016-01-01:
    reference: Art. 1 G. v. 08.10.2015 BGBl Nr.38 S.1612
    scalar: 125
    note: neue Regelung - §17 1. WoGG a) GDB = 100 b) GDB < 100 & pflegebedürftig gem. §14 SGB XI. + gleichz. Häusliche/teilstationäre/Kurzzeit-Pflege
  2020-01-01:
    reference: Art. 1 G. v. 30.11.2019 BGBl. I S. 1877
    scalar: 150

max_miete:
  name:
    de: Höchstbeträge für Miete und Belastung
    en:
  description:
    de: Anlage 1 WoGG, bis 2019 §12 (1) WoGG. Vor 2009 §8 (1) WoGG.
    en:
  note: Die Werte sind nach Anzahl Personen - maximales Baujahr des Hauses (vor 2009) - Mietstufe geordnet. Alle Werte in vollen Euro.
  1981-01-01:
    1:
      1965:
        1: 130
        2: 135
        3: 143
      1971:
        1: 148
        2: 153
        3: 161
      1977:
        1: 161
        2: 166
        3: 174
      2009:
        1: 169
        2: 179
        3: 189
    2:
      1965:
        1: 164
        2: 171
        3: 182
      1971:
        1: 189
        2: 197
        3: 207
      1977:
        1: 210
        2: 217
        3: 228
      2009:
        1: 225
        2: 235
        3: 245
    3:
      1965:
        1: 199
        2: 207
        3: 215
      1971:
        1: 233
        2: 240
        3: 251
      1977:
        1: 256
        2: 263
        3: 274
      2009:
        1: 276
        2: 286
        3: 297
    4:
      1965:
        1: 235
        2: 245
        3: 258
      1971:
        1: 266
        2: 276
        3: 289
      1977:
        1: 294
        2: 304
        3: 317
      2009:
        1: 320
        2: 332
        3: 345
    5:
      1965:
        1: 268
        2: 281
        3: 294
      1971:
        1: 304
        2: 314
        3: 330
      1977:
        1: 335
        2: 348
        3: 363
      2009:
        1: 366
        2: 378
        3: 394
    5plus:
      1965:
        1: 33
        2: 34
        3: 36
      1971:
        1: 37
        2: 39
        3: 40
      1977:
        1: 41
        2: 42
        3: 44
      2009:
        1: 45
        2: 47
        3: 48
    reference: Art. 1 G. v. 04.08.1980 BGBl I S. 1159.
    note: Bis 1985 nur drei Mietstufen, streng abhängig von der Größe der Gemeinde. Es wird "Wohnung mit Sammelheizung und mit Bad oder Duschraum" angenommen.
  1985-01-01:
    1:
      1965:
        1: 146
        2: 156
        3: 164
        4: 174
        5: 184
      1971:
        1: 161
        2: 174
        3: 184
        4: 194
        5: 207
      1977:
        1: 171
        2: 182
        3: 194
        4: 205
        5: 217
      2009:
        1: 184
        2: 194
        3: 207
        4: 220
        5: 233
    2:
      1965:
        1: 187
        2: 199
        3: 212
        4: 225
        5: 238
      1971:
        1: 210
        2: 222
        3: 238
        4: 251
        5: 266
      1977:
        1: 220
        2: 235
        3: 251
        4: 266
        5: 281
      2009:
        1: 235
        2: 253
        3: 268
        4: 284
        5: 302
    3:
      1965:
        1: 222
        2: 238
        3: 253
        4: 268
        5: 284
      1971:
        1: 251
        2: 266
        3: 284
        4: 299
        5: 317
      1977:
        1: 263
        2: 281
        3: 299
        4: 317
        5: 335
      2009:
        1: 281
        2: 302
        3: 320
        4: 340
        5: 358
    4:
      1965:
        1: 261
        2: 279
        3: 294
        4: 312
        5: 330
      1971:
        1: 289
        2: 309
        3: 330
        4: 350
        5: 368
      1977:
        1: 307
        2: 327
        3: 348
        4: 368
        5: 389
      2009:
        1: 327
        2: 350
        3: 373
        4: 396
        5: 417
    5:
      1965:
        1: 297
        2: 317
        3: 337
        4: 355
        5: 376
      1971:
        1: 330
        2: 353
        3: 376
        4: 399
        5: 419
      1977:
        1: 348
        2: 373
        3: 396
        4: 419
        5: 442
      2009:
        1: 373
        2: 399
        3: 424
        4: 450
        5: 476
    5plus:
      1965:
        1: 36
        2: 38
        3: 41
        4: 43
        5: 46
      1971:
        1: 41
        2: 43
        3: 46
        4: 49
        5: 51
      1977:
        1: 41
        2: 43
        3: 46
        4: 49
        5: 51
      2009:
        1: 46
        2: 49
        3: 51
        4: 56
        5: 59
    reference: Art. 1 G. v. 11.07.1985 BGBl I S. 1318.
    note: Es wird eine Wohnung mit "Sammelheizung und mit Bad oder Duschraum" angenommen.
  1990-01-01:
    1:
      1965:
        1: 146
        2: 156
        3: 164
        4: 174
        5: 184
        6: 194
      1971:
        1: 161
        2: 174
        3: 184
        4: 194
        5: 207
        6: 220
      1977:
        1: 171
        2: 182
        3: 194
        4: 205
        5: 217
        6: 230
      2009:
        1: 184
        2: 194
        3: 207
        4: 220
        5: 233
        6: 245
    2:
      1965:
        1: 187
        2: 199
        3: 212
        4: 225
        5: 238
        6: 251
      1971:
        1: 210
        2: 222
        3: 238
        4: 251
        5: 266
        6: 281
      1977:
        1: 220
        2: 235
        3: 251
        4: 266
        5: 281
        6: 297
      2009:
        1: 235
        2: 253
        3: 268
        4: 284
        5: 302
        6: 320
    3:
      1965:
        1: 222
        2: 238
        3: 253
        4: 268
        5: 284
        6: 299
      1971:
        1: 251
        2: 266
        3: 284
        4: 299
        5: 317
        6: 335
      1977:
        1: 263
        2: 281
        3: 299
        4: 317
        5: 335
        6: 353
      2009:
        1: 281
        2: 302
        3: 320
        4: 340
        5: 358
        6: 376
    4:
      1965:
        1: 261
        2: 279
        3: 294
        4: 312
        5: 330
        6: 348
      1971:
        1: 289
        2: 309
        3: 330
        4: 350
        5: 368
        6: 386
      1977:
        1: 307
        2: 327
        3: 348
        4: 368
        5: 389
        6: 409
      2009:
        1: 327
        2: 350
        3: 373
        4: 396
        5: 417
        6: 437
    5:
      1965:
        1: 297
        2: 317
        3: 337
        4: 355
        5: 376
        6: 396
      1971:
        1: 330
        2: 353
        3: 376
        4: 399
        5: 419
        6: 440
      1977:
        1: 348
        2: 373
        3: 396
        4: 419
        5: 442
        6: 465
      2009:
        1: 373
        2: 399
        3: 424
        4: 450
        5: 476
        6: 501
    5plus:
      1965:
        1: 36
        2: 38
        3: 41
        4: 43
        5: 46
        6: 49
      1971:
        1: 41
        2: 43
        3: 46
        4: 49
        5: 51
        6: 54
      1977:
        1: 43
        2: 46
        3: 49
        4: 51
        5: 54
        6: 56
      2009:
        1: 46
        2: 49
        3: 51
        4: 56
        5: 59
        6: 61
    reference: Art. 1 G. v. 13.12.1989 BGBl I S. 2148.
    note: Es wird eine Wohnung mit "Sammelheizung und mit Bad oder Duschraum" angenommen.
  1990-10-01:
    1:
      1965:
        1: 159
        2: 171
        3: 182
        4: 194
        5: 210
        6: 225
      1977:
        1: 182
        2: 194
        3: 207
        4: 222
        5: 240
        6: 256
      2009:
        1: 194
        2: 207
        3: 220
        4: 238
        5: 256
        6: 274
    2:
      1965:
        1: 205
        2: 220
        3: 233
        4: 253
        5: 271
        6: 289
      1977:
        1: 235
        2: 251
        3: 268
        4: 289
        5: 309
        6: 332
      2009:
        1: 251
        2: 268
        3: 284
        4: 307
        5: 330
        6: 353
    3:
      1965:
        1: 245
        2: 263
        3: 279
        4: 302
        5: 325
        6: 345
      1977:
        1: 281
        2: 299
        3: 320
        4: 345
        5: 371
        6: 396
      2009:
        1: 299
        2: 320
        3: 340
        4: 366
        5: 394
        6: 422
    4:
      1965:
        1: 286
        2: 304
        3: 325
        4: 350
        5: 376
        6: 401
      1977:
        1: 327
        2: 348
        3: 371
        4: 401
        5: 429
        6: 460
      2009:
        1: 348
        2: 371
        3: 394
        4: 427
        5: 458
        6: 488
    5:
      1965:
        1: 325
        2: 348
        3: 371
        4: 399
        5: 429
        6: 458
      1977:
        1: 373
        2: 396
        3: 422
        4: 458
        5: 491
        6: 524
      2009:
        1: 396
        2: 422
        3: 450
        4: 486
        5: 522
        6: 557
    5plus:
      1965:
        1: 41
        2: 43
        3: 46
        4: 49
        5: 54
        6: 56
      1977:
        1: 46
        2: 51
        3: 54
        4: 56
        5: 61
        6: 64
      2009:
        1: 49
        2: 51
        3: 54
        4: 56
        5: 61
        6: 64
    reference: Art. 1 G. v. 10.08.1990 BGBl I S. 1522.
    note: Es wird eine Wohnung mit "Sammelheizung und mit Bad oder Duschraum" angenommen.
  1993-01-01:
    1:
      1965:
        1: 159
        2: 171
        3: 182
        4: 194
        5: 210
        6: 225
      1977:
        1: 182
        2: 194
        3: 207
        4: 222
        5: 240
        6: 256
      1991:
        1: 194
        2: 207
        3: 220
        4: 238
        5: 256
        6: 274
      2009:
        1: 228
        2: 243
        3: 258
        4: 279
        5: 299
        6: 320
    2:
      1965:
        1: 205
        2: 220
        3: 233
        4: 253
        5: 271
        6: 289
      1977:
        1: 235
        2: 251
        3: 268
        4: 289
        5: 309
        6: 332
      1991:
        1: 251
        2: 268
        3: 284
        4: 307
        5: 330
        6: 353
      2009:
        1: 294
        2: 314
        3: 335
        4: 360
        5: 389
        6: 414
    3:
      1965:
        1: 245
        2: 263
        3: 279
        4: 302
        5: 325
        6: 345
      1977:
        1: 281
        2: 299
        3: 320
        4: 345
        5: 371
        6: 396
      1991:
        1: 299
        2: 320
        3: 340
        4: 366
        5: 394
        6: 422
      2009:
        1: 353
        2: 378
        3: 401
        4: 435
        5: 465
        6: 496
    4:
      1965:
        1: 286
        2: 304
        3: 325
        4: 350
        5: 376
        6: 401
      1977:
        1: 327
        2: 348
        3: 371
        4: 401
        5: 429
        6: 460
      1991:
        1: 348
        2: 371
        3: 394
        4: 427
        5: 458
        6: 488
      2009:
        1: 409
        2: 437
        3: 465
        4: 504
        5: 539
        6: 437
    5:
      1965:
        1: 325
        2: 348
        3: 371
        4: 399
        5: 429
        6: 458
      1977:
        1: 373
        2: 396
        3: 422
        4: 458
        5: 491
        6: 524
      1991:
        1: 396
        2: 422
        3: 450
        4: 486
        5: 522
        6: 557
      2009:
        1: 465
        2: 499
        3: 529
        4: 573
        5: 614
        6: 657
    5plus:
      1965:
        1: 41
        2: 43
        3: 46
        4: 49
        5: 54
        6: 56
      1977:
        1: 46
        2: 51
        3: 54
        4: 56
        5: 61
        6: 64
      1991:
        1: 49
        2: 54
        3: 56
        4: 61
        5: 64
        6: 69
      2009:
        1: 56
        2: 61
        3: 64
        4: 69
        5: 74
        6: 79
    reference: Neufassung WoGG v. 11.02.1993 BGBl I S. 183.
    note: Es wird eine Wohnung mit "Sammelheizung und mit Bad oder Duschraum" angenommen.
  2001-01-01:
    1:
      1965:
        1: 200
        2: 210
        3: 225
        4: 245
        5: 260
        6: 280
      1991:
        1: 215
        2: 230
        3: 245
        4: 265
        5: 285
        6: 305
      2009:
        1: 265
        2: 280
        3: 300
        4: 325
        5: 350
        6: 370
    2:
      1965:
        1: 265
        2: 285
        3: 300
        4: 325
        5: 350
        6: 375
      1991:
        1: 290
        2: 310
        3: 330
        4: 355
        5: 380
        6: 405
      2009:
        1: 320
        2: 345
        3: 365
        4: 395
        5: 425
        6: 455
    3:
      1965:
        1: 322
        2: 340
        3: 360
        4: 390
        5: 420
        6: 445
      1991:
        1: 345
        2: 365
        3: 390
        4: 420
        5: 455
        6: 485
      2009:
        1: 385
        2: 410
        3: 435
        4: 470
        5: 505
        6: 540
    4:
      1965:
        1: 370
        2: 395
        3: 420
        4: 454
        5: 520
      1991:
        1: 400
        2: 425
        3: 455
        4: 490
        5: 525
        6: 565
      2009:
        1: 445
        2: 475
        3: 505
        4: 545
        5: 590
        6: 630
    5:
      1965:
        1: 420
        2: 450
        3: 480
        4: 515
        5: 555
        6: 595
      1991:
        1: 455
        2: 485
        3: 520
        4: 560
        5: 600
        6: 640
      2009:
        1: 510
        2: 545
        3: 580
        4: 625
        5: 670
        6: 715
    5plus:
      1965:
        1: 50
        2: 55
        3: 60
        4: 65
        5: 70
        6: 75
      1991:
        1: 55
        2: 60
        3: 65
        4: 70
        5: 75
        6: 80
      2009:
        1: 60
        2: 65
        3: 70
        4: 75
        5: 80
        6: 90
    reference: Art. 5 G. v. 22.12.1999, BGBl I S. 2671.
    note: Nimmt die Umrechnung in Euro von 2002 vorweg.
  2009-01-01:
    1:
      1: 292
      2: 308
      3: 330
      4: 358
      5: 385
      6: 407
    2:
      1: 352
      2: 380
      3: 402
      4: 435
      5: 468
      6: 501
    3:
      1: 424
      2: 451
      3: 479
      4: 517
      5: 556
      6: 594
    4:
      1: 490
      2: 523
      3: 556
      4: 600
      5: 649
      6: 693
    5:
      1: 561
      2: 600
      3: 638
      4: 688
      5: 737
      6: 787
    5plus:
      1: 66
      2: 72
      3: 77
      4: 83
      5: 88
      6: 99
    reference: Art. 1 G. v. 24.09.2008, BGBl I S. 1856.
  2016-01-01:
    1:
      1: 312
      2: 351
      3: 390
      4: 434
      5: 482
      6: 522
    2:
      1: 378
      2: 425
      3: 473
      4: 526
      5: 584
      6: 633
    3:
      1: 450
      2: 506
      3: 563
      4: 626
      5: 695
      6: 753
    4:
      1: 525
      2: 591
      3: 656
      4: 730
      5: 811
      6: 879
    5:
      1: 600
      2: 675
      3: 750
      4: 834
      5: 927
      6: 1004
    5plus:
      1: 71
      2: 81
      3: 91
      4: 101
      5: 111
      6: 126
    reference: Art. 1 G. v. 02.10.2015, BGBl I S. 1610.
  2020-01-01:
    1:
      1: 338
      2: 381
      3: 426
      4: 478
      5: 525
      6: 575
      7: 633
    2:
      1: 409
      2: 461
      3: 516
      4: 579
      5: 636
      6: 697
      7: 767
    3:
      1: 487
      2: 549
      3: 614
      4: 689
      5: 757
      6: 830
      7: 912
    4:
      1: 568
      2: 641
      3: 716
      4: 803
      5: 884
      6: 968
      7: 1065
    5:
      1: 649
      2: 732
      3: 818
      4: 918
      5: 1010
      6: 1106
      7: 1217
    5plus:
      1: 77
      2: 88
      3: 99
      4: 111
      5: 121
      6: 139
      7: 153
    reference: Art. 1 G. v. 30.11.2019, BGBl I S. 1877.
<<<<<<< HEAD

heizkosten_zuschuss:
  name:
    de: Heizkosten-Zuschuss in Abhängigkeit der Haushaltsgröße
    en:
  description:
    de: §12 (6) WoGG
    en:
  2021-01-01:
    1: 14.4
    2: 18.6
    3: 22.2
    4: 25.8
    5: 29.4
    5plus: 3.6
  reference: Art. 1 G. v. 15.05.2020, BGBl I S. 1015.
=======
vermögensfreibetrag_grund:
  name:
    de: Grund-Vermögensfreibetrag für den Haushalt
    en: Basic wealth exemption
  description:
    de: Wohngeld-Verwaltungsvorschift 21.37. Seit 2009 (G. v. 24.09.2008, BGBl. I S. 1856) wird durch §21 Nr. 3 WoGG geregelt, dass hohes Vermögen ein Ausschlussgrund für Wohngeld sein kann. Die genauen Werte regelt die Verwaltungsvorschrift vom April 2009. Vorher war hohes Vermögen laut WoGG kein Ausschlussgrund.
    en: Since 2009, wealth might be a reason not to grand housing benefit.
  1970-01-01:
    scalar: inf
    note: No wealth threshold in place.
  2009-01-01:
    scalar: 60000
    reference: Wohngeld-Verwaltungsvorschrift 2009.
    note: At least in place since then.
vermögensfreibetrag_pers:
  name:
    de: Vermögensfreibetrag für jedes weitere Haushaltsmitglied
    en: Additional wealth exemption for each additional household member
  description:
    de: Wohngeld-Verwaltungsvorschift 21.37
    en:
  1970-01-01:
      scalar: inf
      note: No wealth threshold in place
  2009-01-01:
    scalar: 30000
    reference: Wohngeld-Verwaltungsvorschrift 2009.
    note: At least in place since then.
>>>>>>> 118dd8ba
<|MERGE_RESOLUTION|>--- conflicted
+++ resolved
@@ -1644,24 +1644,6 @@
       6: 139
       7: 153
     reference: Art. 1 G. v. 30.11.2019, BGBl I S. 1877.
-<<<<<<< HEAD
-
-heizkosten_zuschuss:
-  name:
-    de: Heizkosten-Zuschuss in Abhängigkeit der Haushaltsgröße
-    en:
-  description:
-    de: §12 (6) WoGG
-    en:
-  2021-01-01:
-    1: 14.4
-    2: 18.6
-    3: 22.2
-    4: 25.8
-    5: 29.4
-    5plus: 3.6
-  reference: Art. 1 G. v. 15.05.2020, BGBl I S. 1015.
-=======
 vermögensfreibetrag_grund:
   name:
     de: Grund-Vermögensfreibetrag für den Haushalt
@@ -1690,4 +1672,19 @@
     scalar: 30000
     reference: Wohngeld-Verwaltungsvorschrift 2009.
     note: At least in place since then.
->>>>>>> 118dd8ba
+
+heizkosten_zuschuss:
+  name:
+    de: Heizkosten-Zuschuss in Abhängigkeit der Haushaltsgröße
+    en:
+  description:
+    de: §12 (6) WoGG
+    en:
+  2021-01-01:
+    1: 14.4
+    2: 18.6
+    3: 22.2
+    4: 25.8
+    5: 29.4
+    5plus: 3.6
+  reference: Art. 1 G. v. 15.05.2020, BGBl I S. 1015.