--- conflicted
+++ resolved
@@ -7,11 +7,7 @@
         für erwachsene Kinder kann bis zu einer Altersgrenze unter bestimmten Bedingungen ein
         Anspruch auf Kindergeld bestehen.
     en: Underage children are entitled to child benefit without any conditions. Also adult
-<<<<<<< HEAD
-        children up to a maximum age and under certain conditions are entitled to child benefit.
-=======
         children up to a specified age are entitled to child benefit under certain conditions.
->>>>>>> 62f43f20
   unit: Year
   reference: § 32 Art. 2-4 EStG.
   1984-01-01:
