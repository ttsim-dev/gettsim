--- conflicted
+++ resolved
@@ -757,8 +757,6 @@
       upper_threshold: 1964
       rate_linear: 0.16666666
     3:
-<<<<<<< HEAD
-=======
       upper_threshold: inf
       rate_linear: 0
 
@@ -809,7 +807,6 @@
       upper_threshold: 1964
       rate_linear: 0.16666666
     7:
->>>>>>> 8f3e631d
       upper_threshold: inf
       rate_linear: 0
 
