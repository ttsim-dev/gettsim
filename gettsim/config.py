from pathlib import Path

from gettsim.typing import BoolSeries
from gettsim.typing import FloatSeries
from gettsim.typing import IntSeries

# Obtain the root directory of the package. Do not import gettsim which creates a
# circular import.
ROOT_DIR = Path(__file__).parent

GEP_01_CHARACTER_LIMIT_USER_FACING_COLUMNS = 20
GEP_01_CHARACTER_LIMIT_OTHER_COLUMNS = 32

PATHS_TO_INTERNAL_FUNCTIONS = [
    ROOT_DIR / "social_security_contributions",
    ROOT_DIR / "transfers",
    ROOT_DIR / "taxes",
    ROOT_DIR / "demographic_vars.py",
]
"""list of Paths: List of paths to internal functions.

If a path is a directory, all Python files are recursively collected from that folder.

"""

INTERNAL_PARAM_GROUPS = [
    "eink_st",
    "eink_st_abzuege",
    "soli_st",
    "arbeitsl_geld",
    "soz_vers_beitr",
    "unterhalt",
    "abgelt_st",
    "wohngeld",
    "kinderzuschl",
    "kindergeld",
    "elterngeld",
<<<<<<< HEAD
    "ges_renten_vers",
    "arbeitsl_geld_2",
    "grunds_im_alter",
=======
    "ges_rentenv",
>>>>>>> 426dc9a6
]

ORDER_OF_IDS = {"hh_id": 0, "tu_id": 1, "p_id": 2}

DEFAULT_TARGETS = [
    "eink_st_tu",
    "soli_st_tu",
    "abgelt_st_tu",
    "ges_rentenv_beitr_m",
    "arbeitsl_v_beitr_m",
    "ges_krankenv_beitr_m",
    "ges_pflegev_beitr_m",
    "arbeitsl_geld_m",
<<<<<<< HEAD
    # "rente_anspr_m",
    "entgeltpunkte_update",
    "abgelt_st_tu",
    "soli_st_tu",
    "kindergeld_m",
=======
>>>>>>> 426dc9a6
    "kindergeld_m_tu",
    "arbeitsl_geld_2_m_hh",
<<<<<<< HEAD
    "grunds_im_alter_m_hh"
    # "verfügb_eink_m",
    # "verfügb_eink_hh_m",
=======
    "kinderzuschl_m_hh",
    "wohngeld_m_hh",
    "unterhaltsvors_m_hh",
>>>>>>> 426dc9a6
]

TYPES_INPUT_VARIABLES = {
    "hh_id": IntSeries,
    "tu_id": IntSeries,
    "p_id": IntSeries,
    "vermögen_hh": FloatSeries,
    "bruttolohn_m": FloatSeries,
    "alter": IntSeries,
    "selbstständig": BoolSeries,
    "wohnort_ost": BoolSeries,
    "hat_kinder": BoolSeries,
    "eink_selbst_m": FloatSeries,
<<<<<<< HEAD
    "prv_krankenv": BoolSeries,
    "prv_rente_beitr_m": FloatSeries,
=======
    "ges_rente_m": FloatSeries,
    "in_priv_krankenv": BoolSeries,
    "priv_rentenv_beitr_m": FloatSeries,
>>>>>>> 426dc9a6
    "bruttolohn_vorj_m": FloatSeries,
    "arbeitsl_lfdj_m": IntSeries,
    "arbeitsl_vorj_m": IntSeries,
    "arbeitsl_vor2j_m": IntSeries,
    "arbeitsstunden_w": FloatSeries,
    "geburtsjahr": IntSeries,
    "geburtstag": IntSeries,
    "geburtsmonat": IntSeries,
    "mietstufe": IntSeries,
    "entgeltpunkte": FloatSeries,
    "kind": BoolSeries,
    "rentner": BoolSeries,
    "betreuungskost_m": FloatSeries,
    "kapital_eink_m": FloatSeries,
    "vermiet_eink_m": FloatSeries,
    "bruttokaltmiete_m_hh": FloatSeries,
    "heizkosten_m_hh": FloatSeries,
    "jahr_renteneintr": IntSeries,
    "behinderungsgrad": IntSeries,
    "wohnfläche_hh": IntSeries,
    "m_elterngeld": IntSeries,
    "m_elterngeld_vat": IntSeries,
    "m_elterngeld_mut": IntSeries,
    "in_ausbildung": BoolSeries,
    "alleinerziehend": BoolSeries,
    "bewohnt_eigentum_hh": BoolSeries,
    "immobilie_baujahr_hh": IntSeries,
    "sonstig_eink_m": FloatSeries,
    "jahr": IntSeries,
    "entgeltp_grundr": FloatSeries,
    "grundrentenzeiten": IntSeries,
    "gr_bewertungszeiten": IntSeries,
    "prv_rente_m": FloatSeries,
    "schwerbe_ausweis_g": BoolSeries,
}<|MERGE_RESOLUTION|>--- conflicted
+++ resolved
@@ -35,13 +35,9 @@
     "kinderzuschl",
     "kindergeld",
     "elterngeld",
-<<<<<<< HEAD
-    "ges_renten_vers",
+    "ges_rentenv",
     "arbeitsl_geld_2",
     "grunds_im_alter",
-=======
-    "ges_rentenv",
->>>>>>> 426dc9a6
 ]
 
 ORDER_OF_IDS = {"hh_id": 0, "tu_id": 1, "p_id": 2}
@@ -55,25 +51,13 @@
     "ges_krankenv_beitr_m",
     "ges_pflegev_beitr_m",
     "arbeitsl_geld_m",
-<<<<<<< HEAD
-    # "rente_anspr_m",
-    "entgeltpunkte_update",
-    "abgelt_st_tu",
-    "soli_st_tu",
-    "kindergeld_m",
-=======
->>>>>>> 426dc9a6
     "kindergeld_m_tu",
     "arbeitsl_geld_2_m_hh",
-<<<<<<< HEAD
-    "grunds_im_alter_m_hh"
-    # "verfügb_eink_m",
-    # "verfügb_eink_hh_m",
-=======
     "kinderzuschl_m_hh",
     "wohngeld_m_hh",
     "unterhaltsvors_m_hh",
->>>>>>> 426dc9a6
+    "grunds_im_alter_m_hh",
+    "gesamte_rente_m",
 ]
 
 TYPES_INPUT_VARIABLES = {
@@ -87,14 +71,8 @@
     "wohnort_ost": BoolSeries,
     "hat_kinder": BoolSeries,
     "eink_selbst_m": FloatSeries,
-<<<<<<< HEAD
-    "prv_krankenv": BoolSeries,
-    "prv_rente_beitr_m": FloatSeries,
-=======
-    "ges_rente_m": FloatSeries,
     "in_priv_krankenv": BoolSeries,
     "priv_rentenv_beitr_m": FloatSeries,
->>>>>>> 426dc9a6
     "bruttolohn_vorj_m": FloatSeries,
     "arbeitsl_lfdj_m": IntSeries,
     "arbeitsl_vorj_m": IntSeries,
@@ -127,6 +105,6 @@
     "entgeltp_grundr": FloatSeries,
     "grundrentenzeiten": IntSeries,
     "gr_bewertungszeiten": IntSeries,
-    "prv_rente_m": FloatSeries,
+    "priv_rente_m": FloatSeries,
     "schwerbe_ausweis_g": BoolSeries,
 }