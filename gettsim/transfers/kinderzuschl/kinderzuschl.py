--- conflicted
+++ resolved
@@ -19,12 +19,9 @@
     In contrast to ALG2, Kiz considers only the rental costs that are attributed to the
     parents. This is done by some fixed share which is updated on annual basis
     ('jährlicher Existenzminimumsbericht')
-<<<<<<< HEAD
-=======
 
     # ToDo: Reconsider current assumption: not payed out if a pensioneer lives in the
     # ToDo: household.
->>>>>>> bff22cda
 """
 
 
@@ -51,11 +48,7 @@
     -------
 
     """
-<<<<<<< HEAD
-    if ((not kinderzuschl_vorrang_hh) & (not wohngeld_kinderzuschl_vorrang_hh)) | (
-=======
     if ((not kinderzuschl_vorrang_hh) and (not wohngeld_kinderzuschl_vorrang_hh)) or (
->>>>>>> bff22cda
         anz_rentner_hh > 0
     ):
         out = 0.0
@@ -65,22 +58,14 @@
     return out
 
 
-<<<<<<< HEAD
-def kinderzuschl_vorläufig_m_hh_ab_07_2019(
-=======
 def _kinderzuschl_vor_vermög_check_m_hh_ab_07_2019(
->>>>>>> bff22cda
     arbeitsl_geld_2_brutto_eink_m_hh: float,
     kinderzuschl_eink_min_m_hh: float,
     kinderzuschl_kindereink_abzug_m_hh: float,
     kinderzuschl_eink_anrechn_m_hh: float,
 ) -> float:
-<<<<<<< HEAD
-    """Calculate preliminary child benefit since 07/2019.
-=======
     """Calculate Kinderzuschlag since 07/2019. Whether Kinderzuschlag or
     Arbeitslosengeld 2 applies will be checked later.
->>>>>>> bff22cda
 
     Parameters
     ----------
@@ -105,20 +90,11 @@
         )
     else:
         out = 0.0
-<<<<<<< HEAD
-=======
-
-    return out
->>>>>>> bff22cda
 
     return out
 
-<<<<<<< HEAD
 
-def kinderzuschl_vorläufig_m_hh_bis_06_2019(
-=======
 def _kinderzuschl_vor_vermög_check_m_hh_bis_06_2019(
->>>>>>> bff22cda
     arbeitsl_geld_2_brutto_eink_m_hh: float,
     kinderzuschl_eink_min_m_hh: float,
     kinderzuschl_eink_max_m_hh: float,
@@ -126,12 +102,8 @@
     kinderzuschl_kindereink_abzug_m_hh: float,
     kinderzuschl_eink_anrechn_m_hh: float,
 ) -> float:
-<<<<<<< HEAD
-    """Calculate preliminary child benefit since 2005 until 06/2019.
-=======
     """Calculate Kinderzuschlag since 2005 until 06/2019. Whether Kinderzuschlag or
     Arbeitslosengeld 2 applies will be checked later.
->>>>>>> bff22cda
 
     Parameters
     ----------
@@ -154,11 +126,7 @@
     """
 
     # Check if household income is in income range for child benefit.
-<<<<<<< HEAD
-    if (arbeitsl_geld_2_brutto_eink_m_hh >= kinderzuschl_eink_min_m_hh) & (
-=======
     if (arbeitsl_geld_2_brutto_eink_m_hh >= kinderzuschl_eink_min_m_hh) and (
->>>>>>> bff22cda
         arbeitsl_geld_2_eink_m_hh <= kinderzuschl_eink_max_m_hh
     ):
         out = max(
