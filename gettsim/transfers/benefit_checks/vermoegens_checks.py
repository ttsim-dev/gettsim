--- conflicted
+++ resolved
@@ -6,40 +6,38 @@
 from gettsim.typing import IntSeries
 
 
-<<<<<<< HEAD
+def regelbedarf_m_vermögens_check_hh(
+    regelbedarf_m_hh: FloatSeries,
+    vermögen_hh: FloatSeries,
+    arbeitsl_geld_2_vermög_freib_hh,
+) -> FloatSeries:
+    """Set preliminary basic subsistence to zero if it exceeds the wealth exemption.
+
+    If wealth exceeds the exemption, set benefits to zero (since ALG2 is not yet
+    calculated, just set the need to zero)
+
+    Parameters
+    ----------
+    regelbedarf_m_hh
+        See :func:`regelbedarf_m_hh`.
+    vermögen_hh
+        See basic input variable :ref:`vermögen_hh <vermögen_hh>`.
+    arbeitsl_geld_2_vermög_freib_hh
+        See :func:`arbeitsl_geld_2_vermög_freib_hh`.
+
+    Returns
+    -------
+
+    """
+    out = regelbedarf_m_hh.copy()
+    out.loc[vermögen_hh > arbeitsl_geld_2_vermög_freib_hh] = 0
+    return out
+
+
 def kinderzuschl_vermögens_check_hh(
     kinderzuschl_vorläufig_m_hh: FloatSeries,
     vermögen_hh: FloatSeries,
-    freibetrag_vermögen_hh: FloatSeries,
-=======
-def regelbedarf_m_vermögens_check_hh(
-    regelbedarf_m_hh: FloatSeries, _arbeitsl_geld_2_unter_vermög_freib_hh: BoolSeries
-) -> FloatSeries:
-    """Set preliminary basic subsistence to zero if it exceeds the wealth exemption.
-
-    If wealth exceeds the exemption, set benefits to zero (since ALG2 is not yet
-    calculated, just set the need to zero)
-
-    Parameters
-    ----------
-    regelbedarf_m_hh
-        See :func:`regelbedarf_m_hh`.
-    _arbeitsl_geld_2_unter_vermög_freib_hh
-        See :func:`_arbeitsl_geld_2_unter_vermög_freib_hh`.
-
-    Returns
-    -------
-
-    """
-    out = regelbedarf_m_hh.copy()
-    out.loc[~_arbeitsl_geld_2_unter_vermög_freib_hh] = 0
-    return out
-
-
-def kinderzuschl_vermögens_check_hh(
-    kinderzuschl_vorläufig_m_hh: FloatSeries,
-    _arbeitsl_geld_2_unter_vermög_freib_hh: BoolSeries,
->>>>>>> 72829e2e
+    arbeitsl_geld_2_vermög_freib_hh,
 ) -> FloatSeries:
     """Set preliminary child benefit to zero if it exceeds the wealth exemption.
 
@@ -47,26 +45,17 @@
     ----------
     kinderzuschl_vorläufig_m_hh
         See :func:`kinderzuschl_vorläufig_m_hh`.
-<<<<<<< HEAD
-    freibetrag_vermögen_hh
-        See :func:`freibetrag_vermögen_hh`.
     vermögen_hh
         See basic input variable :ref:`vermögen_hh <vermögen_hh>`.
-=======
-    _arbeitsl_geld_2_unter_vermög_freib_hh
-        See :func:`_arbeitsl_geld_2_unter_vermög_freib_hh`.
->>>>>>> 72829e2e
+    arbeitsl_geld_2_vermög_freib_hh
+        See :func:`arbeitsl_geld_2_vermög_freib_hh`.
 
     Returns
     -------
 
     """
     out = kinderzuschl_vorläufig_m_hh.copy()
-<<<<<<< HEAD
-    out.loc[vermögen_hh > freibetrag_vermögen_hh] = 0
-=======
-    out.loc[~_arbeitsl_geld_2_unter_vermög_freib_hh] = 0
->>>>>>> 72829e2e
+    out.loc[vermögen_hh > arbeitsl_geld_2_vermög_freib_hh] = 0
     return out
 
 
@@ -105,30 +94,7 @@
     return out
 
 
-<<<<<<< HEAD
-def vermög_freib_arbeitsl_geld_2_hh(
-=======
-def _arbeitsl_geld_2_unter_vermög_freib_hh(
-    vermögen_hh: FloatSeries, arbeitsl_geld_2_vermög_freib_hh: FloatSeries
-) -> BoolSeries:
-    """Check if wealth is under wealth exemption.
-
-    Parameters
-    ----------
-    vermögen_hh
-        See basic input variable :ref:`vermögen_hh <vermögen_hh>`.
-    arbeitsl_geld_2_vermög_freib_hh
-        See :func:`arbeitsl_geld_2_vermög_freib_hh`.
-
-    Returns
-    -------
-
-    """
-    return vermögen_hh <= arbeitsl_geld_2_vermög_freib_hh
-
-
 def _arbeitsl_geld_2_grundfreib_vermög_hh(
->>>>>>> 72829e2e
     hh_id: IntSeries,
     kind: BoolSeries,
     alter: IntSeries,
@@ -159,19 +125,11 @@
     """
     out = pd.Series(0, index=alter.index)
     out.loc[geburtsjahr < 1948] = (
-<<<<<<< HEAD
-        arbeitsl_geld_2_params["vermög_freib"]["vor_1948"]
-        * alter.loc[geburtsjahr < 1948]
-    )
-    out.loc[(1948 <= geburtsjahr) & ~kind] = (
-        arbeitsl_geld_2_params["vermög_freib"]["standard"]
-=======
         arbeitsl_geld_2_params["vermögensgrundfreibetrag"]["bis_1947"]
         * alter.loc[geburtsjahr < 1948]
     )
     out.loc[(1948 <= geburtsjahr) & ~kind] = (
         arbeitsl_geld_2_params["vermögensgrundfreibetrag"]["ab_1948"]
->>>>>>> 72829e2e
         * alter.loc[(1948 <= geburtsjahr) & ~kind]
     )
 
@@ -210,11 +168,6 @@
     ]
 
     choices = [
-<<<<<<< HEAD
-        arbeitsl_geld_2_params["vermög_freib"]["1948_bis_1957"],
-        arbeitsl_geld_2_params["vermög_freib"]["1958_bis_1963"],
-        arbeitsl_geld_2_params["vermög_freib"]["nach_1963"],
-=======
         arbeitsl_geld_2_params["vermögensgrundfreibetrag_obergrenze"]["bis_1947"],
         arbeitsl_geld_2_params["vermögensgrundfreibetrag_obergrenze"][
             "ab_1948_bis_1957"
@@ -223,7 +176,6 @@
             "ab_1958_bis_1963"
         ],
         arbeitsl_geld_2_params["vermögensgrundfreibetrag_obergrenze"]["ab_1963"],
->>>>>>> 72829e2e
         0,
     ]
 
@@ -233,13 +185,8 @@
     return out
 
 
-<<<<<<< HEAD
-def freibetrag_vermögen_hh(
-    vermög_freib_arbeitsl_geld_2_hh: FloatSeries,
-=======
 def arbeitsl_geld_2_vermög_freib_hh(
     _arbeitsl_geld_2_grundfreib_vermög_hh: FloatSeries,
->>>>>>> 72829e2e
     anz_minderj_hh: IntSeries,
     haushaltsgröße_hh: IntSeries,
     arbeitsl_geld_2_params: dict,
@@ -248,13 +195,8 @@
 
     Parameters
     ----------
-<<<<<<< HEAD
-    vermög_freib_arbeitsl_geld_2_hh
-        See :func:`vermög_freib_arbeitsl_geld_2_hh`.
-=======
     _arbeitsl_geld_2_grundfreib_vermög_hh
         See :func:`_arbeitsl_geld_2_grundfreib_vermög_hh`.
->>>>>>> 72829e2e
     anz_minderj_hh
         See basic input variable :ref:`anz_minderj_hh <anz_minderj_hh>`.
     haushaltsgröße_hh
@@ -268,16 +210,8 @@
 
     """
     out = (
-<<<<<<< HEAD
-        vermög_freib_arbeitsl_geld_2_hh
-        + anz_minderj_hh * arbeitsl_geld_2_params["vermög_freib"]["kind"]
-        + (haushaltsgröße_hh - anz_minderj_hh)
-        * arbeitsl_geld_2_params["vermög_freib"]["ausstattung"]
-    ).clip(upper=max_freibetrag_vermögen_hh)
-=======
         _arbeitsl_geld_2_grundfreib_vermög_hh
         + anz_minderj_hh * arbeitsl_geld_2_params["vermögensfreibetrag_kind"]
         + haushaltsgröße_hh * arbeitsl_geld_2_params["vermögensfreibetrag_austattung"]
     )
->>>>>>> 72829e2e
     return out