--- conflicted
+++ resolved
@@ -43,13 +43,9 @@
 
 
 def arbeitsl_monate_gesamt(
-<<<<<<< HEAD
-    arbeitsl_monate_lfdj: int, arbeitsl_monate_vorj: int, arbeitsl_monate_v2j: int,
-=======
     arbeitsl_monate_lfdj: int,
     arbeitsl_monate_vorj: int,
     arbeitsl_monate_v2j: int,
->>>>>>> cbfc4d26
 ) -> int:
     """Aggregate months of unemployment over the last two years.
 
