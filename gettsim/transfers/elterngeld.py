"""This module provides functions to compute parental leave benefits (Elterngeld)."""
<<<<<<< HEAD
from gettsim.config import numpy_or_jax as np
=======
>>>>>>> 4379a90b
from gettsim.piecewise_functions import piecewise_polynomial
from gettsim.taxes.eink_st import _eink_st_tarif


def elterngeld_m(
    elterngeld_eink_relev_m: float,
    elternzeit_anspruch: bool,
    elterngeld_eink_erlass_m: float,
    elterngeld_geschw_bonus_m: float,
    elterngeld_mehrlinge_bonus_m: float,
    elterngeld_params: dict,
) -> float:
    """Calculate parental leave benefit (elterngeld).

    For the calculation, the relevant wage and the eligibility for bonuses is needed.

    Parameters
    ----------
    elterngeld_eink_relev_m
        See :func:`elterngeld_eink_relev_m`.
    elternzeit_anspruch
        See :func:`elternzeit_anspruch`.
    elterngeld_eink_erlass_m
        See :func:`elterngeld_eink_erlass_m`.
    elterngeld_geschw_bonus_m
        See :func:`elterngeld_geschw_bonus_m`.
    elterngeld_mehrlinge_bonus_m
        See :func:`elterngeld_mehrlinge_bonus_m`.
    elterngeld_params
        See params documentation :ref:`elterngeld_params <elterngeld_params>`.

    Returns
    -------

    """

    if (elterngeld_eink_relev_m < 0) or (not elternzeit_anspruch):
        out = 0.0
    else:
        # Bound from above and below
        elterngeld_eink_erlass_m = min(
            max(elterngeld_eink_erlass_m, elterngeld_params["mindestbetrag"]),
            elterngeld_params["höchstbetrag"],
        )

        out = (
            elterngeld_eink_erlass_m
            + elterngeld_geschw_bonus_m
            + elterngeld_mehrlinge_bonus_m
        )

    return out


def _elterngeld_proxy_eink_vorj_elterngeld_m(
    _ges_rentenv_beitr_bemess_grenze_m: float,
    bruttolohn_vorj_m: float,
    elterngeld_params: dict,
    eink_st_params: dict,
    eink_st_abzuege_params: dict,
    soli_st_params: dict,
) -> float:
    """Calculating the claim for benefits depending on previous wage.

    Parameters
    ----------
    _ges_rentenv_beitr_bemess_grenze_m
        See :func:`_ges_rentenv_beitr_bemess_grenze_m`.
    bruttolohn_vorj_m
        See basic input variable :ref:`bruttolohn_vorj_m <bruttolohn_vorj_m>`.
    elterngeld_params
        See params documentation :ref:`elterngeld_params <elterngeld_params>`.
    eink_st_params
        See params documentation :ref:`eink_st_params <eink_st_params>`.
    eink_st_abzuege_params
        See params documentation :ref:`eink_st_abzuege_params <eink_st_abzuege_params>`.
    soli_st_params
        See params documentation :ref:`soli_st_params <soli_st_params>`.

    Returns
    -------

    """
    # Relevant wage is capped at the contribution thresholds
    max_wage = min(bruttolohn_vorj_m, _ges_rentenv_beitr_bemess_grenze_m)

    # We need to deduct lump-sum amounts for contributions, taxes and soli
    prox_ssc = elterngeld_params["soz_vers_pausch"] * max_wage

    # Fictive taxes (Lohnsteuer) are approximated by applying the wage to the tax tariff
    prox_income = 12 * max_wage - eink_st_abzuege_params["werbungskostenpauschale"]
    prox_income = max(prox_income, 0.0)

    prox_tax = _eink_st_tarif(
        prox_income,
        eink_st_params,
    )

    prox_soli = piecewise_polynomial(
        prox_tax,
        thresholds=soli_st_params["soli_st"]["thresholds"],
        rates=soli_st_params["soli_st"]["rates"],
        intercepts_at_lower_thresholds=soli_st_params["soli_st"][
            "intercepts_at_lower_thresholds"
        ],
    )

    out = max_wage - prox_ssc - prox_tax / 12 - prox_soli / 12

    return max(out, 0.0)


def elternzeit_anspruch(
    alter_monate_jüngstes_mitglied_hh: float,
    m_elterngeld_mut_hh: int,
    m_elterngeld_vat_hh: int,
    m_elterngeld: int,
    kind: bool,
    elterngeld_params: dict,
) -> bool:
    """Check parental leave eligibility.

    # ToDo: Check meaning and naming and make description of m_elterngeld_mut_hh,
    # ToDo: m_elterngeld_vat_hh, and m_elterngeld more precise

    Parameters
    ----------
    alter_monate_jüngstes_mitglied_hh
        See :func:`alter_monate_jüngstes_mitglied_hh`.
    m_elterngeld_mut_hh
        See basic input variable :ref:`m_elterngeld_mut_hh <m_elterngeld_mut_hh>`.
    m_elterngeld_vat_hh
        See basic input variable :ref:`m_elterngeld_vat_hh <m_elterngeld_vat_hh>`.
    m_elterngeld
        See basic input variable :ref:`m_elterngeld <m_elterngeld>`.
    kind
        See basic input variable :ref:`kind <kind>`.
    elterngeld_params
        See params documentation :ref:`elterngeld_params <elterngeld_params>`.

    Returns
    -------

    """
    out = (
        (alter_monate_jüngstes_mitglied_hh <= elterngeld_params["max_monate_paar"])
        and (
            m_elterngeld_mut_hh + m_elterngeld_vat_hh
            < elterngeld_params["max_monate_paar"]
        )
        and (not kind)
        and (m_elterngeld <= elterngeld_params["max_monate_ind"])
    )

    return out


def elterngeld_kind(
    geburtsjahr: int,
    elterngeld_params: dict,
) -> bool:
    """Check for sibling bonus on parental leave benefit.

    # ToDo: why use datum and geburtsjahr instead of alter?

    Parameters
    ----------
    geburtsjahr
        See basic input variable :ref:`geburtsjahr <geburtsjahr>`.
    elterngeld_params
        See params documentation :ref:`elterngeld_params <elterngeld_params>`.

    Returns
    -------

    """
    current_year = elterngeld_params["datum"].astype("datetime64[Y]").astype(int) + 1970
    out = (
        current_year - geburtsjahr
        < list(elterngeld_params["geschw_bonus_altersgrenzen_kinder"].keys())[0]
    )
    return out


def elterngeld_vorschulkind(
    geburtsjahr: int,
    elterngeld_params: dict,
) -> bool:
    """Check for sibling bonus on parental leave benefit.

    Parameters
    ----------
    geburtsjahr
        See basic input variable :ref:`geburtsjahr <geburtsjahr>`.
    elterngeld_params
        See params documentation :ref:`elterngeld_params <elterngeld_params>`.

    Returns
    -------

    """
    current_year = elterngeld_params["datum"].astype("datetime64[Y]").astype(int) + 1970
    out = (
        current_year - geburtsjahr
        < list(elterngeld_params["geschw_bonus_altersgrenzen_kinder"].keys())[1]
    )
    return out


def elterngeld_geschw_bonus_anspruch(
    elterngeld_kind_hh: int,
    elterngeld_vorschulkind_hh: int,
    elternzeit_anspruch: bool,
    elterngeld_params: dict,
) -> bool:
    """Check for sibling bonus on parental leave benefit.

    Parameters
    ----------
    elterngeld_kind_hh
        See :func:`elterngeld_kind_hh`.
    elternzeit_anspruch
        See :func:`elternzeit_anspruch`.
    elterngeld_vorschulkind_hh
        See :func:`elterngeld_vorschulkind_hh`.
    elterngeld_params
        See params documentation :ref:`elterngeld_params <elterngeld_params>`.

    Returns
    -------

    """
    if elternzeit_anspruch:

        # ToDo: Should this be >=? Reference (§ 2 (2) BEEG) is not completely clear
        out = (
            elterngeld_kind_hh
            == list(elterngeld_params["geschw_bonus_altersgrenzen_kinder"].values())[0]
        ) or (
            elterngeld_vorschulkind_hh
            >= list(elterngeld_params["geschw_bonus_altersgrenzen_kinder"].values())[1]
        )
    else:
        out = False
    return out


def _elterngeld_anz_mehrlinge_anspruch(
    elternzeit_anspruch: bool,
    anz_mehrlinge_jüngstes_kind_hh: int,
) -> int:
    """Check for multiple bonus on parental leave benefit.

    Parameters
    ----------
    elternzeit_anspruch
        See :func:`elternzeit_anspruch`.
    anz_mehrlinge_jüngstes_kind_hh
        See :func:`anz_mehrlinge_jüngstes_kind_hh`.

    Returns
    -------

    """
    out = anz_mehrlinge_jüngstes_kind_hh - 1 if elternzeit_anspruch else 0
    return out


def elterngeld_nettolohn_m(
    bruttolohn_m: float,
    eink_st_tu: float,
    soli_st_tu: float,
    anz_erwachsene_tu: int,
    sozialv_beitr_m: float,
) -> float:
    """Calculate the net wage.

    Taxes and social insurance contributions are needed for the calculation.


    Parameters
    ----------
    bruttolohn_m
        See basic input variable :ref:`bruttolohn_m <bruttolohn_m>`.
    eink_st_tu
        See :func:`eink_st_tu`.
    soli_st_tu
        See :func:`soli_st_tu`.
    anz_erwachsene_tu
        See :func:`anz_erwachsene_tu`.
    sozialv_beitr_m
        See :func:`sozialv_beitr_m`.

    Returns
    -------

    """
    out = (
        bruttolohn_m
        - (eink_st_tu / anz_erwachsene_tu / 12)
        - (soli_st_tu / anz_erwachsene_tu / 12)
        - sozialv_beitr_m
    )

    return max(out, 0.0)


def elterngeld_eink_relev_m(
    _elterngeld_proxy_eink_vorj_elterngeld_m: float,
    elterngeld_nettolohn_m: float,
) -> float:
    """Calculating the relevant wage for the calculation of elterngeld.

    According to § 2 (1) BEEG elterngeld is calculated by the loss of income due to
    child raising.


    Parameters
    ----------
    _elterngeld_proxy_eink_vorj_elterngeld_m
        See :func:`_elterngeld_proxy_eink_vorj_elterngeld_m`.
    elterngeld_nettolohn_m
        See :func:`elterngeld_nettolohn_m`.

    Returns
    -------


    """
    return _elterngeld_proxy_eink_vorj_elterngeld_m - elterngeld_nettolohn_m


def elterngeld_anteil_eink_erlass(
    elterngeld_eink_relev_m: float, elterngeld_params: dict
) -> float:
    """Calculate the share of net income which is reimbursed when receiving elterngeld.

    According to § 2 (2) BEEG the percentage increases below the first step and
    decreases above the second step until prozent_minimum.

    # ToDo: Split this function up in a function before and after 2011. Before 2011 the
    # ToDo: replacement rate was not lowered for high incomes.

    Parameters
    ----------
    elterngeld_eink_relev_m
        See :func:`elterngeld_eink_relev_m`.
    elterngeld_params
        See params documentation :ref:`elterngeld_params <elterngeld_params>`.
    Returns
    -------

    """

    # Higher replacement rate if considered income is below a threshold
    if (
        elterngeld_eink_relev_m
        < elterngeld_params["nettoeinkommen_stufen"]["lower_threshold"]
    ):
        out = (
            elterngeld_params["nettoeinkommen_stufen"]["lower_threshold"]
            - elterngeld_eink_relev_m
        ) / elterngeld_params["eink_schritt_korrektur"] * elterngeld_params[
            "prozent_korrektur"
        ] + elterngeld_params[
            "faktor"
        ]

    # Lower replacement rate if considered income is above a threshold
    elif (
        elterngeld_eink_relev_m
        > elterngeld_params["nettoeinkommen_stufen"]["upper_threshold"]
    ):
        out = (
            elterngeld_params["faktor"]
            - (
                elterngeld_eink_relev_m
                - elterngeld_params["nettoeinkommen_stufen"]["upper_threshold"]
            )
            / elterngeld_params["eink_schritt_korrektur"]
        )

        # Replacement rate is only lowered up to a specific value
        out = max(out, elterngeld_params["prozent_minimum"])
    else:
        out = elterngeld_params["faktor"]

    return out


def elterngeld_eink_erlass_m(
    elterngeld_eink_relev_m: float, elterngeld_anteil_eink_erlass: float
) -> float:
    """Calculate base parental leave benefit.

    Parameters
    ----------
    elterngeld_eink_relev_m
        See :func:`elterngeld_eink_relev_m`.
    elterngeld_anteil_eink_erlass
        See :func:`elterngeld_anteil_eink_erlass`.

    Returns
    -------

    """
    return elterngeld_eink_relev_m * elterngeld_anteil_eink_erlass


def elterngeld_geschw_bonus_m(
    elterngeld_eink_erlass_m: float,
    elterngeld_geschw_bonus_anspruch: bool,
    elterngeld_params: dict,
) -> float:
    """Calculate the bonus for siblings.

    According to § 2a parents of siblings get a bonus.

    Parameters
    ----------
    elterngeld_eink_erlass_m
        See :func:`elterngeld_eink_erlass_m`.
    elterngeld_geschw_bonus_anspruch
        See :func:`elterngeld_geschw_bonus_anspruch`.
    elterngeld_params
        See params documentation :ref:`elterngeld_params <elterngeld_params>`.

    Returns
    -------

    """
    if elterngeld_geschw_bonus_anspruch:
        out = max(
            elterngeld_params["geschw_bonus_aufschlag"] * elterngeld_eink_erlass_m,
            elterngeld_params["geschw_bonus_minimum"],
        )
    else:
        out = 0.0
    return out


def elterngeld_mehrlinge_bonus_m(
    _elterngeld_anz_mehrlinge_anspruch: int, elterngeld_params: dict
) -> float:
    """Calculate the bonus for multiples.

    Parameters
    ----------
    _elterngeld_anz_mehrlinge_anspruch
        See :func:`_elterngeld_anz_mehrlinge_anspruch`.
    elterngeld_params
        See params documentation :ref:`elterngeld_params <elterngeld_params>`.

    Returns
    -------

    """
    return float(
        _elterngeld_anz_mehrlinge_anspruch * elterngeld_params["mehrlingbonus"]
    )<|MERGE_RESOLUTION|>--- conflicted
+++ resolved
@@ -1,8 +1,4 @@
 """This module provides functions to compute parental leave benefits (Elterngeld)."""
-<<<<<<< HEAD
-from gettsim.config import numpy_or_jax as np
-=======
->>>>>>> 4379a90b
 from gettsim.piecewise_functions import piecewise_polynomial
 from gettsim.taxes.eink_st import _eink_st_tarif
 
