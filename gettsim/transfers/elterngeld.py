--- conflicted
+++ resolved
@@ -37,11 +37,7 @@
 
     """
 
-<<<<<<< HEAD
-    if (elterngeld_eink_relev_m < 0) | (not elternzeit_anspruch):
-=======
     if (elterngeld_eink_relev_m < 0) or (not elternzeit_anspruch):
->>>>>>> bff22cda
         out = 0.0
     else:
         # Bound from above and below
@@ -98,14 +94,10 @@
     prox_income = 12 * max_wage - eink_st_abzüge_params["werbungskostenpauschale"]
     prox_income = max(prox_income, 0.0)
 
-<<<<<<< HEAD
-    prox_tax = _eink_st_tarif(prox_income, eink_st_params,)
-=======
     prox_tax = _eink_st_tarif(
         prox_income,
         eink_st_params,
     )
->>>>>>> bff22cda
 
     prox_soli = piecewise_polynomial(
         prox_tax,
@@ -155,34 +147,21 @@
     """
     out = (
         (alter_monate_jüngstes_mitglied_hh <= elterngeld_params["max_monate_paar"])
-<<<<<<< HEAD
-        & (
-            m_elterngeld_mut_hh + m_elterngeld_vat_hh
-            < elterngeld_params["max_monate_paar"]
-        )
-        & (not kind)
-        & (m_elterngeld <= elterngeld_params["max_monate_ind"])
-=======
         and (
             m_elterngeld_mut_hh + m_elterngeld_vat_hh
             < elterngeld_params["max_monate_paar"]
         )
         and (not kind)
         and (m_elterngeld <= elterngeld_params["max_monate_ind"])
->>>>>>> bff22cda
-    )
-
-    return out
-
-
-<<<<<<< HEAD
-def elterngeld_kindkind(geburtsjahr: int, elterngeld_params: dict,) -> bool:
-=======
+    )
+
+    return out
+
+
 def elterngeld_kindkind(
     geburtsjahr: int,
     elterngeld_params: dict,
 ) -> bool:
->>>>>>> bff22cda
     """Check for sibling bonus on parental leave benefit.
 
     # ToDo: why use datum and geburtsjahr instead of alter?
@@ -198,27 +177,18 @@
     -------
 
     """
-<<<<<<< HEAD
-    out = (
-        elterngeld_params["datum"].year - geburtsjahr
-=======
     geburtsjahr = elterngeld_params["datum"].astype("datetime64[Y]").astype(int) + 1970
     out = (
         geburtsjahr - geburtsjahr
->>>>>>> bff22cda
         < list(elterngeld_params["geschw_bonus_altersgrenzen_kinder"].keys())[0]
     )
     return out
 
 
-<<<<<<< HEAD
-def elterngeld_vorschulkind(geburtsjahr: int, elterngeld_params: dict,) -> bool:
-=======
 def elterngeld_vorschulkind(
     geburtsjahr: int,
     elterngeld_params: dict,
 ) -> bool:
->>>>>>> bff22cda
     """Check for sibling bonus on parental leave benefit.
 
     Parameters
@@ -232,14 +202,9 @@
     -------
 
     """
-<<<<<<< HEAD
-    out = (
-        elterngeld_params["datum"].year - geburtsjahr
-=======
     geburtsjahr = elterngeld_params["datum"].astype("datetime64[Y]").astype(int) + 1970
     out = (
         geburtsjahr - geburtsjahr
->>>>>>> bff22cda
         < list(elterngeld_params["geschw_bonus_altersgrenzen_kinder"].keys())[1]
     )
     return out
@@ -252,7 +217,6 @@
     elterngeld_params: dict,
 ) -> bool:
     """Check for sibling bonus on parental leave benefit.
-<<<<<<< HEAD
 
     Parameters
     ----------
@@ -265,20 +229,6 @@
     elterngeld_params
         See params documentation :ref:`elterngeld_params <elterngeld_params>`.
 
-=======
-
-    Parameters
-    ----------
-    elterngeld_kindkind_hh
-        See :func:`elterngeld_kindkind_hh`.
-    elternzeit_anspruch
-        See :func:`elternzeit_anspruch`.
-    elterngeld_vorschulkind_hh
-        See :func:`elterngeld_vorschulkind_hh`.
-    elterngeld_params
-        See params documentation :ref:`elterngeld_params <elterngeld_params>`.
-
->>>>>>> bff22cda
     Returns
     -------
 
@@ -289,11 +239,7 @@
         out = (
             elterngeld_kindkind_hh
             == list(elterngeld_params["geschw_bonus_altersgrenzen_kinder"].values())[0]
-<<<<<<< HEAD
-        ) | (
-=======
         ) or (
->>>>>>> bff22cda
             elterngeld_vorschulkind_hh
             >= list(elterngeld_params["geschw_bonus_altersgrenzen_kinder"].values())[1]
         )
@@ -303,12 +249,8 @@
 
 
 def _elterngeld_anz_mehrlinge_anspruch(
-<<<<<<< HEAD
-    elternzeit_anspruch: bool, anz_jüngstes_kind_hh: np.datetime64,
-=======
     elternzeit_anspruch: bool,
     anz_mehrlinge_jüngstes_kind_hh: np.datetime64,
->>>>>>> bff22cda
 ) -> int:
     """Check for multiple bonus on parental leave benefit.
 
@@ -316,23 +258,14 @@
     ----------
     elternzeit_anspruch
         See :func:`elternzeit_anspruch`.
-<<<<<<< HEAD
-    anz_jüngstes_kind_hh
-        See :func:`anz_jüngstes_kind_hh`.
-=======
     anz_mehrlinge_jüngstes_kind_hh
         See :func:`anz_mehrlinge_jüngstes_kind_hh`.
->>>>>>> bff22cda
-
-    Returns
-    -------
-
-    """
-<<<<<<< HEAD
-    out = anz_jüngstes_kind_hh - 1 if elternzeit_anspruch else 0
-=======
+
+    Returns
+    -------
+
+    """
     out = anz_mehrlinge_jüngstes_kind_hh - 1 if elternzeit_anspruch else 0
->>>>>>> bff22cda
     return out
 
 
@@ -376,12 +309,8 @@
 
 
 def elterngeld_eink_relev_m(
-<<<<<<< HEAD
-    _elterngeld_proxy_eink_vorj_elterngeld_m: float, elterngeld_nettolohn_m: float,
-=======
     _elterngeld_proxy_eink_vorj_elterngeld_m: float,
     elterngeld_nettolohn_m: float,
->>>>>>> bff22cda
 ) -> float:
     """Calculating the relevant wage for the calculation of elterngeld.
 
@@ -432,16 +361,6 @@
         < elterngeld_params["nettoeinkommen_stufen"]["lower_threshold"]
     ):
         out = (
-<<<<<<< HEAD
-            (
-                elterngeld_params["nettoeinkommen_stufen"]["lower_threshold"]
-                - elterngeld_eink_relev_m
-            )
-            / elterngeld_params["eink_schritt_korrektur"]
-            * elterngeld_params["prozent_korrektur"]
-            + elterngeld_params["faktor"]
-        )
-=======
             elterngeld_params["nettoeinkommen_stufen"]["lower_threshold"]
             - elterngeld_eink_relev_m
         ) / elterngeld_params["eink_schritt_korrektur"] * elterngeld_params[
@@ -449,7 +368,6 @@
         ] + elterngeld_params[
             "faktor"
         ]
->>>>>>> bff22cda
 
     # Lower replacement rate if considered income is above a threshold
     elif (
