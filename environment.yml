name: gettsim
channels:
  - conda-forge
dependencies:
  - anaconda-client
<<<<<<< HEAD
  - astor
  - bokeh
=======
  - bokeh<3.0
  - dags
>>>>>>> bd67acec
  - ipywidgets
  # Jinja2 3.1.0 breaks docs. Keep until nbconvert or Jinja2 fixes it.
  - jinja2<3.1.0
  - jupyterlab
  - nbsphinx
  - networkx
  - numpy_groupies
  - pandas
  - pdbpp
  - pip
  - pre-commit
  - pydot
  - pygments
  - pytest
  - pytest-cov
  - pytest-xdist
  - python
  - pyyaml
  - restructuredtext_lint
  - sphinx
  - sphinx_rtd_theme
  - sphinx-automodapi
  - sphinx-copybutton
  - pip:
    - kaleido
    - plotly
    - bump2version
    - -e .<|MERGE_RESOLUTION|>--- conflicted
+++ resolved
@@ -3,13 +3,9 @@
   - conda-forge
 dependencies:
   - anaconda-client
-<<<<<<< HEAD
   - astor
-  - bokeh
-=======
   - bokeh<3.0
   - dags
->>>>>>> bd67acec
   - ipywidgets
   # Jinja2 3.1.0 breaks docs. Keep until nbconvert or Jinja2 fixes it.
   - jinja2<3.1.0
