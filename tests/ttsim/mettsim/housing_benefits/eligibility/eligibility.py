"""Eligibility for housing benefits.

Policy regime until 2019:
    - Requirement is fulfilled if income of spouses is below subsistence income
    - Subsistence income is calculated per spouse

Policy regime starting in 2020:
    - Requirement is fulfilled if income of family is below subsistence income
    - Subsistence income is calculated per spouse and child
"""

from ttsim import AggType, agg_by_group_function, policy_function


<<<<<<< HEAD
@agg_by_group_function(agg_type=AggType.SUM)
def number_of_children_fam(payroll_tax__fam_id: int, child: bool) -> int:
    """The number of children in the family."""


@agg_by_group_function(agg_type=AggType.COUNT)
def number_of_individuals_sp(payroll_tax__sp_id: int) -> int:
    """The number of individuals in a spousal relationship."""
=======
@agg_by_group_function(agg_type=AggType.SUM, end_date="2019-12-31")
def number_of_adults_fam(fam_id: int, adult: bool) -> int:
    """The number of adults in the family."""


@agg_by_group_function(agg_type=AggType.COUNT)
def number_of_individuals_fam(fam_id: int) -> int:
    """The number of individuals in the family."""
>>>>>>> 70f0964c


@policy_function(end_date="2019-12-31", leaf_name="requirement_fulfilled_fam")
def requirement_fulfilled_fam_not_considering_children(
    housing_benefits__income__amount_m_fam: float,
    number_of_adults_fam: int,
    housing_benefits_params: dict,
) -> bool:
    return (
<<<<<<< HEAD
        housing_benefits__income__amount_m_sp
        < housing_benefits_params["eligibility"]["subsistence_income_per_spouse_m"]
        * number_of_individuals_sp
=======
        housing_benefits__income__amount_m_fam
        < housing_benefits_params["eligibility"]["subsistence_income_per_spouse_m"]
        * number_of_adults_fam
>>>>>>> 70f0964c
    )


@policy_function(start_date="2020-01-01", leaf_name="requirement_fulfilled_fam")
def requirement_fulfilled_fam_considering_children(
    housing_benefits__income__amount_m_fam: float,
    housing_benefits_params: dict,
    number_of_family_members_considered_fam: int,
) -> bool:
    return housing_benefits__income__amount_m_fam < (
<<<<<<< HEAD
        housing_benefits_params["eligibility"]["subsistence_income_per_spouse_m"]
        * number_of_individuals_sp
        + housing_benefits_params["eligibility"]["subsistence_income_per_child_m"]
        * number_of_children_considered
=======
        housing_benefits_params["eligibility"]["subsistence_income_per_individual_m"]
        * number_of_family_members_considered_fam
>>>>>>> 70f0964c
    )


@policy_function(start_date="2020-01-01")
def number_of_family_members_considered_fam(
    number_of_individuals_fam: int,
    housing_benefits_params: dict,
) -> int:
    return min(
<<<<<<< HEAD
        number_of_children_fam,
        housing_benefits_params["eligibility"]["max_number_of_children"],
    )


@policy_function(start_date="2020-01-01")
=======
        number_of_individuals_fam,
        housing_benefits_params["eligibility"]["max_number_of_family_members"],
    )


@policy_function()
>>>>>>> 70f0964c
def child(
    age: int,
    housing_benefits_params: dict,
) -> bool:
<<<<<<< HEAD
    return age <= housing_benefits_params["max_age_children"]
=======
    return age <= housing_benefits_params["max_age_children"]


@policy_function()
def adult(
    age: int,
    housing_benefits_params: dict,
) -> bool:
    return age > housing_benefits_params["max_age_children"]
>>>>>>> 70f0964c
<|MERGE_RESOLUTION|>--- conflicted
+++ resolved
@@ -12,16 +12,6 @@
 from ttsim import AggType, agg_by_group_function, policy_function
 
 
-<<<<<<< HEAD
-@agg_by_group_function(agg_type=AggType.SUM)
-def number_of_children_fam(payroll_tax__fam_id: int, child: bool) -> int:
-    """The number of children in the family."""
-
-
-@agg_by_group_function(agg_type=AggType.COUNT)
-def number_of_individuals_sp(payroll_tax__sp_id: int) -> int:
-    """The number of individuals in a spousal relationship."""
-=======
 @agg_by_group_function(agg_type=AggType.SUM, end_date="2019-12-31")
 def number_of_adults_fam(fam_id: int, adult: bool) -> int:
     """The number of adults in the family."""
@@ -30,7 +20,6 @@
 @agg_by_group_function(agg_type=AggType.COUNT)
 def number_of_individuals_fam(fam_id: int) -> int:
     """The number of individuals in the family."""
->>>>>>> 70f0964c
 
 
 @policy_function(end_date="2019-12-31", leaf_name="requirement_fulfilled_fam")
@@ -40,15 +29,9 @@
     housing_benefits_params: dict,
 ) -> bool:
     return (
-<<<<<<< HEAD
-        housing_benefits__income__amount_m_sp
-        < housing_benefits_params["eligibility"]["subsistence_income_per_spouse_m"]
-        * number_of_individuals_sp
-=======
         housing_benefits__income__amount_m_fam
         < housing_benefits_params["eligibility"]["subsistence_income_per_spouse_m"]
         * number_of_adults_fam
->>>>>>> 70f0964c
     )
 
 
@@ -59,15 +42,8 @@
     number_of_family_members_considered_fam: int,
 ) -> bool:
     return housing_benefits__income__amount_m_fam < (
-<<<<<<< HEAD
-        housing_benefits_params["eligibility"]["subsistence_income_per_spouse_m"]
-        * number_of_individuals_sp
-        + housing_benefits_params["eligibility"]["subsistence_income_per_child_m"]
-        * number_of_children_considered
-=======
         housing_benefits_params["eligibility"]["subsistence_income_per_individual_m"]
         * number_of_family_members_considered_fam
->>>>>>> 70f0964c
     )
 
 
@@ -77,28 +53,16 @@
     housing_benefits_params: dict,
 ) -> int:
     return min(
-<<<<<<< HEAD
-        number_of_children_fam,
-        housing_benefits_params["eligibility"]["max_number_of_children"],
-    )
-
-
-@policy_function(start_date="2020-01-01")
-=======
         number_of_individuals_fam,
         housing_benefits_params["eligibility"]["max_number_of_family_members"],
     )
 
 
 @policy_function()
->>>>>>> 70f0964c
 def child(
     age: int,
     housing_benefits_params: dict,
 ) -> bool:
-<<<<<<< HEAD
-    return age <= housing_benefits_params["max_age_children"]
-=======
     return age <= housing_benefits_params["max_age_children"]
 
 
@@ -107,5 +71,4 @@
     age: int,
     housing_benefits_params: dict,
 ) -> bool:
-    return age > housing_benefits_params["max_age_children"]
->>>>>>> 70f0964c
+    return age > housing_benefits_params["max_age_children"]