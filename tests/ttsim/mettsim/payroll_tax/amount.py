from ttsim import AggType, agg_by_group_function, policy_function


@policy_function()
def amount_y(
    income__amount_y: float,
    payroll_tax_params: dict,
    parent_is_noble_fam: bool,
    wealth_fam: float,
) -> float:
<<<<<<< HEAD
    return income__amount_y * payroll_tax_params["income"]["rate"]
=======
    if parent_is_noble_fam:
        return 0.0
    elif wealth_fam >= payroll_tax_params["wealth_threshold_for_reduced_tax_rate"]:
        return income__amount_y * payroll_tax_params["income"]["reduced_rate"]
    else:
        return income__amount_y * payroll_tax_params["income"]["rate"]


@agg_by_group_function(agg_type=AggType.ANY)
def parent_is_noble_fam(
    parent_is_noble: bool,
    fam_id: int,
) -> bool:
    pass
>>>>>>> 70f0964c
<|MERGE_RESOLUTION|>--- conflicted
+++ resolved
@@ -8,9 +8,6 @@
     parent_is_noble_fam: bool,
     wealth_fam: float,
 ) -> float:
-<<<<<<< HEAD
-    return income__amount_y * payroll_tax_params["income"]["rate"]
-=======
     if parent_is_noble_fam:
         return 0.0
     elif wealth_fam >= payroll_tax_params["wealth_threshold_for_reduced_tax_rate"]:
@@ -24,5 +21,4 @@
     parent_is_noble: bool,
     fam_id: int,
 ) -> bool:
-    pass
->>>>>>> 70f0964c
+    pass