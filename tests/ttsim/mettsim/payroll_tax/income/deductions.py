from ttsim import policy_function


@policy_function()
def deductions_y(
    payroll_tax__child_tax_credit__amount_y: float,
    payroll_tax_params: dict,
) -> float:
<<<<<<< HEAD
    return min(
        payroll_tax_params["income"]["lump_sum_deduction_y"]
        + payroll_tax__child_tax_credit__amount_y,
        0.0,
=======
    return (
        payroll_tax_params["income"]["lump_sum_deduction_y"]
        + payroll_tax__child_tax_credit__amount_y
>>>>>>> 70f0964c
    )<|MERGE_RESOLUTION|>--- conflicted
+++ resolved
@@ -6,14 +6,7 @@
     payroll_tax__child_tax_credit__amount_y: float,
     payroll_tax_params: dict,
 ) -> float:
-<<<<<<< HEAD
-    return min(
-        payroll_tax_params["income"]["lump_sum_deduction_y"]
-        + payroll_tax__child_tax_credit__amount_y,
-        0.0,
-=======
     return (
         payroll_tax_params["income"]["lump_sum_deduction_y"]
         + payroll_tax__child_tax_credit__amount_y
->>>>>>> 70f0964c
     )