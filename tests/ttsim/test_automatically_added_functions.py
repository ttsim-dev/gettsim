--- conflicted
+++ resolved
@@ -289,15 +289,10 @@
         self, name: str, expected: list[str]
     ) -> None:
         time_conversion_functions = create_time_conversion_functions(
-<<<<<<< HEAD
-            column_objects={name: policy_function(leaf_name=name)(return_one)},
-            data={},
-=======
             qual_name_policy_environment={
                 name: policy_function(leaf_name=name)(return_one)
             },
             qual_name_data_columns=set(),
->>>>>>> 7408977a
             groupings=("sn", "kin"),
         )
 
@@ -306,17 +301,10 @@
 
     def test_should_not_create_functions_automatically_that_exist_already(self) -> None:
         time_conversion_functions = create_time_conversion_functions(
-<<<<<<< HEAD
-            column_objects={
-                "test1_d": policy_function(leaf_name="test1_d")(return_one)
-            },
-            data={"test2_y": None},
-=======
             qual_name_policy_environment={
                 "test1_d": policy_function(leaf_name="test1_d")(return_one)
             },
             qual_name_data_columns={"test2_y"},
->>>>>>> 7408977a
             groupings=("sn", "kin"),
         )
 
@@ -327,15 +315,10 @@
         self,
     ) -> None:
         time_conversion_functions = create_time_conversion_functions(
-<<<<<<< HEAD
-            column_objects={"test_d": policy_function(leaf_name="test_d")(return_one)},
-            data={"test_y": None},
-=======
             qual_name_policy_environment={
                 "test_d": policy_function(leaf_name="test_d")(return_one)
             },
             qual_name_data_columns={"test_y"},
->>>>>>> 7408977a
             groupings=("sn", "kin"),
         )
 
@@ -367,13 +350,8 @@
         return test_m
 
     time_conversion_functions = create_time_conversion_functions(
-<<<<<<< HEAD
-        column_objects={"test_d": policy_function(leaf_name="test_d")(x)},
-        data={},
-=======
         qual_name_policy_environment={"test_d": policy_function(leaf_name="test_d")(x)},
         qual_name_data_columns=set(),
->>>>>>> 7408977a
         groupings=(),
     )
 
