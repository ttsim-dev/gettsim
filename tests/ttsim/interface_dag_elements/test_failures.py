from __future__ import annotations

import copy
import datetime
import re
from pathlib import Path
from typing import TYPE_CHECKING, Literal

import dags.tree as dt
import numpy
import pandas as pd
import pytest

from ttsim import InputData, MainTarget, main
from ttsim.interface_dag_elements.fail_if import (
    ConflictingActivePeriodsError,
    _param_with_active_periods,
    _ParamWithActivePeriod,
    active_periods_overlap,
    assert_valid_ttsim_pytree,
    foreign_keys_are_invalid_in_data,
    group_ids_are_outside_top_level_namespace,
    group_variables_are_not_constant_within_groups,
    input_data_is_invalid,
    input_df_has_bool_or_numeric_column_names,
    input_df_mapper_columns_missing_in_df,
    input_df_mapper_has_incorrect_format,
    paths_are_missing_in_targets_tree_mapper,
    targets_are_not_in_specialized_environment_or_data,
)
from ttsim.tt_dag_elements import (
    ConsecutiveIntLookupTableParam,
    ConsecutiveIntLookupTableParamValue,
    DictParam,
    PiecewisePolynomialParam,
    PiecewisePolynomialParamValue,
    group_creation_function,
    param_function,
    policy_function,
    policy_input,
)

if TYPE_CHECKING:
    from types import ModuleType

    from jaxtyping import Array, Float

    from ttsim.interface_dag_elements.typing import (
        FlatColumnObjectsParamFunctions,
        FlatOrigParamSpecs,
        OrigParamSpec,
        PolicyEnvironment,
    )

METTSIM_ROOT = Path(__file__).parent.parent / "mettsim"

_GENERIC_PARAM_HEADER = {
    "name": {"de": "foo", "en": "foo"},
    "description": {"de": "foo", "en": "foo"},
    "unit": None,
    "reference_period": None,
}
_GENERIC_PARAM_SPEC = {
    "start_date": "2024-01-01",
    "end_date": "2024-12-31",
    **_GENERIC_PARAM_HEADER,
}

_SOME_CONSECUTIVE_INT_LOOKUP_TABLE_PARAM = ConsecutiveIntLookupTableParam(
    leaf_name="some_consecutive_int_nd_lookup_table_param",
    value=ConsecutiveIntLookupTableParamValue(
        bases_to_subtract=numpy.array([1]),
        xnp=numpy,
        values_to_look_up=numpy.array([1, 2, 3]),
    ),
    **_GENERIC_PARAM_SPEC,
)

_SOME_DICT_PARAM = DictParam(
    leaf_name="some_dict_param",
    value={"a": 1, "b": 2},
    **_GENERIC_PARAM_SPEC,
)


_SOME_PIECEWISE_POLYNOMIAL_PARAM = PiecewisePolynomialParam(
    leaf_name="some_piecewise_polynomial_param",
    value=PiecewisePolynomialParamValue(
        thresholds=numpy.array([1, 2, 3]),
        intercepts=numpy.array([1, 2, 3]),
        rates=numpy.array([1, 2, 3]),
    ),
    **_GENERIC_PARAM_SPEC,
)


@pytest.fixture
def minimal_data_tree():
    return {
        "hh_id": numpy.array([1, 2, 3]),
        "p_id": numpy.array([1, 2, 3]),
    }


def identity(x: int) -> int:
    return x


def return_one() -> int:
    return 1


def return_two() -> int:
    return 2


def return_three() -> int:
    return 3


@group_creation_function()
def fam_id() -> int:
    pass


@pytest.fixture(scope="module")
def minimal_input_data():
    n_individuals = 5
    return {
        "p_id": pd.Series(numpy.arange(n_individuals), name="p_id"),
        "fam_id": pd.Series(numpy.arange(n_individuals), name="fam_id"),
    }


def mettsim_environment(backend) -> PolicyEnvironment:
    return main(
        main_target="policy_environment",
        orig_policy_objects={"root": Path(__file__).parent.parent / "mettsim"},
        date=datetime.date(2025, 1, 1),
        backend=backend,
    )


def some_x(x):
    return x


@param_function()
def some_param_func_returning_array_of_length_2(xnp: ModuleType) -> Float[Array, 2]:
    return xnp.array([1, 2])


@param_function()
def some_param_func_returning_list_of_length_2() -> list[int]:
    return [1, 2]


@pytest.mark.parametrize(
    ("tree", "leaf_checker", "err_substr"),
    [
        (
            {"a": 1, "b": 2},
            lambda leaf: leaf is None,
            "Leaf at tree[a] is invalid: got 1 of type <class 'int'>.",
        ),
        (
            {"a": None, "b": {"c": None, "d": 1}},
            lambda leaf: leaf is None,
            "Leaf at tree[b][d] is invalid: got 1 of type <class 'int'>.",
        ),
        (
            [1, 2, 3],
            lambda leaf: leaf is None,
            "tree must be a dict, got <class 'list'>.",
        ),
        (
            {1: 2},
            lambda leaf: leaf is None,
            "Key 1 in tree must be a string but got <class 'int'>.",
        ),
    ],
)
def test_assert_valid_ttsim_pytree(tree, leaf_checker, err_substr):
    with pytest.raises(TypeError, match=re.escape(err_substr)):
        assert_valid_ttsim_pytree(
            tree=tree,
            leaf_checker=leaf_checker,
            tree_name="tree",
        )


@pytest.mark.parametrize(
    "orig_tree_with_column_objects_and_param_functions, orig_tree_with_params",
    [
        # Same global module, no overlapping periods, no name clashes.
        (
            {
                ("c", "a"): policy_function(
                    start_date="2023-01-01",
                    end_date="2023-01-31",
                    leaf_name="f",
                )(identity),
                ("c", "b"): policy_function(
                    start_date="2023-02-01",
                    end_date="2023-02-28",
                    leaf_name="f",
                )(identity),
            },
            {
                ("c", "g"): {  # type: ignore[misc]
                    **_GENERIC_PARAM_HEADER,
                    datetime.date(2023, 1, 1): {"value": 1},
                },
            },
        ),
        # Same submodule, overlapping periods, different leaf names so no name clashes.
        (
            {
                ("x", "c", "a"): policy_function(
                    start_date="2023-01-01",
                    end_date="2023-01-31",
                    leaf_name="f",
                )(identity),
                ("x", "c", "b"): policy_function(
                    start_date="2023-01-01",
                    end_date="2023-02-28",
                    leaf_name="g",
                )(identity),
            },
            {
                ("x", "c", "h"): {  # type: ignore[misc]
                    **_GENERIC_PARAM_HEADER,
                    datetime.date(2023, 1, 1): {"value": 2},
                },
            },
        ),
        # Different submodules, no overlapping periods, no name clashes.
        (
            {
                ("x", "c", "f"): policy_function(
                    start_date="2023-01-01",
                    end_date="2023-01-31",
                )(identity),
                ("x", "d", "f"): policy_function(
                    start_date="2023-02-01",
                    end_date="2023-02-28",
                )(identity),
            },
            {
                ("x", "c", "g"): {  # type: ignore[misc]
                    **_GENERIC_PARAM_HEADER,
                    datetime.date(2023, 1, 1): {"value": 3},
                },
            },
        ),
        # Different paths, overlapping periods, same names but no clashes.
        (
            {
                ("x", "a", "b"): policy_function(
                    start_date="2023-01-01",
                    end_date="2023-01-31",
                    leaf_name="f",
                )(identity),
                ("y", "a", "b"): policy_function(
                    start_date="2023-01-01",
                    end_date="2023-02-28",
                    leaf_name="f",
                )(identity),
            },
            {
                ("z", "a", "f"): {  # type: ignore[misc]
                    **_GENERIC_PARAM_HEADER,
                    datetime.date(2023, 1, 1): {"value": 4},
                },
            },
        ),
        # Different yaml files, no name clashes because of different names.
        (
            {},
            {
                ("x", "a", "f"): {  # type: ignore[misc]
                    **_GENERIC_PARAM_HEADER,
                    datetime.date(2023, 1, 1): {"value": 5},
                },
                ("x", "b", "g"): {  # type: ignore[misc]
                    **_GENERIC_PARAM_HEADER,
                    datetime.date(2023, 1, 1): {"value": 6},
                },
            },
        ),
        # Same leaf names across functions / parameters, but no overlapping periods.
        (
            {
                ("c", "a"): policy_function(
                    start_date="2012-01-01",
                    end_date="2015-12-31",
                    leaf_name="f",
                )(identity),
                ("c", "b"): policy_function(
                    start_date="2023-02-01",
                    end_date="2023-02-28",
                    leaf_name="f",
                )(identity),
            },
            {
                ("c", "f"): {
                    "name": {"de": "foo", "en": "foo"},
                    "description": {"de": "foo", "en": "foo"},
                    "unit": None,
                    "reference_period": None,
                    "type": "scalar",
                    datetime.date(1984, 1, 1): {"value": 1},
                    datetime.date(1985, 1, 1): {"value": 3},
                    datetime.date(1995, 1, 1): {"value": 5},
                    datetime.date(2012, 1, 1): {"note": "more complex, see function"},
                    datetime.date(2016, 1, 1): {"value": 10},
                    datetime.date(2023, 2, 1): {
                        "note": "more complex, see function",
                        "reference": "https://example.com/foo",
                    },
                    datetime.date(2023, 3, 1): {
                        "value": 13,
                        "note": "Complex didn't last long.",
                    },
                },
            },
        ),
        # Different periods specified in different files.
        (
            {},
            {
                ("c", "f"): {
                    "name": {"de": "foo", "en": "foo"},
                    "description": {"de": "foo", "en": "foo"},
                    "unit": None,
                    "reference_period": None,
                    "type": "scalar",
                    datetime.date(1984, 1, 1): {"value": 1},
                    datetime.date(1985, 1, 1): {"value": 3},
                    datetime.date(1995, 1, 1): {"value": 5},
                    datetime.date(2012, 1, 1): {"note": "more complex, see function"},
                },
                ("d", "f"): {
                    "name": {"de": "foo", "en": "foo"},
                    "description": {"de": "foo", "en": "foo"},
                    "unit": None,
                    "reference_period": None,
                    "type": "scalar",
                    datetime.date(2016, 1, 1): {"value": 10},
                    datetime.date(2023, 2, 1): {
                        "note": "more complex, see function",
                        "reference": "https://example.com/foo",
                    },
                    datetime.date(2023, 3, 1): {
                        "value": 13,
                        "note": "Complex didn't last long.",
                    },
                },
            },
        ),
    ],
)
def test_fail_if_active_periods_overlap_passes(
    orig_tree_with_column_objects_and_param_functions: FlatColumnObjectsParamFunctions,
    orig_tree_with_params: FlatOrigParamSpecs,
):
    active_periods_overlap(
        orig_tree_with_column_objects_and_param_functions,
        orig_tree_with_params,
    )


@pytest.mark.parametrize(
    "orig_tree_with_column_objects_and_param_functions, orig_tree_with_params",
    [
        # Exact overlap.
        (
            {
                ("a",): policy_function(
                    start_date="2023-01-01",
                    end_date="2023-01-31",
                    leaf_name="f",
                )(identity),
                ("b",): policy_function(
                    start_date="2023-01-01",
                    end_date="2023-01-31",
                    leaf_name="f",
                )(identity),
            },
            {},
        ),
        # Active period for "a" is subset of "b".
        (
            {
                ("a"): policy_function(
                    start_date="2023-01-01",
                    end_date="2023-01-31",
                    leaf_name="f",
                )(identity),
                ("b"): policy_function(
                    start_date="2021-01-02",
                    end_date="2023-02-01",
                    leaf_name="f",
                )(identity),
            },
            {},
        ),
        # Some overlap.
        (
            {
                ("a",): policy_function(
                    start_date="2023-01-02",
                    end_date="2023-02-01",
                    leaf_name="f",
                )(identity),
                ("b",): policy_function(
                    start_date="2022-01-01",
                    end_date="2023-01-31",
                    leaf_name="f",
                )(identity),
            },
            {},
        ),
        # Same as before, but defined in different modules.
        (
            {
                ("c", "a"): policy_function(
                    start_date="2023-01-02",
                    end_date="2023-02-01",
                    leaf_name="f",
                )(identity),
                ("d", "b"): policy_function(
                    start_date="2022-01-01",
                    end_date="2023-01-31",
                    leaf_name="f",
                )(identity),
            },
            {},
        ),
        # Same as before, but defined in different modules without leaf name.
        (
            {
                ("c", "f"): policy_function(
                    start_date="2023-01-02",
                    end_date="2023-02-01",
                )(identity),
                ("d", "f"): policy_function(
                    start_date="2022-01-01",
                    end_date="2023-01-31",
                )(identity),
            },
            {},
        ),
        # Same global module, no overlap in functions, name clashes leaf name / yaml.
        (
            {
                ("c", "a"): policy_function(
                    start_date="2023-01-01",
                    end_date="2023-01-31",
                    leaf_name="f",
                )(identity),
                ("c", "b"): policy_function(
                    start_date="2023-02-01",
                    end_date="2023-02-28",
                    leaf_name="f",
                )(identity),
            },
            {
                ("c", "f"): {  # type: ignore[misc]
                    **_GENERIC_PARAM_HEADER,
                    datetime.date(2023, 1, 1): {"value": 1},
                },
            },
        ),
        # Same paths, no overlap in functions, name clashes leaf name / yaml.
        (
            {
                ("x", "a", "b"): policy_function(
                    start_date="2023-01-01",
                    end_date="2023-01-31",
                    leaf_name="f",
                )(identity),
                ("x", "a", "c"): policy_function(
                    start_date="2023-02-01",
                    end_date="2023-02-28",
                    leaf_name="f",
                )(identity),
            },
            {
                ("x", "a", "f"): {  # type: ignore[misc]
                    **_GENERIC_PARAM_HEADER,
                    datetime.date(2023, 1, 1): {"value": 2},
                },
            },
        ),
        # Same paths, name clashes within params from different yaml files.
        (
            {},
            {
                ("x", "a", "f"): {  # type: ignore[misc]
                    **_GENERIC_PARAM_HEADER,
                    datetime.date(2023, 1, 1): {"value": 3},
                },
                ("x", "b", "f"): {  # type: ignore[misc]
                    **_GENERIC_PARAM_HEADER,
                    datetime.date(2023, 1, 1): {"value": 4},
                },
            },
        ),
    ],
)
def test_fail_if_active_periods_overlap_raises(
    orig_tree_with_column_objects_and_param_functions: FlatColumnObjectsParamFunctions,
    orig_tree_with_params: FlatOrigParamSpecs,
):
    with pytest.raises(ConflictingActivePeriodsError):
        active_periods_overlap(
            orig_tree_with_column_objects_and_param_functions,
            orig_tree_with_params,
        )


@pytest.mark.parametrize(
    (
        "environment",
        "tt_targets__tree",
    ),
    [
        (
            {
                "some_dict_param": _SOME_DICT_PARAM,
            },
            {"some_dict_param": "res1"},
        ),
    ],
)
def test_fail_if_data_paths_are_missing_in_paths_to_mapped_column_names(
    environment,
    tt_targets__tree,
    minimal_data_tree,
    backend,
):
    results__tree = main(
        main_target="results__tree",
        input_data={"tree": minimal_data_tree},
        date=datetime.date(2024, 1, 1),
        policy_environment=environment,
        tt_targets={"tree": tt_targets__tree},
        rounding=False,
        backend=backend,
    )
    with pytest.raises(
        ValueError,
        match="are not mapped to a column name",
    ):
        paths_are_missing_in_targets_tree_mapper(
            results__tree=results__tree,
            tt_targets__tree=tt_targets__tree,
        )


def test_fail_if_foreign_keys_are_invalid_in_data_allow_minus_one_as_foreign_key(
    backend,
):
    flat_objects_tree = dt.flatten_to_qnames(mettsim_environment(backend))
    data = {
        "p_id": pd.Series([1, 2, 3]),
        "p_id_spouse": pd.Series([-1, 1, 2]),
    }

    foreign_keys_are_invalid_in_data(
        labels__root_nodes={n for n in data if n != "p_id"},
        processed_data=data,
        specialized_environment__without_tree_logic_and_with_derived_functions=flat_objects_tree,
    )


def test_fail_if_foreign_keys_are_invalid_in_data_when_foreign_key_points_to_non_existing_p_id(
    backend,
):
    flat_objects_tree = dt.flatten_to_qnames(mettsim_environment(backend))
    data = {
        "p_id": pd.Series([1, 2, 3]),
        "p_id_spouse": pd.Series([0, 1, 2]),
    }

    with pytest.raises(ValueError, match=r"not a valid p_id in the\sinput data"):
        foreign_keys_are_invalid_in_data(
            labels__root_nodes={n for n in data if n != "p_id"},
            processed_data=data,
            specialized_environment__without_tree_logic_and_with_derived_functions=flat_objects_tree,
        )


def test_fail_if_foreign_keys_are_invalid_in_data_when_foreign_key_points_to_same_row_if_allowed(
    backend,
):
    flat_objects_tree = dt.flatten_to_qnames(mettsim_environment(backend))
    data = {
        "p_id": pd.Series([1, 2, 3]),
        "p_id_child_": pd.Series([1, 3, 3]),
    }

    foreign_keys_are_invalid_in_data(
        labels__root_nodes={n for n in data if n != "p_id"},
        processed_data=data,
        specialized_environment__without_tree_logic_and_with_derived_functions=flat_objects_tree,
    )


def test_fail_if_foreign_keys_are_invalid_in_data_when_foreign_key_points_to_same_row_if_not_allowed(
    backend,
):
    flat_objects_tree = dt.flatten_to_qnames(mettsim_environment(backend))
    data = {
        "p_id": pd.Series([1, 2, 3]),
        "child_tax_credit__p_id_recipient": pd.Series([1, 3, 3]),
    }

    foreign_keys_are_invalid_in_data(
        labels__root_nodes={n for n in data if n != "p_id"},
        processed_data=data,
        specialized_environment__without_tree_logic_and_with_derived_functions=flat_objects_tree,
    )


def test_fail_if_group_ids_are_outside_top_level_namespace():
    with pytest.raises(
        ValueError,
        match="Group identifiers must live in the top-level namespace. Got:",
    ):
        group_ids_are_outside_top_level_namespace({"n1": {"fam_id": fam_id}})


def test_fail_if_group_variables_are_not_constant_within_groups():
    data = {
        "p_id": numpy.array([0, 1, 2]),
        "foo_kin": numpy.array([1, 2, 2]),
        "kin_id": numpy.array([1, 1, 2]),
    }
    with pytest.raises(
        ValueError,
        match="The following data inputs do not have a unique value within",
    ):
        group_variables_are_not_constant_within_groups(
            labels__grouping_levels=("kin",),
            labels__root_nodes={n for n in data if n != "p_id"},
            processed_data=data,
        )


def test_fail_if_p_id_is_missing(xnp):
    data = {("fam_id",): xnp.array([1, 2, 3])}

    with pytest.raises(
        ValueError,
        match="The input data must contain the `p_id` column.",
    ):
        input_data_is_invalid(data)


def test_fail_if_p_id_is_missing_via_main(backend):
    data = {"fam_id": pd.Series([1, 2, 3], name="fam_id")}
    with pytest.raises(
        ValueError,
        match="The input data must contain the `p_id` column.",
    ):
        main(
            main_target="fail_if__input_data_is_invalid",
            input_data={"tree": data},
            policy_environment={},
            tt_targets={"tree": {}},
            date=datetime.date(2025, 1, 1),
            rounding=False,
            backend=backend,
<<<<<<< HEAD
            main_target=MainTarget.results.df_with_nested_columns,
=======
>>>>>>> 0e48d1d0
        )


@pytest.mark.parametrize(
    "df",
    [
        pd.DataFrame({True: [1, 2]}),
        pd.DataFrame({1: [1, 2]}),
    ],
)
def test_fail_if_input_df_has_bool_or_numeric_column_names(df):
    with pytest.raises(
        ValueError,
        match="DataFrame column names cannot be booleans or numbers.",
    ):
        input_df_has_bool_or_numeric_column_names(df)


@pytest.mark.parametrize(
    (
        "input_data__df_and_mapper__mapper",
        "expected_error_message",
    ),
    [
        (
            [],
            "The inputs tree to column mapping must be a \\(nested\\) dictionary.",
        ),
        (
            {
                "n1": {
                    "n2": pd.Series([1, 2, 3]),
                },
            },
            "n1__n2: Series",
        ),
        (
            {
                "n1": {
                    "n2": None,
                },
            },
            "n1__n2: NoneType",
        ),
        (
            {
                "n1": {
                    True: 2,
                },
            },
            "All path elements of `",
        ),
    ],
)
def test_fail_if_input_df_mapper_has_incorrect_format(
    input_data__df_and_mapper__mapper,
    expected_error_message,
    xnp: ModuleType,
):
    with pytest.raises(TypeError, match=expected_error_message):
        input_df_mapper_has_incorrect_format(input_data__df_and_mapper__mapper, xnp=xnp)


@pytest.mark.parametrize(
    (
        "environment",
        "tt_targets__tree",
        "match",
    ),
    [
        (
            {
                "some_piecewise_polynomial_param": _SOME_PIECEWISE_POLYNOMIAL_PARAM,
            },
            {"some_piecewise_polynomial_param": "res1"},
            "The data contains objects that cannot be cast to a pandas.DataFrame",
        ),
        (
            {
                "some_consecutive_int_lookup_table_param": (
                    _SOME_CONSECUTIVE_INT_LOOKUP_TABLE_PARAM
                ),
            },
            {"some_consecutive_int_lookup_table_param": "res1"},
            "The data contains objects that cannot be cast to a pandas.DataFrame",
        ),
        (
            {
                "some_param_func_returning_list_of_length_2": some_param_func_returning_list_of_length_2,
            },
            {"some_param_func_returning_list_of_length_2": "res1"},
            "The data contains objects that cannot be cast to a pandas.DataFrame",
        ),
    ],
)
def test_fail_if_non_convertible_objects_in_results_tree_because_of_object_type(
    environment,
    tt_targets__tree,
    minimal_data_tree,
    match,
    backend,
):
    with pytest.raises(TypeError, match=match):
        main(
            main_target=MainTarget.results.df_with_nested_columns,
            input_data={"tree": minimal_data_tree},
            policy_environment=environment,
            date=datetime.date(2024, 1, 1),
            tt_targets={"tree": tt_targets__tree},
            rounding=False,
            backend=backend,
        )


@pytest.mark.parametrize(
    (
        "environment",
        "tt_targets__tree",
        "match",
    ),
    [
        (
            {
                "some_param_func_returning_array_of_length_2": some_param_func_returning_array_of_length_2,
            },
            {"some_param_func_returning_array_of_length_2": "res1"},
            "The data contains paths that don't have the same length",
        ),
    ],
)
def test_fail_if_non_convertible_objects_in_results_tree_because_of_object_length(
    environment,
    tt_targets__tree,
    minimal_data_tree,
    match,
    backend,
):
    with pytest.raises(ValueError, match=match):
        main(
            main_target=MainTarget.results.df_with_nested_columns,
            input_data={"tree": minimal_data_tree},
            policy_environment=environment,
            date=datetime.date(2024, 1, 1),
            tt_targets={"tree": tt_targets__tree},
            rounding=False,
            backend=backend,
        )


def test_fail_if_p_id_does_not_exist(xnp):
    data = {("fam_id",): xnp.array([1, 2, 3])}

    with pytest.raises(
        ValueError,
        match="The input data must contain the `p_id` column.",
    ):
        input_data_is_invalid(data)


def test_fail_if_p_id_does_not_exist_via_main(backend):
    data = {"fam_id": pd.Series([1, 2, 3], name="fam_id")}
    with pytest.raises(
        ValueError,
        match="The input data must contain the `p_id` column.",
    ):
        main(
            main_target="fail_if__input_data_is_invalid",
            input_data={"tree": data},
            policy_environment={},
            tt_targets={"tree": {}},
            date=datetime.date(2025, 1, 1),
            rounding=False,
            backend=backend,
<<<<<<< HEAD
            main_target=MainTarget.results.df_with_nested_columns,
=======
>>>>>>> 0e48d1d0
        )


def test_fail_if_p_id_is_not_unique(xnp):
    data = {("p_id",): xnp.array([1, 1, 3, 4])}

    with pytest.raises(
        ValueError,
        match="The following `p_id`s are not unique in the input data",
    ):
        input_data_is_invalid(data)


def test_fail_if_p_id_is_not_unique_via_main(minimal_input_data, backend):
    data = copy.deepcopy(minimal_input_data)
    data["p_id"][:] = 1

    with pytest.raises(
        ValueError,
        match="The following `p_id`s are not unique in the input data",
    ):
        main(
            main_target="fail_if__input_data_is_invalid",
            input_data={"tree": data},
            policy_environment={},
            tt_targets={"tree": {}},
            date=datetime.date(2025, 1, 1),
            rounding=False,
            backend=backend,
<<<<<<< HEAD
            main_target=MainTarget.results.df_with_nested_columns,
=======
>>>>>>> 0e48d1d0
        )


@pytest.mark.parametrize(
    "data",
    [
        {("p_id",): numpy.array([1, "2", 3])},
        {("p_id",): numpy.array([1, 2, 3.0])},
        {("p_id",): pd.Series([1, 2, 3.0])},
        {("p_id",): pd.Series([1, "2", 3.0])},
    ],
)
def test_fail_if_p_id_is_not_int(data):
    with pytest.raises(
        ValueError,
        match="The `p_id` column must be of integer dtype.",
    ):
        input_data_is_invalid(data)


@pytest.mark.parametrize(
    "data",
    [
        {("p_id",): numpy.array([1, 2, 3])},
        {("p_id",): pd.Series([1, 2, 3])},
    ],
)
def test_p_id_can_be_specified_as_series_and_numpy_array(data):
    input_data_is_invalid(data)


@pytest.mark.skipif_numpy
def test_p_id_can_be_specified_as_jax_array(xnp):
    data = {("p_id",): xnp.array([1, 2, 3])}
    input_data_is_invalid(data)


def test_fail_if_input_data_has_different_lengths(backend):
    data = {"p_id": numpy.arange(4), "a": numpy.arange(8)}
    with pytest.raises(
        ValueError,
        match="The lengths of the following columns do not match the length of the",
    ):
        main(
            main_target="fail_if__input_data_is_invalid",
            input_data={"tree": data},
            policy_environment={},
            tt_targets={"tree": {}},
            date=datetime.date(2025, 1, 1),
            rounding=False,
            backend=backend,
<<<<<<< HEAD
            main_target=MainTarget.results.df_with_nested_columns,
=======
>>>>>>> 0e48d1d0
        )


def test_fail_if_root_nodes_are_missing_via_main(minimal_input_data, backend):
    def b(a):
        return a

    def c(b):
        return b

    policy_environment = {
        "b": policy_function(leaf_name="b")(b),
        "c": policy_function(leaf_name="c")(c),
    }

    with pytest.raises(
        ValueError,
        match="The following data columns are missing",
    ):
        main(
            main_targets=["results__tree", "fail_if__root_nodes_are_missing"],
            input_data={"tree": minimal_input_data},
            policy_environment=policy_environment,
            date=datetime.date(2024, 1, 1),
            tt_targets={"tree": {"c": None}},
            rounding=False,
            backend=backend,
<<<<<<< HEAD
            main_target=MainTarget.results.df_with_nested_columns,
=======
>>>>>>> 0e48d1d0
        )


def test_fail_if_root_nodes_are_missing_asks_for_individual_level_columns(
    minimal_input_data, backend
):
    @policy_function()
    def b(a_fam):
        return a_fam

    @policy_input()
    def a() -> int:
        pass

    policy_environment = {
        "fam_id": fam_id,
        "a": a,
        "b": b,
    }

    with pytest.raises(
        ValueError,
        match="Note that the missing nodes contain columns that are grouped by ",
    ):
        main(
            main_targets=["results__tree", "fail_if__root_nodes_are_missing"],
            input_data={"tree": minimal_input_data},
            policy_environment=policy_environment,
            date=datetime.date(2024, 1, 1),
            tt_targets={"tree": {"b": None}},
            include_warn_nodes=False,
<<<<<<< HEAD
            rounding=False,
            backend=backend,
            main_target=MainTarget.results.df_with_nested_columns,
=======
            include_fail_nodes=False,
            rounding=False,
            backend=backend,
>>>>>>> 0e48d1d0
        )


@pytest.mark.parametrize(
    "policy_environment, tt_targets, labels__processed_data_columns, expected_error_match",
    [
        ({"foo": some_x}, {"bar": None}, set(), "('bar',)"),
        ({"foo__baz": some_x}, {"foo__bar": None}, set(), "('foo', 'bar')"),
        ({"foo": some_x}, {"bar": None}, {"spam"}, "('bar',)"),
        ({"foo__baz": some_x}, {"foo__bar": None}, {"spam"}, "('foo', 'bar')"),
    ],
)
def test_fail_if_targets_are_not_in_specialized_environment_or_data(
    policy_environment,
    tt_targets,
    labels__processed_data_columns,
    expected_error_match,
):
    with pytest.raises(
        ValueError,
        match="The following targets have no corresponding function",
    ) as e:
        targets_are_not_in_specialized_environment_or_data(
            specialized_environment__without_tree_logic_and_with_derived_functions=dt.flatten_to_qnames(
                policy_environment
            ),
            tt_targets__qname=tt_targets,
            labels__processed_data_columns=labels__processed_data_columns,
        )
    assert expected_error_match in str(e.value)


def test_fail_if_targets_are_not_in_specialized_environment_or_data_via_main(
    minimal_input_data,
    backend,
):
    with pytest.raises(
        ValueError,
        match="The following targets have no corresponding function",
    ):
        main(
            main_target="fail_if__targets_are_not_in_specialized_environment_or_data",
            input_data={"tree": minimal_input_data},
            policy_environment={},
            tt_targets={"tree": {"unknown_target": None}},
            date=datetime.date(2025, 1, 1),
            rounding=False,
            backend=backend,
<<<<<<< HEAD
            main_target=MainTarget.results.df_with_nested_columns,
=======
>>>>>>> 0e48d1d0
        )


@pytest.mark.parametrize(
    "param_spec, leaf_name, expected",
    (
        (
            {
                "name": {"de": "spam", "en": "spam"},
                "description": {"de": "spam", "en": "spam"},
                "unit": None,
                "reference_period": None,
                "type": "scalar",
                datetime.date(1984, 1, 1): {"note": "completely empty"},
            },
            "spam",
            [],
        ),
        (
            {
                "name": {"de": "foo", "en": "foo"},
                "description": {"de": "foo", "en": "foo"},
                "unit": None,
                "reference_period": None,
                "type": "scalar",
                datetime.date(1984, 1, 1): {"value": 1},
            },
            "foo",
            [
                _ParamWithActivePeriod(
                    leaf_name="foo",
                    original_function_name="foo",
                    start_date=datetime.date(1984, 1, 1),
                    end_date=datetime.date(2099, 12, 31),
                    **_GENERIC_PARAM_HEADER,
                ),
            ],
        ),
        (
            {
                "name": {"de": "foo", "en": "foo"},
                "description": {"de": "foo", "en": "foo"},
                "unit": None,
                "reference_period": None,
                "type": "scalar",
                datetime.date(1984, 1, 1): {"value": 1},
                datetime.date(1985, 1, 1): {"note": "stop"},
            },
            "foo",
            [
                _ParamWithActivePeriod(
                    leaf_name="foo",
                    original_function_name="foo",
                    start_date=datetime.date(1984, 1, 1),
                    end_date=datetime.date(1984, 12, 31),
                    **_GENERIC_PARAM_HEADER,
                ),
            ],
        ),
        (
            {
                "name": {"de": "bar", "en": "bar"},
                "description": {"de": "bar", "en": "bar"},
                "unit": None,
                "reference_period": None,
                "type": "scalar",
                datetime.date(1984, 1, 1): {"value": 1},
                datetime.date(1985, 1, 1): {"value": 3},
                datetime.date(1995, 1, 1): {"value": 5},
                datetime.date(2012, 1, 1): {"note": "more complex, see function"},
                datetime.date(2016, 1, 1): {"value": 10},
                datetime.date(2023, 2, 1): {
                    "note": "more complex, see function",
                    "reference": "https://example.com/bar",
                },
                datetime.date(2023, 3, 1): {
                    "value": 13,
                    "note": "Complex didn't last long.",
                },
            },
            "bar",
            [
                _ParamWithActivePeriod(
                    leaf_name="bar",
                    original_function_name="bar",
                    start_date=datetime.date(2023, 3, 1),
                    end_date=datetime.date(2099, 12, 31),
                    name={"de": "bar", "en": "bar"},
                    description={"de": "bar", "en": "bar"},
                    unit=None,
                    reference_period=None,
                ),
                _ParamWithActivePeriod(
                    leaf_name="bar",
                    original_function_name="bar",
                    start_date=datetime.date(2016, 1, 1),
                    end_date=datetime.date(2023, 1, 31),
                    name={"de": "bar", "en": "bar"},
                    description={"de": "bar", "en": "bar"},
                    unit=None,
                    reference_period=None,
                ),
                _ParamWithActivePeriod(
                    leaf_name="bar",
                    original_function_name="bar",
                    start_date=datetime.date(1984, 1, 1),
                    end_date=datetime.date(2011, 12, 31),
                    name={"de": "bar", "en": "bar"},
                    description={"de": "bar", "en": "bar"},
                    unit=None,
                    reference_period=None,
                ),
            ],
        ),
    ),
)
def test_ttsim_param_with_active_periods(
    param_spec: OrigParamSpec,
    leaf_name: str,
    expected: list[_ParamWithActivePeriod],
):
    actual = _param_with_active_periods(
        param_spec=param_spec,
        leaf_name=leaf_name,
    )
    assert actual == expected


def test_fail_if_input_df_mapper_columns_missing_in_df():
    df = pd.DataFrame({"a": [1]})
    mapper = {"b": "a", "c": "d", "e": 1, "f": 1.5, "g": True, "h": "i"}
    with pytest.raises(
        ValueError,
        match=r"The following columns are missing: \['d', 'i'\]",
    ):
        input_df_mapper_columns_missing_in_df(
            input_data__df_and_mapper__df=df,
            input_data__df_and_mapper__mapper=mapper,
        )


def test_fail_if_input_df_mapper_columns_missing_in_df_via_main(
    backend: Literal["jax", "numpy"],
):
    df = pd.DataFrame({"a": [1]})
    mapper = {"b": "a", "c": "d", "e": 1, "f": 1.5, "g": True, "h": "i"}
    with pytest.raises(
        ValueError,
        match=r"The following columns are missing: \['d', 'i'\]",
    ):
        main(
            input_data=InputData.df_and_mapper(df=df, mapper=mapper),
            main_target=MainTarget.results.df_with_mapper,
            orig_policy_objects={"root": METTSIM_ROOT},
            tt_targets=MainTarget.policy_environment,
            date_str="2025-01-01",
            backend=backend,
        )<|MERGE_RESOLUTION|>--- conflicted
+++ resolved
@@ -673,10 +673,6 @@
             date=datetime.date(2025, 1, 1),
             rounding=False,
             backend=backend,
-<<<<<<< HEAD
-            main_target=MainTarget.results.df_with_nested_columns,
-=======
->>>>>>> 0e48d1d0
         )
 
 
@@ -850,10 +846,6 @@
             date=datetime.date(2025, 1, 1),
             rounding=False,
             backend=backend,
-<<<<<<< HEAD
-            main_target=MainTarget.results.df_with_nested_columns,
-=======
->>>>>>> 0e48d1d0
         )
 
 
@@ -883,10 +875,6 @@
             date=datetime.date(2025, 1, 1),
             rounding=False,
             backend=backend,
-<<<<<<< HEAD
-            main_target=MainTarget.results.df_with_nested_columns,
-=======
->>>>>>> 0e48d1d0
         )
 
 
@@ -938,10 +926,6 @@
             date=datetime.date(2025, 1, 1),
             rounding=False,
             backend=backend,
-<<<<<<< HEAD
-            main_target=MainTarget.results.df_with_nested_columns,
-=======
->>>>>>> 0e48d1d0
         )
 
 
@@ -969,10 +953,6 @@
             tt_targets={"tree": {"c": None}},
             rounding=False,
             backend=backend,
-<<<<<<< HEAD
-            main_target=MainTarget.results.df_with_nested_columns,
-=======
->>>>>>> 0e48d1d0
         )
 
 
@@ -1004,15 +984,9 @@
             date=datetime.date(2024, 1, 1),
             tt_targets={"tree": {"b": None}},
             include_warn_nodes=False,
-<<<<<<< HEAD
-            rounding=False,
-            backend=backend,
-            main_target=MainTarget.results.df_with_nested_columns,
-=======
             include_fail_nodes=False,
             rounding=False,
             backend=backend,
->>>>>>> 0e48d1d0
         )
 
 
@@ -1061,10 +1035,6 @@
             date=datetime.date(2025, 1, 1),
             rounding=False,
             backend=backend,
-<<<<<<< HEAD
-            main_target=MainTarget.results.df_with_nested_columns,
-=======
->>>>>>> 0e48d1d0
         )
 
 
