from __future__ import annotations

import copy
import datetime
import re
from pathlib import Path
from typing import TYPE_CHECKING, Literal

import dags.tree as dt
import numpy
import pandas as pd
import pytest

<<<<<<< HEAD
from ttsim import InputData, MainTarget, TTTargets, main
=======
try:
    import jax
except ImportError:
    jax = None

from ttsim import InputData, MainTarget, OrigPolicyObjects, TTTargets, main
>>>>>>> 205f3585
from ttsim.interface_dag_elements.fail_if import (
    ConflictingActivePeriodsError,
    _param_with_active_periods,
    _ParamWithActivePeriod,
    active_periods_overlap,
    assert_valid_ttsim_pytree,
    environment_is_invalid,
    foreign_keys_are_invalid_in_data,
    group_ids_are_outside_top_level_namespace,
    group_variables_are_not_constant_within_groups,
    input_data_is_invalid,
    input_df_has_bool_or_numeric_column_names,
    input_df_mapper_columns_missing_in_df,
    input_df_mapper_has_incorrect_format,
    param_function_depends_on_column_objects,
    paths_are_missing_in_targets_tree_mapper,
    targets_are_not_in_specialized_environment_or_data,
)
from ttsim.tt_dag_elements import (
    ConsecutiveIntLookupTableParam,
    ConsecutiveIntLookupTableParamValue,
    DictParam,
    PiecewisePolynomialParam,
    PiecewisePolynomialParamValue,
    group_creation_function,
    param_function,
    policy_function,
    policy_input,
)

if TYPE_CHECKING:
    from types import ModuleType

    from jaxtyping import Array, Float

    from ttsim.interface_dag_elements.typing import (
        FlatColumnObjectsParamFunctions,
        FlatOrigParamSpecs,
        OrigParamSpec,
        PolicyEnvironment,
    )

METTSIM_ROOT = Path(__file__).parent.parent / "mettsim"

_GENERIC_PARAM_HEADER = {
    "name": {"de": "foo", "en": "foo"},
    "description": {"de": "foo", "en": "foo"},
    "unit": None,
    "reference_period": None,
}
_GENERIC_PARAM_SPEC = {
    "start_date": "2024-01-01",
    "end_date": "2024-12-31",
    **_GENERIC_PARAM_HEADER,
}

_SOME_CONSECUTIVE_INT_LOOKUP_TABLE_PARAM = ConsecutiveIntLookupTableParam(
    leaf_name="some_consecutive_int_nd_lookup_table_param",
    value=ConsecutiveIntLookupTableParamValue(
        bases_to_subtract=numpy.array([1]),
        xnp=numpy,
        values_to_look_up=numpy.array([1, 2, 3]),
    ),
    **_GENERIC_PARAM_SPEC,
)

_SOME_DICT_PARAM = DictParam(
    leaf_name="some_dict_param",
    value={"a": 1, "b": 2},
    **_GENERIC_PARAM_SPEC,
)


_SOME_PIECEWISE_POLYNOMIAL_PARAM = PiecewisePolynomialParam(
    leaf_name="some_piecewise_polynomial_param",
    value=PiecewisePolynomialParamValue(
        thresholds=numpy.array([1, 2, 3]),
        intercepts=numpy.array([1, 2, 3]),
        rates=numpy.array([1, 2, 3]),
    ),
    **_GENERIC_PARAM_SPEC,
)


@pytest.fixture
def minimal_data_tree():
    return {
        "hh_id": numpy.array([1, 2, 3]),
        "p_id": numpy.array([1, 2, 3]),
    }


def identity(x: int) -> int:
    return x


def return_one() -> int:
    return 1


def return_two() -> int:
    return 2


def return_three() -> int:
    return 3


@group_creation_function()
def fam_id() -> int:
    pass


@pytest.fixture(scope="module")
def minimal_input_data():
    n_individuals = 5
    return {
        "p_id": pd.Series(numpy.arange(n_individuals), name="p_id"),
        "fam_id": pd.Series(numpy.arange(n_individuals), name="fam_id"),
    }


def mettsim_environment(backend) -> PolicyEnvironment:
    return main(
        main_target="policy_environment",
        orig_policy_objects={"root": Path(__file__).parent.parent / "mettsim"},
        policy_date=datetime.date(2025, 1, 1),
        backend=backend,
    )


def some_x(x):
    return x


@param_function()
def some_param_func_returning_array_of_length_2(xnp: ModuleType) -> Float[Array, 2]:
    return xnp.array([1, 2])


@param_function()
def some_param_func_returning_list_of_length_2() -> list[int]:
    return [1, 2]


@pytest.mark.parametrize(
    ("tree", "leaf_checker", "err_substr"),
    [
        (
            {"a": 1, "b": 2},
            lambda leaf: leaf is None,
            "Leaf at tree[a] is invalid: got 1 of type <class 'int'>.",
        ),
        (
            {"a": None, "b": {"c": None, "d": 1}},
            lambda leaf: leaf is None,
            "Leaf at tree[b][d] is invalid: got 1 of type <class 'int'>.",
        ),
        (
            [1, 2, 3],
            lambda leaf: leaf is None,
            "tree must be a dict, got <class 'list'>.",
        ),
        (
            {1: 2},
            lambda leaf: leaf is None,
            "Key 1 in tree must be a string but got <class 'int'>.",
        ),
    ],
)
def test_assert_valid_ttsim_pytree(tree, leaf_checker, err_substr):
    with pytest.raises(TypeError, match=re.escape(err_substr)):
        assert_valid_ttsim_pytree(
            tree=tree,
            leaf_checker=leaf_checker,
            tree_name="tree",
        )


@pytest.mark.parametrize(
    ("orig_tree_with_column_objects_and_param_functions", "orig_tree_with_params"),
    [
        # Same global module, no overlapping periods, no name clashes.
        (
            {
                ("c", "a"): policy_function(
                    start_date="2023-01-01",
                    end_date="2023-01-31",
                    leaf_name="f",
                )(identity),
                ("c", "b"): policy_function(
                    start_date="2023-02-01",
                    end_date="2023-02-28",
                    leaf_name="f",
                )(identity),
            },
            {
                ("c", "g"): {  # type: ignore[misc]
                    **_GENERIC_PARAM_HEADER,
                    datetime.date(2023, 1, 1): {"value": 1},
                },
            },
        ),
        # Same submodule, overlapping periods, different leaf names so no name clashes.
        (
            {
                ("x", "c", "a"): policy_function(
                    start_date="2023-01-01",
                    end_date="2023-01-31",
                    leaf_name="f",
                )(identity),
                ("x", "c", "b"): policy_function(
                    start_date="2023-01-01",
                    end_date="2023-02-28",
                    leaf_name="g",
                )(identity),
            },
            {
                ("x", "c", "h"): {  # type: ignore[misc]
                    **_GENERIC_PARAM_HEADER,
                    datetime.date(2023, 1, 1): {"value": 2},
                },
            },
        ),
        # Different submodules, no overlapping periods, no name clashes.
        (
            {
                ("x", "c", "f"): policy_function(
                    start_date="2023-01-01",
                    end_date="2023-01-31",
                )(identity),
                ("x", "d", "f"): policy_function(
                    start_date="2023-02-01",
                    end_date="2023-02-28",
                )(identity),
            },
            {
                ("x", "c", "g"): {  # type: ignore[misc]
                    **_GENERIC_PARAM_HEADER,
                    datetime.date(2023, 1, 1): {"value": 3},
                },
            },
        ),
        # Different paths, overlapping periods, same names but no clashes.
        (
            {
                ("x", "a", "b"): policy_function(
                    start_date="2023-01-01",
                    end_date="2023-01-31",
                    leaf_name="f",
                )(identity),
                ("y", "a", "b"): policy_function(
                    start_date="2023-01-01",
                    end_date="2023-02-28",
                    leaf_name="f",
                )(identity),
            },
            {
                ("z", "a", "f"): {  # type: ignore[misc]
                    **_GENERIC_PARAM_HEADER,
                    datetime.date(2023, 1, 1): {"value": 4},
                },
            },
        ),
        # Different yaml files, no name clashes because of different names.
        (
            {},
            {
                ("x", "a", "f"): {  # type: ignore[misc]
                    **_GENERIC_PARAM_HEADER,
                    datetime.date(2023, 1, 1): {"value": 5},
                },
                ("x", "b", "g"): {  # type: ignore[misc]
                    **_GENERIC_PARAM_HEADER,
                    datetime.date(2023, 1, 1): {"value": 6},
                },
            },
        ),
        # Same leaf names across functions / parameters, but no overlapping periods.
        (
            {
                ("c", "a"): policy_function(
                    start_date="2012-01-01",
                    end_date="2015-12-31",
                    leaf_name="f",
                )(identity),
                ("c", "b"): policy_function(
                    start_date="2023-02-01",
                    end_date="2023-02-28",
                    leaf_name="f",
                )(identity),
            },
            {
                ("c", "f"): {
                    "name": {"de": "foo", "en": "foo"},
                    "description": {"de": "foo", "en": "foo"},
                    "unit": None,
                    "reference_period": None,
                    "type": "scalar",
                    datetime.date(1984, 1, 1): {"value": 1},
                    datetime.date(1985, 1, 1): {"value": 3},
                    datetime.date(1995, 1, 1): {"value": 5},
                    datetime.date(2012, 1, 1): {"note": "more complex, see function"},
                    datetime.date(2016, 1, 1): {"value": 10},
                    datetime.date(2023, 2, 1): {
                        "note": "more complex, see function",
                        "reference": "https://example.com/foo",
                    },
                    datetime.date(2023, 3, 1): {
                        "value": 13,
                        "note": "Complex didn't last long.",
                    },
                },
            },
        ),
        # Different periods specified in different files.
        (
            {},
            {
                ("c", "f"): {
                    "name": {"de": "foo", "en": "foo"},
                    "description": {"de": "foo", "en": "foo"},
                    "unit": None,
                    "reference_period": None,
                    "type": "scalar",
                    datetime.date(1984, 1, 1): {"value": 1},
                    datetime.date(1985, 1, 1): {"value": 3},
                    datetime.date(1995, 1, 1): {"value": 5},
                    datetime.date(2012, 1, 1): {"note": "more complex, see function"},
                },
                ("d", "f"): {
                    "name": {"de": "foo", "en": "foo"},
                    "description": {"de": "foo", "en": "foo"},
                    "unit": None,
                    "reference_period": None,
                    "type": "scalar",
                    datetime.date(2016, 1, 1): {"value": 10},
                    datetime.date(2023, 2, 1): {
                        "note": "more complex, see function",
                        "reference": "https://example.com/foo",
                    },
                    datetime.date(2023, 3, 1): {
                        "value": 13,
                        "note": "Complex didn't last long.",
                    },
                },
            },
        ),
    ],
)
def test_fail_if_active_periods_overlap_passes(
    orig_tree_with_column_objects_and_param_functions: FlatColumnObjectsParamFunctions,
    orig_tree_with_params: FlatOrigParamSpecs,
):
    active_periods_overlap(
        orig_tree_with_column_objects_and_param_functions,
        orig_tree_with_params,
    )


@pytest.mark.parametrize(
    ("orig_tree_with_column_objects_and_param_functions", "orig_tree_with_params"),
    [
        # Exact overlap.
        (
            {
                ("a",): policy_function(
                    start_date="2023-01-01",
                    end_date="2023-01-31",
                    leaf_name="f",
                )(identity),
                ("b",): policy_function(
                    start_date="2023-01-01",
                    end_date="2023-01-31",
                    leaf_name="f",
                )(identity),
            },
            {},
        ),
        # Active period for "a" is subset of "b".
        (
            {
                ("a"): policy_function(
                    start_date="2023-01-01",
                    end_date="2023-01-31",
                    leaf_name="f",
                )(identity),
                ("b"): policy_function(
                    start_date="2021-01-02",
                    end_date="2023-02-01",
                    leaf_name="f",
                )(identity),
            },
            {},
        ),
        # Some overlap.
        (
            {
                ("a",): policy_function(
                    start_date="2023-01-02",
                    end_date="2023-02-01",
                    leaf_name="f",
                )(identity),
                ("b",): policy_function(
                    start_date="2022-01-01",
                    end_date="2023-01-31",
                    leaf_name="f",
                )(identity),
            },
            {},
        ),
        # Same as before, but defined in different modules.
        (
            {
                ("c", "a"): policy_function(
                    start_date="2023-01-02",
                    end_date="2023-02-01",
                    leaf_name="f",
                )(identity),
                ("d", "b"): policy_function(
                    start_date="2022-01-01",
                    end_date="2023-01-31",
                    leaf_name="f",
                )(identity),
            },
            {},
        ),
        # Same as before, but defined in different modules without leaf name.
        (
            {
                ("c", "f"): policy_function(
                    start_date="2023-01-02",
                    end_date="2023-02-01",
                )(identity),
                ("d", "f"): policy_function(
                    start_date="2022-01-01",
                    end_date="2023-01-31",
                )(identity),
            },
            {},
        ),
        # Same global module, no overlap in functions, name clashes leaf name / yaml.
        (
            {
                ("c", "a"): policy_function(
                    start_date="2023-01-01",
                    end_date="2023-01-31",
                    leaf_name="f",
                )(identity),
                ("c", "b"): policy_function(
                    start_date="2023-02-01",
                    end_date="2023-02-28",
                    leaf_name="f",
                )(identity),
            },
            {
                ("c", "f"): {  # type: ignore[misc]
                    **_GENERIC_PARAM_HEADER,
                    datetime.date(2023, 1, 1): {"value": 1},
                },
            },
        ),
        # Same paths, no overlap in functions, name clashes leaf name / yaml.
        (
            {
                ("x", "a", "b"): policy_function(
                    start_date="2023-01-01",
                    end_date="2023-01-31",
                    leaf_name="f",
                )(identity),
                ("x", "a", "c"): policy_function(
                    start_date="2023-02-01",
                    end_date="2023-02-28",
                    leaf_name="f",
                )(identity),
            },
            {
                ("x", "a", "f"): {  # type: ignore[misc]
                    **_GENERIC_PARAM_HEADER,
                    datetime.date(2023, 1, 1): {"value": 2},
                },
            },
        ),
        # Same paths, name clashes within params from different yaml files.
        (
            {},
            {
                ("x", "a", "f"): {  # type: ignore[misc]
                    **_GENERIC_PARAM_HEADER,
                    datetime.date(2023, 1, 1): {"value": 3},
                },
                ("x", "b", "f"): {  # type: ignore[misc]
                    **_GENERIC_PARAM_HEADER,
                    datetime.date(2023, 1, 1): {"value": 4},
                },
            },
        ),
    ],
)
def test_fail_if_active_periods_overlap_raises(
    orig_tree_with_column_objects_and_param_functions: FlatColumnObjectsParamFunctions,
    orig_tree_with_params: FlatOrigParamSpecs,
):
    with pytest.raises(ConflictingActivePeriodsError):
        active_periods_overlap(
            orig_tree_with_column_objects_and_param_functions,
            orig_tree_with_params,
        )


@pytest.mark.parametrize(
    (
        "environment",
        "tt_targets__tree",
    ),
    [
        (
            {
                "some_dict_param": _SOME_DICT_PARAM,
            },
            {"some_dict_param": "res1"},
        ),
    ],
)
def test_fail_if_data_paths_are_missing_in_paths_to_mapped_column_names(
    environment,
    tt_targets__tree,
    minimal_data_tree,
    backend,
):
    results__tree = main(
        main_target="results__tree",
        input_data={"tree": minimal_data_tree},
        policy_environment=environment,
        evaluation_date=datetime.date(2024, 1, 1),
        tt_targets={"tree": tt_targets__tree},
        rounding=False,
        backend=backend,
    )
    with pytest.raises(
        ValueError,
        match="are not mapped to a column name",
    ):
        paths_are_missing_in_targets_tree_mapper(
            results__tree=results__tree,
            tt_targets__tree=tt_targets__tree,
        )


def test_fail_if_foreign_keys_are_invalid_in_data_allow_minus_one_as_foreign_key(
    backend,
):
    flat_objects_tree = dt.flatten_to_qnames(mettsim_environment(backend))
    data = {
        ("p_id",): pd.Series([1, 2, 3]),
        ("p_id_spouse",): pd.Series([-1, 1, 2]),
    }

    foreign_keys_are_invalid_in_data(
        labels__root_nodes={dt.qname_from_tree_path(n) for n in data if n != ("p_id",)},
        input_data__flat=data,
        specialized_environment__without_tree_logic_and_with_derived_functions=flat_objects_tree,
    )


def test_fail_if_foreign_keys_are_invalid_in_data_when_foreign_key_points_to_non_existing_p_id(
    backend,
):
    flat_objects_tree = dt.flatten_to_qnames(mettsim_environment(backend))
    data = {
        ("p_id",): pd.Series([1, 2, 3]),
        ("p_id_spouse",): pd.Series([0, 1, 2]),
    }

    with pytest.raises(ValueError, match=r"not a valid p_id in the\sinput data"):
        foreign_keys_are_invalid_in_data(
            labels__root_nodes={
                dt.qname_from_tree_path(n) for n in data if n != ("p_id",)
            },
            input_data__flat=data,
            specialized_environment__without_tree_logic_and_with_derived_functions=flat_objects_tree,
        )


def test_fail_if_foreign_keys_are_invalid_in_data_when_foreign_key_points_to_same_row_if_allowed(
    backend,
):
    flat_objects_tree = dt.flatten_to_qnames(mettsim_environment(backend))
    data = {
        ("p_id",): pd.Series([1, 2, 3]),
        ("p_id_child_",): pd.Series([1, 3, 3]),
    }

    foreign_keys_are_invalid_in_data(
        labels__root_nodes={dt.qname_from_tree_path(n) for n in data if n != ("p_id",)},
        input_data__flat=data,
        specialized_environment__without_tree_logic_and_with_derived_functions=flat_objects_tree,
    )


def test_fail_if_foreign_keys_are_invalid_in_data_when_foreign_key_points_to_same_row_if_not_allowed(
    backend,
):
    flat_objects_tree = dt.flatten_to_qnames(mettsim_environment(backend))
    data = {
        ("p_id",): pd.Series([1, 2, 3]),
        ("child_tax_credit__p_id_recipient",): pd.Series([1, 3, 3]),
    }

    foreign_keys_are_invalid_in_data(
        labels__root_nodes={dt.qname_from_tree_path(n) for n in data if n != ("p_id",)},
        input_data__flat=data,
        specialized_environment__without_tree_logic_and_with_derived_functions=flat_objects_tree,
    )


def test_fail_if_group_ids_are_outside_top_level_namespace():
    with pytest.raises(
        ValueError,
        match="Group identifiers must live in the top-level namespace. Got:",
    ):
        group_ids_are_outside_top_level_namespace({"n1": {"fam_id": fam_id}})


def test_fail_if_group_variables_are_not_constant_within_groups():
    data = {
        "p_id": numpy.array([0, 1, 2]),
        "foo_kin": numpy.array([1, 2, 2]),
        "kin_id": numpy.array([1, 1, 2]),
    }
    with pytest.raises(
        ValueError,
        match="The following data inputs do not have a unique value within",
    ):
        group_variables_are_not_constant_within_groups(
            labels__grouping_levels=("kin",),
            labels__root_nodes={n for n in data if n != "p_id"},
            processed_data=data,
        )


@pytest.mark.parametrize(
    "df",
    [
        pd.DataFrame({True: [1, 2]}),
        pd.DataFrame({1: [1, 2]}),
    ],
)
def test_fail_if_input_df_has_bool_or_numeric_column_names(df):
    with pytest.raises(
        ValueError,
        match="DataFrame column names cannot be booleans or numbers.",
    ):
        input_df_has_bool_or_numeric_column_names(df)


@pytest.mark.parametrize(
    (
        "input_data__df_and_mapper__mapper",
        "expected_error_message",
    ),
    [
        (
            [],
            "The inputs tree to column mapping must be a \\(nested\\) dictionary.",
        ),
        (
            {
                "n1": {
                    "n2": pd.Series([1, 2, 3]),
                },
            },
            "n1__n2: Series",
        ),
        (
            {
                "n1": {
                    "n2": None,
                },
            },
            "n1__n2: NoneType",
        ),
        (
            {
                "n1": {
                    True: 2,
                },
            },
            "All path elements of `",
        ),
    ],
)
def test_fail_if_input_df_mapper_has_incorrect_format(
    input_data__df_and_mapper__mapper,
    expected_error_message,
    xnp: ModuleType,
):
    with pytest.raises(TypeError, match=expected_error_message):
        input_df_mapper_has_incorrect_format(input_data__df_and_mapper__mapper, xnp=xnp)


@pytest.mark.parametrize(
    (
        "environment",
        "tt_targets__tree",
        "match",
    ),
    [
        (
            {
                "some_piecewise_polynomial_param": _SOME_PIECEWISE_POLYNOMIAL_PARAM,
            },
            {"some_piecewise_polynomial_param": "res1"},
            "The data contains objects that cannot be cast to a pandas.DataFrame",
        ),
        (
            {
                "some_consecutive_int_lookup_table_param": (
                    _SOME_CONSECUTIVE_INT_LOOKUP_TABLE_PARAM
                ),
            },
            {"some_consecutive_int_lookup_table_param": "res1"},
            "The data contains objects that cannot be cast to a pandas.DataFrame",
        ),
        (
            {
                "some_param_func_returning_list_of_length_2": some_param_func_returning_list_of_length_2,
            },
            {"some_param_func_returning_list_of_length_2": "res1"},
            "The data contains objects that cannot be cast to a pandas.DataFrame",
        ),
    ],
)
def test_fail_if_non_convertible_objects_in_results_tree_because_of_object_type(
    environment,
    tt_targets__tree,
    minimal_data_tree,
    match,
    backend,
):
    with pytest.raises(TypeError, match=match):
        main(
            main_target=MainTarget.results.df_with_nested_columns,
            input_data={"tree": minimal_data_tree},
            policy_environment=environment,
            evaluation_date=datetime.date(2024, 1, 1),
            tt_targets={"tree": tt_targets__tree},
            rounding=False,
            backend=backend,
        )


@pytest.mark.parametrize(
    (
        "environment",
        "tt_targets__tree",
        "match",
    ),
    [
        (
            {
                "some_param_func_returning_array_of_length_2": some_param_func_returning_array_of_length_2,
            },
            {"some_param_func_returning_array_of_length_2": "res1"},
            "The data contains paths that don't have the same length",
        ),
    ],
)
def test_fail_if_non_convertible_objects_in_results_tree_because_of_object_length(
    environment,
    tt_targets__tree,
    minimal_data_tree,
    match,
    backend,
):
    with pytest.raises(ValueError, match=match):
        main(
            main_target=MainTarget.results.df_with_nested_columns,
            input_data={"tree": minimal_data_tree},
            policy_environment=environment,
            evaluation_date=datetime.date(2024, 1, 1),
            tt_targets={"tree": tt_targets__tree},
            rounding=False,
            backend=backend,
        )


def test_fail_if_p_id_does_not_exist(xnp):
    data = {("fam_id",): xnp.array([1, 2, 3])}

    with pytest.raises(
        ValueError,
        match="The input data must contain the `p_id` column.",
    ):
        input_data_is_invalid(data)


def test_fail_if_p_id_is_missing_via_main(backend):
    data = {"fam_id": pd.Series([1, 2, 3], name="fam_id")}
    with pytest.raises(
        ValueError,
        match="The input data must contain the `p_id` column.",
    ):
        main(
            main_target="fail_if__input_data_is_invalid",
            input_data={"tree": data},
            policy_environment={},
            tt_targets={"tree": {}},
            evaluation_date=datetime.date(2025, 1, 1),
            rounding=False,
            backend=backend,
        )


def test_fail_if_p_id_is_not_unique(xnp):
    data = {("p_id",): xnp.array([1, 1, 3, 4])}

    with pytest.raises(
        ValueError,
        match="The following `p_id`s are not unique in the input data",
    ):
        input_data_is_invalid(data)


def test_fail_if_p_id_is_not_unique_via_main(minimal_input_data, backend):
    data = copy.deepcopy(minimal_input_data)
    data["p_id"][:] = 1

    with pytest.raises(
        ValueError,
        match="The following `p_id`s are not unique in the input data",
    ):
        main(
            main_target="fail_if__input_data_is_invalid",
            input_data={"tree": data},
            policy_environment={},
            tt_targets={"tree": {}},
            policy_date=datetime.date(2025, 1, 1),
            rounding=False,
            backend=backend,
        )


@pytest.mark.parametrize(
    "data",
    [
        {("p_id",): numpy.array([1, "2", 3])},
        {("p_id",): numpy.array([1, 2, 3.0])},
        {("p_id",): pd.Series([1, 2, 3.0])},
        {("p_id",): pd.Series([1, "2", 3.0])},
    ],
)
def test_fail_if_p_id_is_not_int(data):
    with pytest.raises(
        ValueError,
        match="The `p_id` column must be of integer dtype.",
    ):
        input_data_is_invalid(data)


@pytest.mark.parametrize(
    "data",
    [
        {("p_id",): numpy.array([1, 2, 3])},
        {("p_id",): pd.Series([1, 2, 3])},
    ],
)
def test_p_id_can_be_specified_as_series_and_numpy_array(data):
    input_data_is_invalid(data)


@pytest.mark.skipif_numpy
def test_p_id_can_be_specified_as_jax_array(xnp):
    data = {("p_id",): xnp.array([1, 2, 3])}
    input_data_is_invalid(data)


def test_fail_if_input_data_has_different_lengths(backend):
    data = {"p_id": numpy.arange(4), "a": numpy.arange(8)}
    with pytest.raises(
        ValueError,
        match="The lengths of the following columns do not match the length of the",
    ):
        main(
            main_target="fail_if__input_data_is_invalid",
            input_data={"tree": data},
            policy_environment={},
            tt_targets={"tree": {}},
            evaluation_date=datetime.date(2025, 1, 1),
            rounding=False,
            backend=backend,
        )


def test_fail_if_tt_root_nodes_are_missing_via_main(minimal_input_data, backend):
    def b(a):
        return a

    def c(b):
        return b

    policy_environment = {
        "b": policy_function(leaf_name="b")(b),
        "c": policy_function(leaf_name="c")(c),
    }

    with pytest.raises(
        ValueError,
        match="The following data columns are missing",
    ):
        main(
            main_targets=["results__tree", "fail_if__tt_root_nodes_are_missing"],
            input_data={"tree": minimal_input_data},
            policy_environment=policy_environment,
            evaluation_date=datetime.date(2024, 1, 1),
            tt_targets={"tree": {"c": None}},
            rounding=False,
            backend=backend,
        )


def test_fail_if_tt_root_nodes_are_missing_asks_for_individual_level_columns(
    minimal_input_data, backend
):
    @policy_function()
    def b(a_fam):
        return a_fam

    @policy_input()
    def a() -> int:
        pass

    policy_environment = {
        "fam_id": fam_id,
        "a": a,
        "b": b,
    }

    with pytest.raises(
        ValueError,
        match="Note that the missing nodes contain columns that are grouped by ",
    ):
        main(
            main_targets=["results__tree", "fail_if__tt_root_nodes_are_missing"],
            input_data={"tree": minimal_input_data},
            policy_environment=policy_environment,
            evaluation_date=datetime.date(2024, 1, 1),
            tt_targets={"tree": {"b": None}},
            include_warn_nodes=False,
            include_fail_nodes=False,
            rounding=False,
            backend=backend,
        )


@pytest.mark.parametrize(
    (
        "policy_environment",
        "tt_targets",
        "labels__processed_data_columns",
        "expected_error_match",
    ),
    [
        ({"foo": some_x}, {"bar": None}, set(), "('bar',)"),
        ({"foo__baz": some_x}, {"foo__bar": None}, set(), "('foo', 'bar')"),
        ({"foo": some_x}, {"bar": None}, {"spam"}, "('bar',)"),
        ({"foo__baz": some_x}, {"foo__bar": None}, {"spam"}, "('foo', 'bar')"),
    ],
)
def test_fail_if_targets_are_not_in_specialized_environment_or_data(
    policy_environment,
    tt_targets,
    labels__processed_data_columns,
    expected_error_match,
):
    with pytest.raises(
        ValueError,
        match="The following targets have no corresponding function",
    ) as e:
        targets_are_not_in_specialized_environment_or_data(
            specialized_environment__without_tree_logic_and_with_derived_functions=dt.flatten_to_qnames(
                policy_environment
            ),
            tt_targets__qname=tt_targets,
            labels__processed_data_columns=labels__processed_data_columns,
        )
    assert expected_error_match in str(e.value)


def test_fail_if_targets_are_not_in_specialized_environment_or_data_via_main(
    minimal_input_data,
    backend,
):
    with pytest.raises(
        ValueError,
        match="The following targets have no corresponding function",
    ):
        main(
            main_target="fail_if__targets_are_not_in_specialized_environment_or_data",
            input_data={"tree": minimal_input_data},
            policy_environment={},
            tt_targets={"tree": {"unknown_target": None}},
            evaluation_date=datetime.date(2025, 1, 1),
            rounding=False,
            backend=backend,
        )


@pytest.mark.parametrize(
    ("param_spec", "leaf_name", "expected"),
    [
        (
            {
                "name": {"de": "spam", "en": "spam"},
                "description": {"de": "spam", "en": "spam"},
                "unit": None,
                "reference_period": None,
                "type": "scalar",
                datetime.date(1984, 1, 1): {"note": "completely empty"},
            },
            "spam",
            [],
        ),
        (
            {
                "name": {"de": "foo", "en": "foo"},
                "description": {"de": "foo", "en": "foo"},
                "unit": None,
                "reference_period": None,
                "type": "scalar",
                datetime.date(1984, 1, 1): {"value": 1},
            },
            "foo",
            [
                _ParamWithActivePeriod(
                    leaf_name="foo",
                    original_function_name="foo",
                    start_date=datetime.date(1984, 1, 1),
                    end_date=datetime.date(2099, 12, 31),
                    **_GENERIC_PARAM_HEADER,
                ),
            ],
        ),
        (
            {
                "name": {"de": "foo", "en": "foo"},
                "description": {"de": "foo", "en": "foo"},
                "unit": None,
                "reference_period": None,
                "type": "scalar",
                datetime.date(1984, 1, 1): {"value": 1},
                datetime.date(1985, 1, 1): {"note": "stop"},
            },
            "foo",
            [
                _ParamWithActivePeriod(
                    leaf_name="foo",
                    original_function_name="foo",
                    start_date=datetime.date(1984, 1, 1),
                    end_date=datetime.date(1984, 12, 31),
                    **_GENERIC_PARAM_HEADER,
                ),
            ],
        ),
        (
            {
                "name": {"de": "bar", "en": "bar"},
                "description": {"de": "bar", "en": "bar"},
                "unit": None,
                "reference_period": None,
                "type": "scalar",
                datetime.date(1984, 1, 1): {"value": 1},
                datetime.date(1985, 1, 1): {"value": 3},
                datetime.date(1995, 1, 1): {"value": 5},
                datetime.date(2012, 1, 1): {"note": "more complex, see function"},
                datetime.date(2016, 1, 1): {"value": 10},
                datetime.date(2023, 2, 1): {
                    "note": "more complex, see function",
                    "reference": "https://example.com/bar",
                },
                datetime.date(2023, 3, 1): {
                    "value": 13,
                    "note": "Complex didn't last long.",
                },
            },
            "bar",
            [
                _ParamWithActivePeriod(
                    leaf_name="bar",
                    original_function_name="bar",
                    start_date=datetime.date(2023, 3, 1),
                    end_date=datetime.date(2099, 12, 31),
                    name={"de": "bar", "en": "bar"},
                    description={"de": "bar", "en": "bar"},
                    unit=None,
                    reference_period=None,
                ),
                _ParamWithActivePeriod(
                    leaf_name="bar",
                    original_function_name="bar",
                    start_date=datetime.date(2016, 1, 1),
                    end_date=datetime.date(2023, 1, 31),
                    name={"de": "bar", "en": "bar"},
                    description={"de": "bar", "en": "bar"},
                    unit=None,
                    reference_period=None,
                ),
                _ParamWithActivePeriod(
                    leaf_name="bar",
                    original_function_name="bar",
                    start_date=datetime.date(1984, 1, 1),
                    end_date=datetime.date(2011, 12, 31),
                    name={"de": "bar", "en": "bar"},
                    description={"de": "bar", "en": "bar"},
                    unit=None,
                    reference_period=None,
                ),
            ],
        ),
    ],
)
def test_ttsim_param_with_active_periods(
    param_spec: OrigParamSpec,
    leaf_name: str,
    expected: list[_ParamWithActivePeriod],
):
    actual = _param_with_active_periods(
        param_spec=param_spec,
        leaf_name=leaf_name,
    )
    assert actual == expected


def test_fail_if_input_df_mapper_columns_missing_in_df():
    df = pd.DataFrame({"a": [1]})
    mapper = {"b": "a", "c": "d", "e": 1, "f": 1.5, "g": True, "h": "i"}
    with pytest.raises(
        ValueError,
        match=r"The following columns are missing: \['d', 'i'\]",
    ):
        input_df_mapper_columns_missing_in_df(
            input_data__df_and_mapper__df=df,
            input_data__df_and_mapper__mapper=mapper,
        )


def test_fail_if_input_df_mapper_columns_missing_in_df_via_main(
    backend: Literal["jax", "numpy"],
):
    df = pd.DataFrame({"a": [1]})
    mapper = {"b": "a", "c": "d", "e": 1, "f": 1.5, "g": True, "h": "i"}
    with pytest.raises(
        ValueError,
        match=r"The following columns are missing: \['d', 'i'\]",
    ):
        main(
            input_data=InputData.df_and_mapper(df=df, mapper=mapper),
            main_target=MainTarget.results.df_with_mapper,
            orig_policy_objects={"root": METTSIM_ROOT},
            tt_targets=TTTargets(qname={"d": None}),
            policy_date_str="2025-01-01",
            backend=backend,
        )


@pytest.mark.parametrize(
    (
        "tt_targets__tree",
        "match",
    ),
    [
        (
            {
                1: None,
                "number_of_individuals_kin": None,
            },
            "Key 1 in tt_targets__tree must be a string but",
        ),
        (
            {
                "number_of_individuals_kin": 1,
            },
            r"Leaf at tt_targets__tree\[number_of_individuals_kin\] is invalid",
        ),
        (
            ["number_of_individuals_kin"],
            "tt_targets__tree must be a dict, got",
        ),
        (
            "number_of_individuals_kin",
            "tt_targets__tree must be a dict, got",
        ),
    ],
)
def test_invalid_tt_targets_tree(
    tt_targets__tree,
    match,
    backend: Literal["jax", "numpy"],
    xnp: ModuleType,
    minimal_data_tree,
):
    with pytest.raises(TypeError, match=match):
        main(
            main_target=MainTarget.results.df_with_nested_columns,
            backend=backend,
            input_data=InputData.tree(
                tree={
                    **minimal_data_tree,
                    "kin_id": xnp.array([0, 1, 2]),
                }
            ),
            orig_policy_objects={"root": METTSIM_ROOT},
            policy_date_str="2025-01-01",
            tt_targets={"tree": tt_targets__tree},
        )


@pytest.mark.parametrize(
    (
        "input_data_tree",
        "match",
    ),
    [
        (
            {
                "number_of_individuals_kin": [1],
            },
            r"Leaf at input_data__tree\[number_of_individuals_kin\] is invalid",
        ),
        (
            {"number_of_individuals_kin": "1"},
            r"Leaf at input_data__tree\[number_of_individuals_kin\] is invalid",
        ),
    ],
)
def test_invalid_input_data_tree_via_main(
    input_data_tree, match, backend: Literal["jax", "numpy"], xnp: ModuleType
):
    input_data_tree_with_p_id = {
        **input_data_tree,
        "p_id": xnp.array([2]),
    }
    with pytest.raises(TypeError, match=match):
        main(
            main_target=MainTarget.results.df_with_nested_columns,
            backend=backend,
            input_data=InputData.tree(tree=input_data_tree_with_p_id),
            orig_policy_objects={"root": METTSIM_ROOT},
            policy_date_str="2025-01-01",
        )


@pytest.mark.parametrize(
    (
        "policy_environment",
        "match",
    ),
    [
        (
            {
                "invalid_leaf": 42,
            },
            r"Leaf at policy_environment\[invalid_leaf\] is invalid",
        ),
        (
            {
                "nested": {
                    "invalid_leaf": "not_allowed_string",
                },
            },
            r"Leaf at policy_environment\[nested\]\[invalid_leaf\] is invalid",
        ),
        (
            {
                "nested": {
                    "another_invalid": [1, 2, 3],
                },
            },
            r"Leaf at policy_environment\[nested\]\[another_invalid\] is invalid",
        ),
        (
            {
                "nested": {
                    "yet_another": {"dict": "not_allowed"},
                },
            },
            r"Leaf at policy_environment\[nested\]\[yet_another\]\[dict\] is invalid",
        ),
        (
            {
                1: "valid_string",
            },
            "Key 1 in policy_environment must be a string but",
        ),
        (
            ["not_a_dict"],
            "policy_environment must be a dict, got",
        ),
    ],
)
def test_fail_if_environment_is_invalid(policy_environment, match):
    with pytest.raises(TypeError, match=match):
        environment_is_invalid(policy_environment)


@pytest.mark.parametrize(
    "policy_environment",
    [
        # Valid environment with policy functions
        {
            "valid_func": policy_function(leaf_name="valid_func")(identity),
            "another_func": policy_function(leaf_name="another_func")(return_one),
        },
        # Valid environment with param functions
        {
            "valid_param": some_param_func_returning_array_of_length_2,
            "another_param": some_param_func_returning_list_of_length_2,
        },
        # Valid environment with param objects
        {
            "valid_param_obj": _SOME_DICT_PARAM,
            "another_param_obj": _SOME_PIECEWISE_POLYNOMIAL_PARAM,
        },
        # Valid environment with module types
        {
            "numpy_module": numpy,
            "jax_string": "jax",
            "numpy_string": "numpy",
        },
        # Valid environment with nested structure
        {
            "nested": {
                "valid_func": policy_function(leaf_name="nested_func")(identity),
                "valid_param": some_param_func_returning_array_of_length_2,
            },
            "top_level": _SOME_DICT_PARAM,
        },
        # Valid environment with mixed types
        {
            "func": policy_function(leaf_name="func")(identity),
            "param": some_param_func_returning_array_of_length_2,
            "param_obj": _SOME_DICT_PARAM,
            "module": numpy,
            "backend": "jax",
        },
    ],
)
def test_environment_is_invalid_passes(policy_environment):
    """Test that valid environments pass the validation."""
    environment_is_invalid(policy_environment)


def test_invalid_input_data_as_object_via_main(backend: Literal["jax", "numpy"]):
    with pytest.raises(TypeError, match="input_data__tree must be a dict, got"):
        main(
            main_target=MainTarget.results.df_with_nested_columns,
            backend=backend,
            input_data=InputData.tree(tree=object()),
            orig_policy_objects={"root": METTSIM_ROOT},
            policy_date_str="2025-01-01",
        )


@pytest.mark.parametrize(
    "main_target",
    [
        MainTarget.specialized_environment.tax_transfer_function,
        MainTarget.raw_results.columns,
    ],
)
def test_raise_tt_root_nodes_are_missing_without_input_data(
    main_target: MainTarget,
    backend: Literal["jax", "numpy"],
):
    with pytest.raises(
        ValueError, match="For computing results, you need to pass data. "
    ):
        main(
            policy_date_str="2025-01-01",
            main_target=main_target,
            backend=backend,
            orig_policy_objects={"root": METTSIM_ROOT},
        )


def test_raise_some_error_without_input_data(
    backend: Literal["jax", "numpy"],
):
    with pytest.raises(
        ValueError,
        match=(
            "For computing results, you need to pass data. "
            "|"
            "The following arguments to `main` are missing"
        ),
    ):
        main(
            policy_date_str="2025-01-01",
            main_target=MainTarget.results.df_with_mapper,
            backend=backend,
            orig_policy_objects={"root": METTSIM_ROOT},
        )


@pytest.mark.skipif(jax is None, reason="Jax is not installed")
def test_backend_has_changed_from_jax_to_numpy_passes():
    policy_environment = main(
        main_target=MainTarget.policy_environment,
        policy_date_str="2000-01-01",
        orig_policy_objects=OrigPolicyObjects(root=METTSIM_ROOT),
        backend="jax",
    )
    input_data = InputData.tree(
        tree={
            "p_id": jax.numpy.array([0, 1, 2]),  # type: ignore[union-attr]
            "property_tax": {
                "acre_size_in_hectares": jax.numpy.array([5, 20, 200]),  # type: ignore[union-attr]
            },
        }
    )
    main(
        main_target=MainTarget.results.df_with_nested_columns,
        input_data=input_data,
        policy_environment=policy_environment,
        tt_targets=TTTargets(tree={"property_tax": {"amount_y": None}}),
        backend="numpy",
    )


@pytest.mark.skipif(jax is None, reason="Jax is not installed")
def test_backend_has_changed_from_numpy_for_processed_data_to_jax_passes():
    input_data = InputData.tree(
        tree={
            "p_id": numpy.array([0, 1, 2]),
            "property_tax": {
                "acre_size_in_hectares": numpy.array([5, 20, 200]),
            },
        }
    )
    processed_data = main(
        main_target=MainTarget.processed_data,
        backend="numpy",
        input_data=input_data,
    )
    main(
        main_target=MainTarget.results.df_with_nested_columns,
        policy_date_str="2000-01-01",
        orig_policy_objects=OrigPolicyObjects(root=METTSIM_ROOT),
        input_data=input_data,
        processed_data=processed_data,
        tt_targets=TTTargets(tree={"property_tax": {"amount_y": None}}),
        backend="jax",
    )


@pytest.mark.skipif(jax is None, reason="Jax is not installed")
def test_backend_has_changed_from_numpy_for_policy_environment_to_jax_raises(
    xnp: ModuleType,
):
    policy_environment = main(
        main_target=MainTarget.policy_environment,
        policy_date_str="2000-01-01",
        orig_policy_objects=OrigPolicyObjects(root=METTSIM_ROOT),
        backend="numpy",
    )
    input_data = InputData.tree(
        tree={
            "p_id": xnp.array([0, 1, 2]),
            "property_tax": {
                "acre_size_in_hectares": xnp.array([5, 20, 200]),
            },
        }
    )
    with pytest.raises(ValueError, match="Backend has changed"):
        main(
            main_target=MainTarget.results.df_with_nested_columns,
            input_data=input_data,
            policy_environment=policy_environment,
            tt_targets=TTTargets(tree={"property_tax": {"amount_y": None}}),
            backend="jax",
        )


@param_function()
def valid_param_function(x: int) -> int:
    """A valid param function that only depends on parameters."""
    return x * 2


@param_function()
def invalid_param_function(some_policy_function: int) -> int:
    """An invalid param function that depends on a column object."""
    return some_policy_function * 2


@policy_function()
def some_policy_function(x: int) -> int:
    """A policy function for testing."""
    return x + 1


@policy_input()
def some_policy_input() -> int:
    """A policy input for testing."""


@pytest.mark.parametrize(
    "specialized_environment",
    [
        # Valid environment with only param functions and no dependencies
        {
            "valid_param": valid_param_function,
        },
        # Valid environment with param functions and column objects but no dependencies
        {
            "valid_param": valid_param_function,
            "some_policy_function": some_policy_function,
        },
        # Valid environment with mixed types but no violations
        {
            "valid_param": valid_param_function,
            "some_policy_function": some_policy_function,
            "policy_input": some_policy_input,
            "some_scalar": 42,
            "some_dict_param": _SOME_DICT_PARAM,
        },
    ],
)
def test_param_function_depends_on_column_objects_passes(specialized_environment):
    """Test that valid environments pass the validation."""
    param_function_depends_on_column_objects(specialized_environment)


@pytest.mark.parametrize(
    ("specialized_environment", "expected_error_match"),
    [
        (
            {
                "invalid_param": invalid_param_function,
                "some_policy_function": some_policy_function,
            },
            "`invalid_param` depends on `some_policy_function`",
        ),
        (
            {
                "invalid_param": invalid_param_function,
                "some_policy_function": some_policy_input,
            },
            "`invalid_param` depends on `some_policy_function`",
        ),
        (
            {
                "valid_param": valid_param_function,
                "invalid_param": invalid_param_function,
                "some_policy_function": some_policy_function,
            },
            "`invalid_param` depends on `some_policy_function`",
        ),
    ],
)
def test_param_function_depends_on_column_objects_raises(
    specialized_environment, expected_error_match
):
    """Test that invalid environments raise the expected error."""
    with pytest.raises(ValueError, match=expected_error_match):
        param_function_depends_on_column_objects(specialized_environment)


def test_param_function_depends_on_column_objects_via_main(
    backend: Literal["jax", "numpy"],
    xnp: ModuleType,
):
    """Test that the param_function_depends_on_column_objects check works via main."""

    with pytest.raises(
        ValueError,
        match="`invalid_param` depends on `some_policy_function`",
    ):
        main(
            policy_date_str="2025-01-01",
            main_target=MainTarget.results.df_with_mapper,
            tt_targets={
                "tree": {
                    "invalid_param": None,
                },
            },
            input_data={
                "tree": {
                    "p_id": xnp.array([1, 2, 3]),
                    "x": xnp.array([1, 2, 3]),
                },
            },
            backend=backend,
            policy_environment={
                "invalid_param": invalid_param_function,
                "some_policy_function": some_policy_function,
            },
        )<|MERGE_RESOLUTION|>--- conflicted
+++ resolved
@@ -11,16 +11,12 @@
 import pandas as pd
 import pytest
 
-<<<<<<< HEAD
-from ttsim import InputData, MainTarget, TTTargets, main
-=======
 try:
     import jax
 except ImportError:
     jax = None
 
 from ttsim import InputData, MainTarget, OrigPolicyObjects, TTTargets, main
->>>>>>> 205f3585
 from ttsim.interface_dag_elements.fail_if import (
     ConflictingActivePeriodsError,
     _param_with_active_periods,
