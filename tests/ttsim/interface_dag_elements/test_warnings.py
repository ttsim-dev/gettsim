--- conflicted
+++ resolved
@@ -4,11 +4,7 @@
 
 import pandas as pd
 
-<<<<<<< HEAD
-from ttsim import Output, main
-=======
 from ttsim import main
->>>>>>> 7a37dd3c
 from ttsim.interface_dag_elements import warn_if
 from ttsim.tt_dag_elements.column_objects_param_function import policy_function
 
@@ -40,11 +36,7 @@
             tt_targets={"tree": {"some_target": None}},
             rounding=False,
             backend=backend,
-<<<<<<< HEAD
-            output=Output.name("warn_if__functions_and_data_columns_overlap"),
-=======
             main_target=("warn_if__functions_and_data_columns_overlap"),
->>>>>>> 7a37dd3c
         )
         # Check that we got exactly one warning
         assert len(w) == 1
@@ -69,9 +61,5 @@
             tt_targets={"tree": {"some_func": None}},
             rounding=False,
             backend=backend,
-<<<<<<< HEAD
-            output=Output.name("warn_if__functions_and_data_columns_overlap"),
-=======
             main_target=("warn_if__functions_and_data_columns_overlap"),
->>>>>>> 7a37dd3c
         )