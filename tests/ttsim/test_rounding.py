--- conflicted
+++ resolved
@@ -6,10 +6,6 @@
     compute_taxes_and_transfers,
 )
 from ttsim.function_types import policy_function
-<<<<<<< HEAD
-from ttsim.loader import load_objects_tree_for_date
-=======
->>>>>>> f9e5f55e
 from ttsim.policy_environment import PolicyEnvironment
 from ttsim.rounding import RoundingDirection, RoundingSpec
 
@@ -203,61 +199,6 @@
 def test_rounding_spec(rounding_spec, input_values, exp_output):
     """Test RoundingSpec directly."""
 
-<<<<<<< HEAD
-    # Find all functions for which rounding parameters are specified
-    params_dict = {
-        group: yaml.safe_load(
-            (RESOURCE_DIR / "parameters" / f"{group}.yaml").read_text(encoding="utf-8")
-        )
-        for group in INTERNAL_PARAMS_GROUPS
-    }
-    params_keys_with_rounding_spec = [
-        k for k in params_dict if "rounding" in params_dict[k]
-    ]
-    function_names_with_rounding_spec = [
-        fn for k in params_keys_with_rounding_spec for fn in params_dict[k]["rounding"]
-    ]
-
-    # Load mapping of time dependent functions. This will be much nicer after #334 is
-    # addressed.
-    time_dependent_functions = {}
-    for year in range(1990, 2023):
-        year_functions = dt.flatten_to_tree_paths(
-            load_objects_tree_for_date(datetime.date(year=year, month=1, day=1))
-        ).values()
-        function_name_to_leaf_name_dict = {
-            func.function.__name__: func.leaf_name for func in year_functions
-        }
-        time_dependent_functions = {
-            **time_dependent_functions,
-            **function_name_to_leaf_name_dict,
-        }
-
-    # Add time dependent functions for which rounding specs for new name exist
-    # and remove new name from list
-    function_names_to_check = function_names_with_rounding_spec + [
-        k
-        for k, v in time_dependent_functions.items()
-        if v in function_names_with_rounding_spec
-    ]
-    function_names_to_check = [
-        fn
-        for fn in function_names_to_check
-        if fn not in time_dependent_functions.values()
-    ]
-
-    functions_to_check = [
-        f
-        for f in _load_internal_functions()  # noqa: F821
-        if f.original_function_name in function_names_to_check
-    ]
-
-    for f in functions_to_check:
-        assert f.params_key_for_rounding, (
-            f"For the function {f.original_function_name}, rounding parameters are"
-            f" specified. However, its `params_key_for_rounding` attribute is not set."
-        )
-=======
     def test_func(income):
         return income
 
@@ -269,7 +210,6 @@
         pd.Series(exp_output),
         check_names=False,
     )
->>>>>>> f9e5f55e
 
 
 @pytest.mark.parametrize(
