--- conflicted
+++ resolved
@@ -7,11 +7,7 @@
 import pytest
 from pandas._testing import assert_series_equal
 
-<<<<<<< HEAD
-from ttsim import Output, main
-=======
 from ttsim import main
->>>>>>> 7a37dd3c
 from ttsim.tt_dag_elements import (
     RoundingSpec,
     policy_function,
@@ -121,11 +117,7 @@
         tt_targets={"tree": {"namespace": {"test_func": None}}},
         rounding=True,
         backend=backend,
-<<<<<<< HEAD
-        output=Output.name("results__tree"),
-=======
         main_target=("results__tree"),
->>>>>>> 7a37dd3c
     )
     assert_series_equal(
         pd.Series(results__tree["namespace"]["test_func"]),
@@ -161,11 +153,7 @@
         tt_targets={"tree": {"test_func_y": None}},
         rounding=True,
         backend=backend,
-<<<<<<< HEAD
-        output=Output.name("results__tree"),
-=======
         main_target=("results__tree"),
->>>>>>> 7a37dd3c
     )
     assert_series_equal(
         pd.Series(results__tree["test_func_y"]),
@@ -205,11 +193,7 @@
         tt_targets={"tree": {"test_func": None}},
         rounding=False,
         backend=backend,
-<<<<<<< HEAD
-        output=Output.name("results__tree"),
-=======
         main_target=("results__tree"),
->>>>>>> 7a37dd3c
     )
     assert_series_equal(
         pd.Series(results__tree["test_func"]),
