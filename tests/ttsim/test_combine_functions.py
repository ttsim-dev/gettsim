--- conflicted
+++ resolved
@@ -1,30 +1,12 @@
 import pandas as pd
 import pytest
 
-<<<<<<< HEAD
-from ttsim.aggregation import AggregateByGroupSpec, AggregateByPIDSpec, AggType
-from ttsim.combine_functions import (
-    _annotate_aggregation_functions,
-    _create_aggregate_by_group_functions,
-    _create_aggregation_functions,
-    _create_one_aggregation_function,
-    _fail_if_targets_not_in_functions,
-    _get_name_of_aggregation_source,
-)
-from ttsim.compute_taxes_and_transfers import compute_taxes_and_transfers
-from ttsim.policy_environment import PolicyEnvironment
-from ttsim.ttsim_objects import (
-    DEFAULT_END_DATE,
-    DEFAULT_START_DATE,
-    DerivedAggregationFunction,
-=======
 from ttsim.aggregation import AggType
 from ttsim.automatically_added_functions import create_agg_by_group_functions
 from ttsim.combine_functions import _fail_if_targets_not_in_functions
 from ttsim.compute_taxes_and_transfers import compute_taxes_and_transfers
 from ttsim.policy_environment import PolicyEnvironment
 from ttsim.ttsim_objects import (
->>>>>>> 70f0964c
     agg_by_group_function,
     policy_function,
     policy_input,
@@ -207,143 +189,6 @@
     )
 
 
-<<<<<<< HEAD
-START_DATE = datetime.date.fromisoformat("1900-01-01")
-END_DATE = datetime.date.fromisoformat("2100-12-31")
-
-
-@pytest.mark.parametrize(
-    (
-        "functions",
-        "policy_inputs",
-        "aggregation_functions",
-        "expected_return_type",
-    ),
-    [
-        (
-            {},
-            {},
-            {
-                "foo": DerivedAggregationFunction(
-                    leaf_name="foo",
-                    function=some_x,
-                    source="x",
-                    aggregation_method="count",
-                    start_date=START_DATE,
-                    end_date=END_DATE,
-                )
-            },
-            int,
-        ),
-        (
-            {},
-            {"x": x},
-            {
-                "foo": DerivedAggregationFunction(
-                    leaf_name="foo",
-                    function=some_x,
-                    source="x",
-                    aggregation_method="sum",
-                    start_date=START_DATE,
-                    end_date=END_DATE,
-                )
-            },
-            int,
-        ),
-        (
-            {},
-            {"x": x_f},
-            {
-                "foo": DerivedAggregationFunction(
-                    leaf_name="foo",
-                    function=some_x,
-                    source="x",
-                    aggregation_method="sum",
-                    start_date=START_DATE,
-                    end_date=END_DATE,
-                )
-            },
-            float,
-        ),
-        (
-            {},
-            {"x": x_b},
-            {
-                "foo": DerivedAggregationFunction(
-                    leaf_name="foo",
-                    function=some_x,
-                    source="x",
-                    aggregation_method="sum",
-                    start_date=START_DATE,
-                    end_date=END_DATE,
-                )
-            },
-            int,
-        ),
-        (
-            {"n1__foo": function_with_bool_return},
-            {},
-            {
-                "n1__foo_hh": DerivedAggregationFunction(
-                    leaf_name="foo_hh",
-                    function=function_with_bool_return,
-                    source="n1__foo",
-                    aggregation_method="sum",
-                    start_date=START_DATE,
-                    end_date=END_DATE,
-                )
-            },
-            int,
-        ),
-        (
-            {"n1__foo": function_with_float_return},
-            {},
-            {
-                "n1__foo_hh": DerivedAggregationFunction(
-                    leaf_name="foo_hh",
-                    function=function_with_float_return,
-                    source="n1__foo",
-                    aggregation_method="sum",
-                    start_date=START_DATE,
-                    end_date=END_DATE,
-                )
-            },
-            float,
-        ),
-        (
-            {"n1__foo": function_with_int_return},
-            {},
-            {
-                "n1__foo_hh": DerivedAggregationFunction(
-                    leaf_name="foo_hh",
-                    function=function_with_int_return,
-                    source="n1__foo",
-                    aggregation_method="sum",
-                    start_date=START_DATE,
-                    end_date=END_DATE,
-                )
-            },
-            int,
-        ),
-    ],
-)
-def test_annotations_for_aggregation(
-    functions,
-    policy_inputs,
-    aggregation_functions,
-    expected_return_type,
-):
-    name_of_aggregation_function = next(iter(aggregation_functions.keys()))
-    annotation_of_aggregation_function = _annotate_aggregation_functions(
-        functions=functions,
-        policy_inputs=policy_inputs,
-        aggregation_functions=aggregation_functions,
-    )[name_of_aggregation_function].__annotations__["return"]
-    assert annotation_of_aggregation_function == expected_return_type
-
-
-=======
->>>>>>> 70f0964c
 @pytest.mark.parametrize(
     "functions, targets, expected_error_match",
     [
@@ -362,123 +207,35 @@
 @pytest.mark.parametrize(
     (
         "functions",
-<<<<<<< HEAD
-        "aggregation_functions_to_create",
-        "aggregation_type",
-        "top_level_namespace",
-        "expected_annotations",
-    ),
-    [
-        (
-            {"foo": function_with_bool_return},
-            {
-                "foo_hh": AggregateByGroupSpec(
-                    target="foo_hh", source="foo", agg=AggType.SUM
-                ),
-            },
-            "group",
-            ["foo"],
-            {"foo": bool, "return": int},
-        ),
-        (
-            {"foo": function_with_float_return},
-            {
-                "foo_hh": AggregateByGroupSpec(
-                    target="foo_hh", source="foo", agg=AggType.SUM
-                ),
-            },
-            "group",
-            ["foo"],
-            {"foo": float, "return": float},
-        ),
-    ],
-)
-def test_annotations_are_applied_to_derived_functions(
-    functions,
-    aggregation_functions_to_create,
-    aggregation_type,
-    top_level_namespace,
-    expected_annotations,
-):
-    """Test that the annotations are applied to the derived functions."""
-    result_func = next(
-        iter(
-            _create_aggregation_functions(
-                functions=functions,
-                policy_inputs={},
-                aggregation_functions_to_create=aggregation_functions_to_create,
-                aggregation_type=aggregation_type,
-                top_level_namespace=top_level_namespace,
-                groupings=("hh",),
-            ).values()
-        )
-    )
-    assert result_func.__annotations__ == expected_annotations
-
-
-@pytest.mark.parametrize(
-    (
-        "functions",
-        "policy_inputs",
         "targets",
         "data",
-        "top_level_namespace",
-=======
-        "targets",
-        "data",
->>>>>>> 70f0964c
         "expected",
     ),
     [
         (
             {"foo": policy_function(leaf_name="foo")(return_x_hh)},
-<<<<<<< HEAD
-            {"x": x},
             {},
             {"x": pd.Series([1])},
-            ["foo", "x"],
-=======
-            {},
-            {"x": pd.Series([1])},
->>>>>>> 70f0964c
             ("x_hh"),
         ),
         (
             {"n2__foo": policy_function(leaf_name="foo")(return_n1__x_hh)},
-<<<<<<< HEAD
-            {"hh_id": hh_id, "n1__x": x},
-            {},
-            {"n1": {"x": pd.Series([1])}},
-            ["n1", "n2"],
-=======
             {},
             {"n1__x": pd.Series([1])},
->>>>>>> 70f0964c
             ("n1__x_hh"),
         ),
         (
             {},
             {"x_hh": None},
             {"x": pd.Series([1])},
-<<<<<<< HEAD
-            ["x"],
-=======
->>>>>>> 70f0964c
             ("x_hh"),
         ),
     ],
 )
 def test_derived_aggregation_functions_are_in_correct_namespace(
     functions,
-<<<<<<< HEAD
-    policy_inputs,
     targets,
     data,
-    top_level_namespace,
-=======
-    targets,
-    data,
->>>>>>> 70f0964c
     expected,
 ):
     """Test that the derived aggregation functions are in the correct namespace.
@@ -486,464 +243,15 @@
     The namespace of the derived aggregation functions should be the same as the
     namespace of the function that is being aggregated.
     """
-<<<<<<< HEAD
-    result = _create_aggregate_by_group_functions(
-        functions=functions,
-        policy_inputs=policy_inputs,
-        targets=targets,
-        data=data,
-        top_level_namespace=top_level_namespace,
-=======
     result = create_agg_by_group_functions(
         ttsim_functions_with_time_conversions=functions,
         data=data,
         targets=targets,
->>>>>>> 70f0964c
         groupings=("hh",),
     )
     assert expected in result
 
 
-<<<<<<< HEAD
-@pytest.mark.parametrize(
-    (
-        "aggregation_target",
-        "aggregation_spec",
-        "group_by_id",
-        "functions",
-        "policy_inputs",
-        "top_level_namespace",
-        "expected_start_date",
-        "expected_end_date",
-    ),
-    [
-        (
-            "x_hh",
-            AggregateByGroupSpec(target="x_hh", source="x", agg=AggType.SUM),
-            "hh_id",
-            {},
-            {"x": x},
-            ["x", "x_hh", "hh_id"],
-            DEFAULT_START_DATE,
-            DEFAULT_END_DATE,
-        ),
-        (
-            "x_hh",
-            AggregateByGroupSpec(target="x_hh", source="x", agg=AggType.SUM),
-            "hh_id",
-            {"x": policy_function(leaf_name="x")(lambda x: x)},
-            {},
-            ["x", "x_hh", "hh_id"],
-            DEFAULT_START_DATE,
-            DEFAULT_END_DATE,
-        ),
-        (
-            "x_hh",
-            AggregateByGroupSpec(target="x_hh", source="x", agg=AggType.SUM),
-            "hh_id",
-            {
-                "x": policy_function(
-                    leaf_name="x", start_date="2025-01-01", end_date="2025-12-31"
-                )(lambda x: x)
-            },
-            {},
-            ["x", "x_hh", "hh_id"],
-            datetime.date.fromisoformat("2025-01-01"),
-            datetime.date.fromisoformat("2025-12-31"),
-        ),
-    ],
-)
-def test_aggregate_by_group_function_start_and_end_date(
-    aggregation_target,
-    aggregation_spec,
-    group_by_id,
-    functions,
-    policy_inputs,
-    top_level_namespace,
-    expected_start_date,
-    expected_end_date,
-):
-    result = _create_one_aggregation_function(
-        aggregation_target=aggregation_target,
-        aggregation_spec=aggregation_spec,
-        aggregation_type="group",
-        group_by_id=group_by_id,
-        functions=functions,
-        policy_inputs=policy_inputs,
-        top_level_namespace=top_level_namespace,
-    )
-    assert result.start_date == expected_start_date
-    assert result.end_date == expected_end_date
-
-
-@pytest.mark.parametrize(
-    (
-        "aggregation_target",
-        "aggregation_spec",
-        "functions",
-        "policy_inputs",
-        "top_level_namespace",
-        "expected_start_date",
-        "expected_end_date",
-    ),
-    [
-        (
-            "bar",
-            AggregateByPIDSpec(
-                target="bar_hh",
-                source="x",
-                agg=AggType.SUM,
-                p_id_to_aggregate_by="foreign_id_col",
-            ),
-            {"x": policy_function(leaf_name="x")(lambda x: x)},
-            {},
-            ["x", "bar", "foreign_id_col"],
-            DEFAULT_START_DATE,
-            DEFAULT_END_DATE,
-        ),
-        (
-            "bar",
-            AggregateByPIDSpec(
-                target="bar_hh",
-                source="x",
-                agg=AggType.SUM,
-                p_id_to_aggregate_by="foreign_id_col",
-            ),
-            {},
-            {"x": x},
-            ["x", "bar", "foreign_id_col"],
-            DEFAULT_START_DATE,
-            DEFAULT_END_DATE,
-        ),
-        (
-            "bar",
-            AggregateByPIDSpec(
-                target="bar_hh",
-                source="x",
-                agg=AggType.SUM,
-                p_id_to_aggregate_by="foreign_id_col",
-            ),
-            {
-                "x": policy_function(
-                    leaf_name="x", start_date="2025-01-01", end_date="2025-12-31"
-                )(lambda x: x)
-            },
-            {},
-            ["x", "bar", "foreign_id_col"],
-            datetime.date.fromisoformat("2025-01-01"),
-            datetime.date.fromisoformat("2025-12-31"),
-        ),
-    ],
-)
-def test_aggregate_by_p_id_function_start_and_end_date(
-    aggregation_target,
-    aggregation_spec,
-    functions,
-    policy_inputs,
-    top_level_namespace,
-    expected_start_date,
-    expected_end_date,
-):
-    result = _create_one_aggregation_function(
-        aggregation_target=aggregation_target,
-        aggregation_spec=aggregation_spec,
-        aggregation_type="p_id",
-        group_by_id=None,
-        functions=functions,
-        policy_inputs=policy_inputs,
-        top_level_namespace=top_level_namespace,
-    )
-    assert result.start_date == expected_start_date
-    assert result.end_date == expected_end_date
-
-
-@pytest.mark.parametrize(
-    (
-        "aggregation_target",
-        "aggregation_spec",
-        "functions",
-        "policy_inputs",
-        "group_by_id",
-        "top_level_namespace",
-        "expected_arg_names",
-    ),
-    [
-        (
-            "foo_hh",
-            AggregateByGroupSpec(target="foo_hh", source=None, agg=AggType.COUNT),
-            {"foo": policy_function(leaf_name="foo")(lambda x: x)},
-            {},
-            "hh_id",
-            ["foo", "hh_id"],
-            ["hh_id"],
-        ),
-        (
-            "foo_hh",
-            AggregateByGroupSpec(target="foo_hh", source="foo", agg=AggType.SUM),
-            {"foo": policy_function(leaf_name="foo")(lambda x: x)},
-            {},
-            "hh_id",
-            ["foo", "hh_id"],
-            ["hh_id", "foo"],
-        ),
-        (
-            "foo__bar_hh",
-            AggregateByGroupSpec(target="foo__bar_hh", source="bar", agg=AggType.SUM),
-            {"foo__bar": policy_function(leaf_name="bar")(lambda x: x)},
-            {},
-            "hh_id",
-            ["foo", "hh_id"],
-            ["hh_id", "foo__bar"],
-        ),
-    ],
-)
-def test_function_arguments_are_namespaced_for_derived_group_funcs(
-    aggregation_target,
-    aggregation_spec,
-    functions,
-    policy_inputs,
-    group_by_id,
-    top_level_namespace,
-    expected_arg_names,
-):
-    result = _create_one_aggregation_function(
-        aggregation_target=aggregation_target,
-        aggregation_spec=aggregation_spec,
-        aggregation_type="group",
-        group_by_id=group_by_id,
-        functions=functions,
-        policy_inputs=policy_inputs,
-        top_level_namespace=top_level_namespace,
-    )
-    assert all(
-        arg_name in inspect.signature(result).parameters
-        for arg_name in expected_arg_names
-    )
-
-
-@pytest.mark.parametrize(
-    (
-        "aggregation_target",
-        "aggregation_spec",
-        "functions",
-        "policy_inputs",
-        "group_by_id",
-        "top_level_namespace",
-        "expected_arg_names",
-    ),
-    [
-        (
-            "foo",
-            AggregateByPIDSpec(
-                target="foo_hh",
-                agg=AggType.SUM,
-                source="bar",
-                p_id_to_aggregate_by="foreign_id_col",
-            ),
-            {"bar": policy_function(leaf_name="bar")(lambda x: x)},
-            {},
-            "foreign_id_col",
-            ["foo", "foreign_id_col", "bar"],
-            ["foreign_id_col", "bar"],
-        ),
-        (
-            "foo__fünc",
-            AggregateByPIDSpec(
-                target="foo_hh",
-                agg=AggType.SUM,
-                source="bär",
-                p_id_to_aggregate_by="foreign_id_col",
-            ),
-            {"foo__bär": policy_function(leaf_name="bär")(lambda x: x)},
-            {},
-            "foreign_id_col",
-            ["foo", "foreign_id_col"],
-            ["foreign_id_col", "foo__bär"],
-        ),
-        (
-            "foo",
-            AggregateByPIDSpec(
-                target="foo_hh",
-                agg=AggType.SUM,
-                source="x",
-                p_id_to_aggregate_by="foreign_id_col",
-            ),
-            {},
-            {"x": x},
-            "foreign_id_col",
-            ["foo", "foreign_id_col", "x"],
-            ["foreign_id_col", "x"],
-        ),
-    ],
-)
-def test_function_arguments_are_namespaced_for_derived_p_id_funcs(
-    aggregation_target,
-    aggregation_spec,
-    functions,
-    policy_inputs,
-    group_by_id,
-    top_level_namespace,
-    expected_arg_names,
-):
-    result = _create_one_aggregation_function(
-        aggregation_target=aggregation_target,
-        aggregation_spec=aggregation_spec,
-        aggregation_type="p_id",
-        group_by_id=group_by_id,
-        functions=functions,
-        policy_inputs=policy_inputs,
-        top_level_namespace=top_level_namespace,
-    )
-    assert all(
-        arg_name in inspect.signature(result).parameters
-        for arg_name in expected_arg_names
-    )
-
-
-@pytest.mark.parametrize(
-    (
-        "aggregation_target",
-        "aggregation_spec",
-        "functions",
-        "policy_inputs",
-        "group_by_id",
-        "top_level_namespace",
-        "source_col_name",
-    ),
-    [
-        (
-            "foo_hh",
-            AggregateByGroupSpec(target="foo_hh", agg=AggType.SUM, source="foo"),
-            {},
-            {"foo": policy_function(leaf_name="foo")(lambda x: x)},
-            "hh_id",
-            ["foo", "hh_id"],
-            "foo",
-        ),
-        (
-            "foo__bar_hh",
-            AggregateByGroupSpec(target="bar_hh", agg=AggType.SUM, source="bar"),
-            {},
-            {"foo__bar": policy_function(leaf_name="bar")(lambda x: x)},
-            "hh_id",
-            ["foo", "hh_id"],
-            "foo__bar",
-        ),
-    ],
-)
-def test_source_column_name_of_aggregate_by_group_func_is_qualified(
-    aggregation_target,
-    aggregation_spec,
-    functions,
-    policy_inputs,
-    group_by_id,
-    top_level_namespace,
-    source_col_name,
-):
-    result = _create_one_aggregation_function(
-        aggregation_target=aggregation_target,
-        aggregation_spec=aggregation_spec,
-        aggregation_type="group",
-        group_by_id=group_by_id,
-        functions=functions,
-        policy_inputs=policy_inputs,
-        top_level_namespace=top_level_namespace,
-    )
-    assert result.source == source_col_name
-
-
-@pytest.mark.parametrize(
-    (
-        "aggregation_target",
-        "aggregation_spec",
-        "functions",
-        "policy_inputs",
-        "top_level_namespace",
-        "source_col_name",
-    ),
-    [
-        (
-            "foo",
-            AggregateByPIDSpec(
-                target="foo_hh",
-                agg=AggType.SUM,
-                source="bar",
-                p_id_to_aggregate_by="foreign_id_col",
-            ),
-            {},
-            {"bar": policy_function(leaf_name="bar")(lambda x: x)},
-            ["foo", "foreign_id_col", "bar"],
-            "bar",
-        ),
-        (
-            "foo__fünc",
-            AggregateByPIDSpec(
-                target="foo_hh",
-                agg=AggType.SUM,
-                source="bär",
-                p_id_to_aggregate_by="foreign_id_col",
-            ),
-            {},
-            {"foo__bär": policy_function(leaf_name="bär")(lambda x: x)},
-            ["foo", "foreign_id_col"],
-            "foo__bär",
-        ),
-    ],
-)
-def test_source_column_name_of_aggregate_by_p_id_func_is_qualified(
-    aggregation_target,
-    aggregation_spec,
-    functions,
-    policy_inputs,
-    top_level_namespace,
-    source_col_name,
-):
-    result = _create_one_aggregation_function(
-        aggregation_target=aggregation_target,
-        aggregation_spec=aggregation_spec,
-        aggregation_type="p_id",
-        group_by_id=None,
-        functions=functions,
-        policy_inputs=policy_inputs,
-        top_level_namespace=top_level_namespace,
-    )
-    assert result.source == source_col_name
-
-
-@pytest.mark.parametrize(
-    (
-        "target_name",
-        "groupings",
-        "top_level_namespace",
-        "expected",
-    ),
-    [
-        (
-            "arbeitslosengeld_2__vermögen_bg",
-            ("bg",),
-            {"vermögen", "arbeitslosengeld_2"},
-            "vermögen",
-        ),
-        (
-            "arbeitslosengeld_2__vermögen_bg",
-            ("bg",),
-            {"arbeitslosengeld_2"},
-            "arbeitslosengeld_2__vermögen",
-        ),
-    ],
-)
-def test_get_name_of_aggregation_source(
-    target_name, groupings, top_level_namespace, expected
-):
-    assert (
-        _get_name_of_aggregation_source(
-            target_name=target_name,
-            top_level_namespace=top_level_namespace,
-            groupings=groupings,
-        )
-        == expected
-    )
-=======
 # @pytest.mark.parametrize(
 #     (
 #         "aggregation_target",
@@ -1130,5 +438,4 @@
 #         policy_inputs=policy_inputs,
 #         top_level_namespace=top_level_namespace,
 #     )
-#     assert result.source == source_col_name
->>>>>>> 70f0964c
+#     assert result.source == source_col_name