--- conflicted
+++ resolved
@@ -4,11 +4,7 @@
 import pandas as pd
 import pytest
 
-<<<<<<< HEAD
-from ttsim import InputData, MainTarget, main
-=======
 from ttsim import InputData, MainTarget, TTTargets, main
->>>>>>> a74e7630
 
 DF_WITH_NESTED_COLUMNS = pd.DataFrame(
     {
@@ -96,11 +92,7 @@
     result = main(
         main_target=(MainTarget.results.df_with_mapper),
         input_data=input_data_arg,
-<<<<<<< HEAD
-        tt_targets={"tree": TARGETS_TREE},
-=======
         tt_targets=TTTargets(tree=TARGETS_TREE),
->>>>>>> a74e7630
         date_str="2025-01-01",
         rounding=False,
         orig_policy_objects={"root": Path(__file__).parent / "mettsim"},
