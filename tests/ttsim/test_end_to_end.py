from pathlib import Path
from typing import Literal

import pandas as pd
import pytest

<<<<<<< HEAD
from ttsim import InputData, Output, main
=======
from ttsim import InputData, MainTarget, main
>>>>>>> 7a37dd3c

DF_WITH_NESTED_COLUMNS = pd.DataFrame(
    {
        ("age",): [30, 30, 10],
        ("kin_id",): [0, 0, 0],
        ("p_id",): [0, 1, 2],
        ("p_id_parent_1",): [-1, -1, 0],
        ("p_id_parent_2",): [-1, -1, 1],
        ("p_id_spouse",): [1, 0, -1],
        ("parent_is_noble",): [False, False, False],
        ("wealth",): [0.0, 0.0, 0.0],
        ("payroll_tax", "child_tax_credit", "p_id_recipient"): [-1, -1, 0],
        ("payroll_tax", "income", "gross_wage_y"): [10000, 0, 0],
    },
)


DF_FOR_MAPPER = pd.DataFrame(
    {
        "age": [30, 30, 10],
        "kin_id": [0, 0, 0],
        "p_id": [0, 1, 2],
        "parent_1": [-1, -1, 0],
        "parent_2": [-1, -1, 1],
        "spouse": [1, 0, -1],
        "parent_is_noble": [False, False, False],
        "child_tax_credit_recipient": [-1, -1, 0],
        "gross_wage_y": [10000, 0, 0],
        "wealth": [0.0, 0.0, 0.0],
    },
)


INPUT_DF_MAPPER = {
    "age": "age",
    "kin_id": "kin_id",
    "p_id": "p_id",
    "p_id_parent_1": "parent_1",
    "p_id_parent_2": "parent_2",
    "p_id_spouse": "spouse",
    "parent_is_noble": "parent_is_noble",
    "wealth": "wealth",
    "payroll_tax": {
        "child_tax_credit": {
            "p_id_recipient": "child_tax_credit_recipient",
        },
        "income": {
            "gross_wage_y": "gross_wage_y",
        },
    },
}


TARGETS_TREE = {
    "payroll_tax": {
        "amount_y": "payroll_tax_amount_y",
        "child_tax_credit": {
            "amount_m": "payroll_tax_child_tax_credit_amount_m",
        },
    },
}


EXPECTED_RESULTS = pd.DataFrame(
    {
        "payroll_tax_amount_y": [2920.0, 0.0, 0.0],
        "payroll_tax_child_tax_credit_amount_m": [8.333333, 0.0, 0.0],
    },
    index=pd.Index([0, 1, 2], name="p_id"),
)


@pytest.mark.parametrize(
    "input_data_arg",
    [
        # Correct way to do it
        InputData.df_and_mapper(df=DF_FOR_MAPPER, mapper=INPUT_DF_MAPPER),
        InputData.df_with_nested_columns(DF_WITH_NESTED_COLUMNS),
        # May or may not continue to work.
        {"df_and_mapper": {"df": DF_FOR_MAPPER, "mapper": INPUT_DF_MAPPER}},
        {"df_with_nested_columns": DF_WITH_NESTED_COLUMNS},
    ],
)
def test_end_to_end(input_data_arg, backend: Literal["numpy", "jax"]):
    result = main(
        main_target=(MainTarget.results.df_with_mapper),
        input_data=input_data_arg,
        tt_targets={"tree": TARGETS_TREE},
        date_str="2025-01-01",
        rounding=False,
        orig_policy_objects={"root": Path(__file__).parent / "mettsim"},
        backend=backend,
<<<<<<< HEAD
        output=Output.name("results__df_with_mapper"),
=======
>>>>>>> 7a37dd3c
    )
    pd.testing.assert_frame_equal(
        EXPECTED_RESULTS,
        result,
        check_dtype=False,
        check_index_type=False,
    )<|MERGE_RESOLUTION|>--- conflicted
+++ resolved
@@ -4,11 +4,7 @@
 import pandas as pd
 import pytest
 
-<<<<<<< HEAD
-from ttsim import InputData, Output, main
-=======
 from ttsim import InputData, MainTarget, main
->>>>>>> 7a37dd3c
 
 DF_WITH_NESTED_COLUMNS = pd.DataFrame(
     {
@@ -101,10 +97,6 @@
         rounding=False,
         orig_policy_objects={"root": Path(__file__).parent / "mettsim"},
         backend=backend,
-<<<<<<< HEAD
-        output=Output.name("results__df_with_mapper"),
-=======
->>>>>>> 7a37dd3c
     )
     pd.testing.assert_frame_equal(
         EXPECTED_RESULTS,
