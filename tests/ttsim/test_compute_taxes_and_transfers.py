--- conflicted
+++ resolved
@@ -60,25 +60,17 @@
     pass
 
 
-<<<<<<< HEAD
 @policy_function()
 def identity(x: int) -> int:
     return x
 
 
 @policy_function()
-=======
-@policy_function(vectorization_strategy="vectorize")
->>>>>>> 7980a578
 def some_func(p_id: int) -> int:
     return p_id
 
 
-<<<<<<< HEAD
 @policy_function()
-=======
-@policy_function(vectorization_strategy="vectorize")
->>>>>>> 7980a578
 def another_func(some_func: int) -> int:
     return some_func
 
