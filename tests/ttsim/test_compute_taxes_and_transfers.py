from __future__ import annotations

import copy
import datetime
import warnings
from dataclasses import dataclass

import dags.tree as dt
import numpy
import pandas as pd
import pytest
from mettsim.config import METTSIM_ROOT

from ttsim import (
    AggType,
    DictParam,
<<<<<<< HEAD
    FunctionsAndColumnsOverlapWarning,
    PiecewisePolynomialParam,
    PiecewisePolynomialParamValue,
    PolicyEnvironment,
=======
    FunctionsAndDataColumnsOverlapWarning,
    PiecewisePolynomialParam,
    PiecewisePolynomialParamValue,
>>>>>>> 7408977a
    RawParam,
    ScalarParam,
    agg_by_group_function,
    agg_by_p_id_function,
    column_functions_with_processed_params_and_scalars,
    fail_if_data_tree_is_invalid,
    fail_if_foreign_keys_are_invalid_in_data,
    fail_if_group_variables_are_not_constant_within_groups,
    fail_if_targets_are_not_in_policy_environment_or_data,
    main,
    merge_trees,
    param_function,
    policy_function,
    policy_input,
<<<<<<< HEAD
    set_up_policy_environment,
)
from ttsim.compute_taxes_and_transfers import (
    _fail_if_foreign_keys_are_invalid_in_data,
    _fail_if_function_targets_not_in_functions,
    _fail_if_group_variables_not_constant_within_groups,
    _fail_if_p_id_is_non_unique,
    _get_top_level_namespace,
    _partial_params_to_functions,
    _process_params_tree,
    create_agg_by_group_functions,
=======
    required_column_functions,
    top_level_namespace,
>>>>>>> 7408977a
)
from ttsim.config import IS_JAX_INSTALLED
from ttsim.config import numpy_or_jax as np
from ttsim.typing import TTSIMArray

<<<<<<< HEAD
=======
if TYPE_CHECKING:
    from ttsim.typing import NestedPolicyEnvironment

>>>>>>> 7408977a
if IS_JAX_INSTALLED:
    jit = True
else:
    jit = False


@policy_input()
def p_id() -> int:
    pass


@policy_input()
def p_id_someone_else() -> int:
    pass


@policy_input()
def fam_id() -> int:
    pass


@policy_input()
def betrag_m() -> float:
    pass


@policy_function()
def identity(x: int) -> int:
    return x


@policy_function()
def identity_plus_one(identity: int) -> int:
    return identity + 1


@policy_function()
def some_func(p_id: int) -> int:
    return p_id


@policy_function()
def another_func(some_func: int) -> int:
    return some_func


@param_function()
def some_scalar_params_func(some_int_param: int) -> int:
    return some_int_param


@policy_function()
def some_policy_func_taking_scalar_params_func(
    some_scalar_params_func: int,
) -> int:
    return some_scalar_params_func


@dataclass(frozen=True)
class ConvertedParam:
    some_float_param: float
    some_bool_param: bool


@param_function()
def some_converting_params_func(
    raw_param_spec: RawParam,
) -> ConvertedParam:
    return ConvertedParam(
        some_float_param=raw_param_spec["some_float_param"],
        some_bool_param=raw_param_spec["some_bool_param"],
    )


<<<<<<< HEAD
=======
@param_function()
def some_param_function_taking_scalar(
    some_int_scalar: int, some_float_scalar: float, some_bool_scalar: bool
) -> float:
    return some_int_scalar + some_float_scalar + int(some_bool_scalar)


@policy_function()
def some_policy_function_taking_int_param(some_int_param: int) -> float:
    return some_int_param


>>>>>>> 7408977a
SOME_RAW_PARAM = RawParam(
    value={
        "some_float_param": 1,
        "some_bool_param": False,
    },
    leaf_name="raw_param_spec",
    start_date="2025-01-01",
    end_date="2025-12-31",
    name="raw_param_spec",
    description="Some raw param spec",
    unit=None,
    reference_period=None,
    note=None,
    reference=None,
)


SOME_INT_PARAM = ScalarParam(
    value=1,
    leaf_name="some_int_param",
    start_date="2025-01-01",
    end_date="2025-12-31",
    name="some_int_param",
    description="Some int param",
    unit=None,
    reference_period=None,
    note=None,
    reference=None,
)


SOME_DICT_PARAM = DictParam(
    value={"a": 1, "b": False},
    leaf_name="some_dict_param",
    start_date="2025-01-01",
    end_date="2025-12-31",
    name="some_dict_param",
    description="Some dict param",
    unit=None,
    reference_period=None,
    note=None,
    reference=None,
)


SOME_PIECEWISE_POLYNOMIAL_PARAM = PiecewisePolynomialParam(
    value=PiecewisePolynomialParamValue(
        thresholds=[1, 2, 3],
        intercepts=[1, 2, 3],
        rates=[1, 2, 3],
    ),
    leaf_name="some_piecewise_polynomial_param",
    start_date="2025-01-01",
    end_date="2025-12-31",
    name="some_piecewise_polynomial_param",
    description="Some piecewise polynomial param",
    unit=None,
    reference_period=None,
    note=None,
    reference=None,
)


@pytest.fixture(scope="module")
def minimal_input_data():
    n_individuals = 5
    out = {
        "p_id": pd.Series(numpy.arange(n_individuals), name="p_id"),
        "fam_id": pd.Series(numpy.arange(n_individuals), name="fam_id"),
    }
    return out


@pytest.fixture(scope="module")
def minimal_input_data_shared_fam():
    n_individuals = 3
    out = {
        "p_id": pd.Series(numpy.arange(n_individuals), name="p_id"),
        "fam_id": pd.Series([0, 0, 1], name="fam_id"),
        "p_id_someone_else": pd.Series([1, 0, -1], name="p_id_someone_else"),
    }
    return out


@agg_by_group_function(agg_type=AggType.SUM)
def foo_fam(foo: int, fam_id: int) -> int:
    pass


@pytest.fixture(scope="module")
def mettsim_environment() -> NestedPolicyEnvironment:
    return main(
        inputs={
            "root": METTSIM_ROOT,
            "date": datetime.date(2025, 1, 1),
        },
        targets=["policy_environment"],
    )["policy_environment"]


# Create a function which is used by some tests below
@policy_function()
def func_before_partial(arg_1, some_param):
    return arg_1 + some_param


func_after_partial = required_column_functions(
    column_functions_with_processed_params_and_scalars={
        "some_func": func_before_partial,
        "some_param": SOME_INT_PARAM.value,
    },
    rounding=False,
)["some_func"]


@pytest.fixture
@policy_function(leaf_name="foo")
def function_with_bool_return(x: bool) -> bool:
    return x


@policy_input()
def x() -> int:
    pass


@policy_input()
def x_f() -> float:
    pass


@policy_input()
def x_b() -> bool:
    pass


@policy_input()
def kin_id() -> int:
    pass


@agg_by_group_function(leaf_name="y_kin", agg_type=AggType.SUM)
def y_kin(kin_id: int, x: int) -> int:
    pass


@agg_by_group_function(leaf_name="y_kin", agg_type=AggType.SUM)
def y_kin_namespaced_input(kin_id: int, inputs__x: int) -> int:
    pass


@pytest.fixture
@policy_function(leaf_name="bar")
def function_with_int_return(x: int) -> int:
    return x


@pytest.fixture
@policy_function(leaf_name="baz")
def function_with_float_return(x: int) -> float:
    return x


def some_x(x):
    return x


def return_x_kin(x_kin: int) -> int:
    return x_kin


def return_y_kin(y_kin: int) -> int:
    return y_kin


def return_n1__x_kin(n1__x_kin: int) -> int:
    return n1__x_kin


@pytest.mark.parametrize(
    (
        "policy_environment",
        "targets_tree",
        "data_tree",
    ),
    [
        (
            # Aggregations derived from simple function arguments
            {
                "kin_id": kin_id,
                "p_id": p_id,
                "n1": {
                    "f": policy_function(
                        leaf_name="f", vectorization_strategy="vectorize"
                    )(return_n1__x_kin),
                    "x": x,
                },
            },
            {"n1": {"f": None}},
            {
                "n1": {"x": pd.Series([1, 1, 1])},
                "kin_id": pd.Series([0, 0, 0]),
                "p_id": pd.Series([0, 1, 2]),
            },
        ),
        (
            # Aggregations derived from namespaced function arguments
            {
                "kin_id": kin_id,
                "p_id": p_id,
                "n1": {
                    "f": policy_function(leaf_name="f")(return_x_kin),
                    "x": x,
                },
            },
            {"n1": {"f": None}},
            {
                "n1": {"x": pd.Series([1, 1, 1])},
                "kin_id": pd.Series([0, 0, 0]),
                "p_id": pd.Series([0, 1, 2]),
                "num_segments": 1,
            },
        ),
        (
            # Aggregations derived from target
            {
                "kin_id": kin_id,
                "p_id": p_id,
                "n1": {
                    "f": policy_function(
                        leaf_name="f", vectorization_strategy="vectorize"
                    )(some_x),
                    "x": x,
                },
            },
            {"n1": {"f_kin": None}},
            {
                "n1": {"x": pd.Series([1, 1, 1])},
                "kin_id": pd.Series([0, 0, 0]),
                "p_id": pd.Series([0, 1, 2]),
                "num_segments": 1,
            },
        ),
        (
            # Explicit aggregation via objects tree with leaf name input
            {
                "kin_id": kin_id,
                "p_id": p_id,
                "n1": {
                    "f": policy_function(
                        leaf_name="f", vectorization_strategy="vectorize"
                    )(some_x),
                    "x": x,
                },
                "y_kin": y_kin,
            },
            {"n1": {"f": None}},
            {
                "n1": {"x": pd.Series([1, 1, 1])},
                "kin_id": pd.Series([0, 0, 0]),
                "p_id": pd.Series([0, 1, 2]),
                "num_segments": 1,
            },
        ),
        (
            # Explicit aggregation via objects tree with namespaced input
            {
                "kin_id": kin_id,
                "p_id": p_id,
                "n1": {
                    "f": policy_function(
                        leaf_name="f", vectorization_strategy="vectorize"
                    )(return_y_kin),
                    "y_kin": y_kin_namespaced_input,
                },
                "inputs": {"x": x},
            },
            {"n1": {"f": None}},
            {
                "inputs": {"x": pd.Series([1, 1, 1])},
                "kin_id": pd.Series([0, 0, 0]),
                "p_id": pd.Series([0, 1, 2]),
                "num_segments": 1,
            },
        ),
    ],
)
def test_create_agg_by_group_functions(
    policy_environment,
    targets_tree,
    data_tree,
):
    main(
        inputs={
            "policy_environment": policy_environment,
            "data_tree": data_tree,
            "targets_tree": targets_tree,
            "rounding": False,
            # "jit": jit,
        },
        targets=["nested_results"],
    )["nested_results"]


@pytest.mark.parametrize(
    "policy_environment, targets, qual_name_data_columns, expected_error_match",
    [
        ({"foo": some_x}, {"bar": None}, set(), "('bar',)"),
        ({"foo__baz": some_x}, {"foo__bar": None}, set(), "('foo', 'bar')"),
        ({"foo": some_x}, {"bar": None}, {"spam"}, "('bar',)"),
        ({"foo__baz": some_x}, {"foo__bar": None}, {"spam"}, "('foo', 'bar')"),
    ],
)
<<<<<<< HEAD
def test__fail_if_function_targets_not_in_functions(
    functions, targets, expected_error_match
):
    with pytest.raises(ValueError) as e:
        _fail_if_function_targets_not_in_functions(
            functions=functions,
            targets=targets,
=======
def test_fail_if_targets_are_not_in_policy_environment_or_data(
    policy_environment, targets, qual_name_data_columns, expected_error_match
):
    with pytest.raises(
        ValueError, match="The following targets have no corresponding function"
    ) as e:
        fail_if_targets_are_not_in_policy_environment_or_data(
            policy_environment=policy_environment,
            qual_name_targets=targets,
            qual_name_data_columns=qual_name_data_columns,
>>>>>>> 7408977a
        )
    assert expected_error_match in str(e.value)


def test_fail_if_targets_are_not_in_policy_environment_or_data_via_main(
    minimal_input_data,
):
    with pytest.raises(
        ValueError,
        match="The following targets have no corresponding function",
    ):
        main(
            inputs={
                "data_tree": minimal_input_data,
                "policy_environment": {},
                "targets_tree": {"unknown_target": None},
                "rounding": False,
                # "jit": jit,
            },
            targets=["fail_if_targets_are_not_in_policy_environment_or_data"],
        )


def test_output_is_tree(minimal_input_data):
<<<<<<< HEAD
    environment = PolicyEnvironment(
        {
            "p_id": p_id,
            "module": {"some_func": some_func},
        }
    )
=======
    policy_environment = {
        "p_id": p_id,
        "module": {"some_func": some_func},
    }
>>>>>>> 7408977a

    out = main(
        inputs={
            "data_tree": minimal_input_data,
            "policy_environment": policy_environment,
            "targets_tree": {"module": {"some_func": None}},
            "rounding": False,
            # "jit": jit,
        },
        targets=["nested_results"],
    )["nested_results"]

    assert isinstance(out, dict)
    assert "some_func" in out["module"]
    assert isinstance(out["module"]["some_func"], TTSIMArray)


def test_params_target_is_allowed(minimal_input_data):
<<<<<<< HEAD
    environment = PolicyEnvironment(
        raw_objects_tree={
            "p_id": p_id,
            "module": {"some_func": some_func},
        },
        params_tree={
            "some_param": ScalarParam(
                value=1,
                leaf_name="some_param",
                start_date="2025-01-01",
                end_date="2025-12-31",
                unit="Euros",
                reference_period="Year",
                name={"de": "Ein Parameter", "en": "Some parameter"},
                description={"de": "Ein Parameter", "en": "Some parameter"},
                note=None,
                reference=None,
            ),
        },
    )

    out = compute_taxes_and_transfers(
        data_tree=minimal_input_data,
        environment=environment,
        targets_tree={"some_param": None, "module": {"some_func": None}},
        jit=jit,
    )
=======
    policy_environment = {
        "p_id": p_id,
        "module": {"some_func": some_func},
        "some_param": ScalarParam(
            value=1,
            leaf_name="some_param",
            start_date="2025-01-01",
            end_date="2025-12-31",
            unit="Euros",
            reference_period="Year",
            name={"de": "Ein Parameter", "en": "Some parameter"},
            description={"de": "Ein Parameter", "en": "Some parameter"},
            note=None,
            reference=None,
        ),
    }

    out = main(
        inputs={
            "data_tree": minimal_input_data,
            "policy_environment": policy_environment,
            "targets_tree": {"some_param": None, "module": {"some_func": None}},
            "rounding": False,
            # "jit": jit,
        },
        targets=["nested_results"],
    )["nested_results"]
>>>>>>> 7408977a

    assert isinstance(out, dict)
    assert "some_param" in out
    assert out["some_param"] == 1


<<<<<<< HEAD
def test_warn_if_functions_and_columns_overlap():
    environment = PolicyEnvironment(
        {
            "some_func": some_func,
            "some_target": another_func,
        }
    )
    with pytest.warns(FunctionsAndColumnsOverlapWarning):
        compute_taxes_and_transfers(
            data_tree={
                "p_id": pd.Series([0]),
                "some_func": pd.Series([1]),
=======
def test_warn_if_functions_and_data_columns_overlap():
    with pytest.warns(FunctionsAndDataColumnsOverlapWarning):
        main(
            inputs={
                "data_tree": {
                    "p_id": pd.Series([0]),
                    "some_func": pd.Series([1]),
                },
                "policy_environment": {
                    "some_func": some_func,
                    "some_target": another_func,
                },
                "targets_tree": {"some_target": None},
                "rounding": False,
                # "jit": jit,
>>>>>>> 7408977a
            },
            targets=["warn_if_functions_and_data_columns_overlap"],
        )


def test_dont_warn_if_functions_and_columns_dont_overlap():
    with warnings.catch_warnings():
        warnings.filterwarnings("error", category=FunctionsAndDataColumnsOverlapWarning)
        main(
            inputs={
                "data_tree": {
                    "p_id": pd.Series([0]),
                    "x": pd.Series([1]),
                },
                "policy_environment": {"some_func": some_func},
                "targets_tree": {"some_func": None},
                "rounding": False,
                # "jit": jit,
            },
            targets=["warn_if_functions_and_data_columns_overlap"],
        )


def test_recipe_to_ignore_warning_if_functions_and_columns_overlap():
    policy_environment = {
        "some_func": some_func,
        "unique": another_func,
    }
    with warnings.catch_warnings(
        category=FunctionsAndDataColumnsOverlapWarning, record=True
    ) as warning_list:
        warnings.filterwarnings(
            "ignore", category=FunctionsAndDataColumnsOverlapWarning
        )
        main(
            inputs={
                "data_tree": {
                    "p_id": pd.Series([0]),
                    "x": pd.Series([1]),
                },
                "policy_environment": {"some_func": some_func},
                "targets_tree": {"some_func": None},
                "rounding": False,
                # "jit": jit,
            },
            targets=["nested_results"],
        )

    assert len(warning_list) == 0


def test_fail_if_p_id_does_not_exist():
    data = {"fam_id": pd.Series(data=numpy.arange(8), name="fam_id")}

    with pytest.raises(
        ValueError, match="The input data must contain the `p_id` column."
    ):
        fail_if_data_tree_is_invalid(data_tree=data)


def test_fail_if_p_id_does_not_exist_via_main():
    data = {"fam_id": pd.Series([1, 2, 3], name="fam_id")}
    with pytest.raises(
        ValueError,
        match="The input data must contain the `p_id` column.",
    ):
        main(
            inputs={
                "data_tree": data,
                "policy_environment": {},
                "targets_tree": {},
                "rounding": False,
                # "jit": jit,
            },
            targets=["fail_if_data_tree_is_invalid"],
        )["fail_if_data_tree_is_invalid"]


def test_fail_if_p_id_is_not_unique():
    data = {"p_id": pd.Series(data=numpy.arange(4).repeat(2), name="p_id")}

    with pytest.raises(
        ValueError, match="The following `p_id`s are not unique in the input data"
    ):
        fail_if_data_tree_is_invalid(data_tree=data)


def test_fail_if_p_id_is_not_unique_via_main(minimal_input_data):
    data = copy.deepcopy(minimal_input_data)
    data["p_id"][:] = 1

    with pytest.raises(
        ValueError,
        match="The following `p_id`s are not unique in the input data",
    ):
        main(
            inputs={
                "data_tree": data,
                "policy_environment": {},
                "targets_tree": {},
                "rounding": False,
                # "jit": jit,
            },
            targets=["fail_if_data_tree_is_invalid"],
        )["fail_if_data_tree_is_invalid"]


def test_fail_if_foreign_key_points_to_non_existing_p_id(
    mettsim_environment: NestedPolicyEnvironment,
):
    flat_objects_tree = dt.flatten_to_qual_names(mettsim_environment)
    data = {
        "p_id": pd.Series([1, 2, 3]),
        "p_id_spouse": pd.Series([0, 1, 2]),
    }

    with pytest.raises(ValueError, match=r"not a valid p_id in the\sinput data"):
<<<<<<< HEAD
        _fail_if_foreign_keys_are_invalid_in_data(
            data=data, column_objects_param_functions=flat_objects_tree
=======
        fail_if_foreign_keys_are_invalid_in_data(
            qual_name_input_data={k: v for k, v in data.items() if k != "p_id"},
            qual_name_data=data,
            flat_policy_environment_with_derived_functions_and_without_overridden_functions=flat_objects_tree,
>>>>>>> 7408977a
        )


def test_allow_minus_one_as_foreign_key(mettsim_environment: NestedPolicyEnvironment):
    flat_objects_tree = dt.flatten_to_qual_names(mettsim_environment)
    data = {
        "p_id": pd.Series([1, 2, 3]),
        "p_id_spouse": pd.Series([-1, 1, 2]),
    }

<<<<<<< HEAD
    _fail_if_foreign_keys_are_invalid_in_data(
        data=data, column_objects_param_functions=flat_objects_tree
=======
    fail_if_foreign_keys_are_invalid_in_data(
        qual_name_input_data={k: v for k, v in data.items() if k != "p_id"},
        qual_name_data=data,
        flat_policy_environment_with_derived_functions_and_without_overridden_functions=flat_objects_tree,
>>>>>>> 7408977a
    )


def test_fail_if_foreign_key_points_to_same_row_if_not_allowed(
    mettsim_environment: NestedPolicyEnvironment,
):
    flat_objects_tree = dt.flatten_to_qual_names(mettsim_environment)
    data = {
        "p_id": pd.Series([1, 2, 3]),
        "child_tax_credit__p_id_recipient": pd.Series([1, 3, 3]),
    }

<<<<<<< HEAD
    _fail_if_foreign_keys_are_invalid_in_data(
        data=data, column_objects_param_functions=flat_objects_tree
=======
    fail_if_foreign_keys_are_invalid_in_data(
        qual_name_input_data={k: v for k, v in data.items() if k != "p_id"},
        qual_name_data=data,
        flat_policy_environment_with_derived_functions_and_without_overridden_functions=flat_objects_tree,
>>>>>>> 7408977a
    )


def test_fail_if_foreign_key_points_to_same_row_if_allowed(
    mettsim_environment: NestedPolicyEnvironment,
):
    flat_objects_tree = dt.flatten_to_qual_names(mettsim_environment)
    data = {
        "p_id": pd.Series([1, 2, 3]),
        "p_id_child_": pd.Series([1, 3, 3]),
    }

<<<<<<< HEAD
    _fail_if_foreign_keys_are_invalid_in_data(
        data=data, column_objects_param_functions=flat_objects_tree
=======
    fail_if_foreign_keys_are_invalid_in_data(
        qual_name_input_data={k: v for k, v in data.items() if k != "p_id"},
        qual_name_data=data,
        flat_policy_environment_with_derived_functions_and_without_overridden_functions=flat_objects_tree,
>>>>>>> 7408977a
    )


def test_fail_if_group_variables_not_constant_within_groups():
    data = {
        "foo_kin": pd.Series([1, 2, 2], name="foo_kin"),
        "kin_id": pd.Series([1, 1, 2], name="kin_id"),
    }
    with pytest.raises(ValueError):
        fail_if_group_variables_are_not_constant_within_groups(
            qual_name_input_data=data,
            grouping_levels=("kin",),
        )


def test_missing_root_nodes_raises_error(minimal_input_data):
    def b(a):
        return a

    def c(b):
        return b

    policy_environment = {
        "b": policy_function(leaf_name="b")(b),
        "c": policy_function(leaf_name="c")(c),
    }

    with pytest.raises(
        ValueError,
        match="The following data columns are missing",
    ):
        main(
            inputs={
                "data_tree": minimal_input_data,
                "policy_environment": policy_environment,
                "targets_tree": {"c": None},
                "rounding": False,
                # "jit": jit,
            },
            targets=["nested_results", "fail_if_root_nodes_are_missing"],
        )


def test_function_without_data_dependency_is_not_mistaken_for_data(minimal_input_data):
    @policy_function(leaf_name="a", vectorization_strategy="not_required")
    def a() -> np.ndarray:
        return np.array(range(minimal_input_data["p_id"].size))

    @policy_function(leaf_name="b")
    def b(a):
        return a

    policy_environment = {
        "a": a,
        "b": b,
    }
    main(
        inputs={
            "data_tree": minimal_input_data,
            "policy_environment": policy_environment,
            "targets_tree": {"b": None},
            "rounding": False,
            # "jit": jit,
        },
        targets=["nested_results"],
    )


def test_partial_params_to_functions():
    # Partial function produces correct result
    assert func_after_partial(2) == 3


def test_partial_params_to_functions_removes_argument():
    # Fails if params is added to partial function
    with pytest.raises(
        TypeError,
        match=("got multiple values for argument "),
    ):
        func_after_partial(2, 1)

    # No error for original function
    func_before_partial(2, 1)


def test_user_provided_aggregate_by_group_specs():
    data = {
        "p_id": pd.Series([1, 2, 3], name="p_id"),
        "fam_id": pd.Series([1, 1, 2], name="fam_id"),
        "module_name": {"betrag_m": pd.Series([100, 100, 100], name="betrag_m")},
    }

    policy_environment = {
        "p_id": p_id,
        "fam_id": fam_id,
        "module_name": {"betrag_m": betrag_m},
    }

    expected_res = pd.Series([200, 200, 100])

    out = main(
        inputs={
            "data_tree": data,
            "policy_environment": policy_environment,
            "targets_tree": {"module_name": {"betrag_m_fam": None}},
            "rounding": False,
            # "jit": jit,
        },
        targets=["nested_results"],
    )["nested_results"]

    numpy.testing.assert_array_almost_equal(
        out["module_name"]["betrag_m_fam"], expected_res
    )


def test_user_provided_aggregation():
    data = {
        "p_id": pd.Series([1, 2, 3], name="p_id"),
        "fam_id": pd.Series([1, 1, 2], name="fam_id"),
        "module_name": {"betrag_m": pd.Series([200, 100, 100], name="betrag_m")},
    }
    data["num_segments"] = len(data["fam_id"].unique())
    # Double up, then take max fam_id
    expected = pd.Series([400, 400, 200])

    @policy_function(vectorization_strategy="vectorize")
    def betrag_m_double(betrag_m):
        return 2 * betrag_m

    @agg_by_group_function(agg_type=AggType.MAX)
    def betrag_m_double_fam(betrag_m_double, fam_id) -> float:
        pass

    policy_environment = {
        "p_id": p_id,
        "fam_id": fam_id,
        "module_name": {
            "betrag_m_double": betrag_m_double,
            "betrag_m_double_fam": betrag_m_double_fam,
        },
    }

    actual = main(
        inputs={
            "data_tree": data,
            "policy_environment": policy_environment,
            "targets_tree": {"module_name": {"betrag_m_double_fam": None}},
            "rounding": False,
            # "jit": jit,
        },
        targets=["nested_results"],
    )["nested_results"]

    numpy.testing.assert_array_almost_equal(
        actual["module_name"]["betrag_m_double_fam"], expected
    )


def test_user_provided_aggregation_with_time_conversion():
    data = {
        "p_id": pd.Series([1, 2, 3], name="p_id"),
        "fam_id": pd.Series([1, 1, 2], name="fam_id"),
        "module_name": {
            "betrag_m": pd.Series([200, 100, 100], name="betrag_m"),
        },
    }

    # Double up, convert to quarter, then take max fam_id
    expected = pd.Series([400 * 12, 400 * 12, 200 * 12])

    @policy_function(vectorization_strategy="vectorize")
    def betrag_double_m(betrag_m):
        return 2 * betrag_m

    @agg_by_group_function(agg_type=AggType.MAX)
    def max_betrag_double_m_fam(betrag_double_m, fam_id) -> float:
        pass

    policy_environment = {
        "p_id": p_id,
        "fam_id": fam_id,
        "module_name": {
            "betrag_double_m": betrag_double_m,
            "max_betrag_double_m_fam": max_betrag_double_m_fam,
        },
    }

    actual = main(
        inputs={
            "data_tree": data,
            "policy_environment": policy_environment,
            "targets_tree": {"module_name": {"max_betrag_double_y_fam": None}},
            "rounding": False,
            # "jit": jit,
        },
        targets=["nested_results"],
    )["nested_results"]

    numpy.testing.assert_array_almost_equal(
        actual["module_name"]["max_betrag_double_y_fam"], expected
    )


@agg_by_p_id_function(agg_type=AggType.SUM)
def sum_source_by_p_id_someone_else(
    source: int, p_id: int, p_id_someone_else: int
) -> int:
    pass


@agg_by_p_id_function(agg_type=AggType.SUM)
def sum_source_m_by_p_id_someone_else(
    source_m: int, p_id: int, p_id_someone_else: int
) -> int:
    pass


@pytest.mark.parametrize(
    ("agg_functions, leaf_name, target_tree, expected"),
    [
        (
            {
                "module": {
                    "sum_source_by_p_id_someone_else": sum_source_by_p_id_someone_else
                }
            },
            "source",
            {"module": {"sum_source_by_p_id_someone_else": None}},
            pd.Series([200, 100, 0]),
        ),
        (
            {
                "module": {
                    "sum_source_m_by_p_id_someone_else": sum_source_m_by_p_id_someone_else  # noqa: E501
                }
            },
            "source_m",
            {"module": {"sum_source_m_by_p_id_someone_else": None}},
            pd.Series([200, 100, 0]),
        ),
    ],
)
def test_user_provided_aggregate_by_p_id_specs(
    agg_functions,
    leaf_name,
    target_tree,
    expected,
    minimal_input_data_shared_fam,
):
    @policy_function(leaf_name=leaf_name, vectorization_strategy="not_required")
    def source() -> int:
        return np.array([100, 200, 300])

    policy_environment = merge_trees(
        agg_functions,
        {
            "module": {leaf_name: source},
            "p_id": p_id,
            "p_id_someone_else": p_id_someone_else,
        },
    )

    out = main(
        inputs={
            "data_tree": minimal_input_data_shared_fam,
            "policy_environment": policy_environment,
            "targets_tree": target_tree,
            "rounding": False,
            # "jit": jit,
        },
        targets=["nested_results"],
    )["nested_results"]["module"][next(iter(target_tree["module"].keys()))]

    numpy.testing.assert_array_almost_equal(out, expected)


@pytest.mark.parametrize(
    (
        "policy_environment",
        "expected",
    ),
    [
        (
            {
                "foo_m": policy_function(leaf_name="foo_m")(identity),
                "fam_id": fam_id,
            },
            {"foo_m", "foo_y", "foo_m_fam", "foo_y_fam"},
        ),
        (
            {
                "foo": policy_function(leaf_name="foo")(identity),
                "fam_id": fam_id,
            },
            {"foo", "foo_fam"},
        ),
    ],
)
def test_get_top_level_namespace(policy_environment, expected):
    result = top_level_namespace(policy_environment=policy_environment)
    assert all(name in result for name in expected)


<<<<<<< HEAD
def test_params_tree_is_processed():
    params_tree = {
=======
def test_policy_environment_with_params_and_scalars_is_processed():
    policy_environment = {
>>>>>>> 7408977a
        "raw_param_spec": SOME_RAW_PARAM,
        "some_int_param": SOME_INT_PARAM,
        "some_dict_param": SOME_DICT_PARAM,
        "some_piecewise_polynomial_param": SOME_PIECEWISE_POLYNOMIAL_PARAM,
<<<<<<< HEAD
    }
    param_functions = {
=======
        "some_int_scalar": 1,
        "some_float_scalar": 2.0,
        "some_bool_scalar": True,
>>>>>>> 7408977a
        "some_scalar_params_func": some_scalar_params_func,
        "some_converting_params_func": some_converting_params_func,
        "some_param_function_taking_scalar": some_param_function_taking_scalar,
    }
<<<<<<< HEAD
    processed_params_tree = _process_params_tree(
        params_tree=params_tree,
        param_functions=param_functions,
=======
    processed_tree_with_params = column_functions_with_processed_params_and_scalars(
        flat_policy_environment_with_derived_functions_and_without_overridden_functions=policy_environment,
>>>>>>> 7408977a
    )
    expected = {
        "some_converting_params_func": ConvertedParam(
            some_float_param=1,
            some_bool_param=False,
        ),
        "some_scalar_params_func": 1,
        "some_int_param": SOME_INT_PARAM.value,
        "some_dict_param": SOME_DICT_PARAM.value,
        "some_piecewise_polynomial_param": SOME_PIECEWISE_POLYNOMIAL_PARAM.value,
        "some_int_scalar": 1,
        "some_float_scalar": 2.0,
        "some_bool_scalar": True,
        "some_param_function_taking_scalar": 4.0,
    }
    assert processed_tree_with_params == expected


@pytest.mark.parametrize(
    (
        "nested_policy_environment",
        "overriding_data",
        "targets_tree",
        "expected_output",
    ),
    [
        # Overwriting policy function
        (
            {
                "identity": identity,
                "identity_plus_one": identity_plus_one,
            },
            {
                "identity": np.array([1, 2, 3, 4, 5]),
            },
            {"identity_plus_one": None},
            {"identity_plus_one": np.array([2, 3, 4, 5, 6])},
        ),
        # Overwriting parameter
        (
            {
                "some_int_param": SOME_INT_PARAM,
                "some_policy_function_taking_int_param": some_policy_function_taking_int_param,  # noqa: E501
            },
            {
                "some_int_param": np.array([1, 2, 3, 4, 5]),
            },
            {"some_policy_function_taking_int_param": None},
            {"some_policy_function_taking_int_param": np.array([1, 2, 3, 4, 5])},
        ),
        # Overwriting parameter function
        (
            {
                "some_int_param": SOME_INT_PARAM,
                "some_scalar_params_func": some_policy_function_taking_int_param,
                "some_policy_func_taking_scalar_params_func": some_policy_func_taking_scalar_params_func,  # noqa: E501
            },
            {
                "some_scalar_params_func": np.array([1, 2, 3, 4, 5]),
            },
            {"some_policy_func_taking_scalar_params_func": None},
            {"some_policy_func_taking_scalar_params_func": np.array([1, 2, 3, 4, 5])},
        ),
    ],
)
def test_can_override_ttsim_objects_with_data(
    nested_policy_environment,
    overriding_data,
    targets_tree,
    expected_output,
    minimal_input_data,
):
    actual = main(
        inputs={
            "data_tree": {
                **minimal_input_data,
                **overriding_data,
            },
            "policy_environment": nested_policy_environment,
            "targets_tree": targets_tree,
            "rounding": False,
        },
        targets=["nested_results"],
    )["nested_results"]

    flat_actual = dt.flatten_to_tree_paths(actual)
    flat_expected = dt.flatten_to_tree_paths(expected_output)

    assert flat_actual.keys() == flat_expected.keys()
    for key in flat_expected:
        numpy.testing.assert_array_almost_equal(flat_actual[key], flat_expected[key])<|MERGE_RESOLUTION|>--- conflicted
+++ resolved
@@ -4,6 +4,7 @@
 import datetime
 import warnings
 from dataclasses import dataclass
+from typing import TYPE_CHECKING
 
 import dags.tree as dt
 import numpy
@@ -14,16 +15,9 @@
 from ttsim import (
     AggType,
     DictParam,
-<<<<<<< HEAD
-    FunctionsAndColumnsOverlapWarning,
-    PiecewisePolynomialParam,
-    PiecewisePolynomialParamValue,
-    PolicyEnvironment,
-=======
     FunctionsAndDataColumnsOverlapWarning,
     PiecewisePolynomialParam,
     PiecewisePolynomialParamValue,
->>>>>>> 7408977a
     RawParam,
     ScalarParam,
     agg_by_group_function,
@@ -38,33 +32,16 @@
     param_function,
     policy_function,
     policy_input,
-<<<<<<< HEAD
-    set_up_policy_environment,
-)
-from ttsim.compute_taxes_and_transfers import (
-    _fail_if_foreign_keys_are_invalid_in_data,
-    _fail_if_function_targets_not_in_functions,
-    _fail_if_group_variables_not_constant_within_groups,
-    _fail_if_p_id_is_non_unique,
-    _get_top_level_namespace,
-    _partial_params_to_functions,
-    _process_params_tree,
-    create_agg_by_group_functions,
-=======
     required_column_functions,
     top_level_namespace,
->>>>>>> 7408977a
 )
 from ttsim.config import IS_JAX_INSTALLED
 from ttsim.config import numpy_or_jax as np
 from ttsim.typing import TTSIMArray
 
-<<<<<<< HEAD
-=======
 if TYPE_CHECKING:
     from ttsim.typing import NestedPolicyEnvironment
 
->>>>>>> 7408977a
 if IS_JAX_INSTALLED:
     jit = True
 else:
@@ -139,8 +116,6 @@
     )
 
 
-<<<<<<< HEAD
-=======
 @param_function()
 def some_param_function_taking_scalar(
     some_int_scalar: int, some_float_scalar: float, some_bool_scalar: bool
@@ -153,7 +128,6 @@
     return some_int_param
 
 
->>>>>>> 7408977a
 SOME_RAW_PARAM = RawParam(
     value={
         "some_float_param": 1,
@@ -467,15 +441,6 @@
         ({"foo__baz": some_x}, {"foo__bar": None}, {"spam"}, "('foo', 'bar')"),
     ],
 )
-<<<<<<< HEAD
-def test__fail_if_function_targets_not_in_functions(
-    functions, targets, expected_error_match
-):
-    with pytest.raises(ValueError) as e:
-        _fail_if_function_targets_not_in_functions(
-            functions=functions,
-            targets=targets,
-=======
 def test_fail_if_targets_are_not_in_policy_environment_or_data(
     policy_environment, targets, qual_name_data_columns, expected_error_match
 ):
@@ -486,7 +451,6 @@
             policy_environment=policy_environment,
             qual_name_targets=targets,
             qual_name_data_columns=qual_name_data_columns,
->>>>>>> 7408977a
         )
     assert expected_error_match in str(e.value)
 
@@ -511,19 +475,10 @@
 
 
 def test_output_is_tree(minimal_input_data):
-<<<<<<< HEAD
-    environment = PolicyEnvironment(
-        {
-            "p_id": p_id,
-            "module": {"some_func": some_func},
-        }
-    )
-=======
     policy_environment = {
         "p_id": p_id,
         "module": {"some_func": some_func},
     }
->>>>>>> 7408977a
 
     out = main(
         inputs={
@@ -542,35 +497,6 @@
 
 
 def test_params_target_is_allowed(minimal_input_data):
-<<<<<<< HEAD
-    environment = PolicyEnvironment(
-        raw_objects_tree={
-            "p_id": p_id,
-            "module": {"some_func": some_func},
-        },
-        params_tree={
-            "some_param": ScalarParam(
-                value=1,
-                leaf_name="some_param",
-                start_date="2025-01-01",
-                end_date="2025-12-31",
-                unit="Euros",
-                reference_period="Year",
-                name={"de": "Ein Parameter", "en": "Some parameter"},
-                description={"de": "Ein Parameter", "en": "Some parameter"},
-                note=None,
-                reference=None,
-            ),
-        },
-    )
-
-    out = compute_taxes_and_transfers(
-        data_tree=minimal_input_data,
-        environment=environment,
-        targets_tree={"some_param": None, "module": {"some_func": None}},
-        jit=jit,
-    )
-=======
     policy_environment = {
         "p_id": p_id,
         "module": {"some_func": some_func},
@@ -598,27 +524,12 @@
         },
         targets=["nested_results"],
     )["nested_results"]
->>>>>>> 7408977a
 
     assert isinstance(out, dict)
     assert "some_param" in out
     assert out["some_param"] == 1
 
 
-<<<<<<< HEAD
-def test_warn_if_functions_and_columns_overlap():
-    environment = PolicyEnvironment(
-        {
-            "some_func": some_func,
-            "some_target": another_func,
-        }
-    )
-    with pytest.warns(FunctionsAndColumnsOverlapWarning):
-        compute_taxes_and_transfers(
-            data_tree={
-                "p_id": pd.Series([0]),
-                "some_func": pd.Series([1]),
-=======
 def test_warn_if_functions_and_data_columns_overlap():
     with pytest.warns(FunctionsAndDataColumnsOverlapWarning):
         main(
@@ -634,7 +545,6 @@
                 "targets_tree": {"some_target": None},
                 "rounding": False,
                 # "jit": jit,
->>>>>>> 7408977a
             },
             targets=["warn_if_functions_and_data_columns_overlap"],
         )
@@ -752,15 +662,10 @@
     }
 
     with pytest.raises(ValueError, match=r"not a valid p_id in the\sinput data"):
-<<<<<<< HEAD
-        _fail_if_foreign_keys_are_invalid_in_data(
-            data=data, column_objects_param_functions=flat_objects_tree
-=======
         fail_if_foreign_keys_are_invalid_in_data(
             qual_name_input_data={k: v for k, v in data.items() if k != "p_id"},
             qual_name_data=data,
             flat_policy_environment_with_derived_functions_and_without_overridden_functions=flat_objects_tree,
->>>>>>> 7408977a
         )
 
 
@@ -771,15 +676,10 @@
         "p_id_spouse": pd.Series([-1, 1, 2]),
     }
 
-<<<<<<< HEAD
-    _fail_if_foreign_keys_are_invalid_in_data(
-        data=data, column_objects_param_functions=flat_objects_tree
-=======
     fail_if_foreign_keys_are_invalid_in_data(
         qual_name_input_data={k: v for k, v in data.items() if k != "p_id"},
         qual_name_data=data,
         flat_policy_environment_with_derived_functions_and_without_overridden_functions=flat_objects_tree,
->>>>>>> 7408977a
     )
 
 
@@ -792,15 +692,10 @@
         "child_tax_credit__p_id_recipient": pd.Series([1, 3, 3]),
     }
 
-<<<<<<< HEAD
-    _fail_if_foreign_keys_are_invalid_in_data(
-        data=data, column_objects_param_functions=flat_objects_tree
-=======
     fail_if_foreign_keys_are_invalid_in_data(
         qual_name_input_data={k: v for k, v in data.items() if k != "p_id"},
         qual_name_data=data,
         flat_policy_environment_with_derived_functions_and_without_overridden_functions=flat_objects_tree,
->>>>>>> 7408977a
     )
 
 
@@ -813,15 +708,10 @@
         "p_id_child_": pd.Series([1, 3, 3]),
     }
 
-<<<<<<< HEAD
-    _fail_if_foreign_keys_are_invalid_in_data(
-        data=data, column_objects_param_functions=flat_objects_tree
-=======
     fail_if_foreign_keys_are_invalid_in_data(
         qual_name_input_data={k: v for k, v in data.items() if k != "p_id"},
         qual_name_data=data,
         flat_policy_environment_with_derived_functions_and_without_overridden_functions=flat_objects_tree,
->>>>>>> 7408977a
     )
 
 
@@ -1126,37 +1016,21 @@
     assert all(name in result for name in expected)
 
 
-<<<<<<< HEAD
-def test_params_tree_is_processed():
-    params_tree = {
-=======
 def test_policy_environment_with_params_and_scalars_is_processed():
     policy_environment = {
->>>>>>> 7408977a
         "raw_param_spec": SOME_RAW_PARAM,
         "some_int_param": SOME_INT_PARAM,
         "some_dict_param": SOME_DICT_PARAM,
         "some_piecewise_polynomial_param": SOME_PIECEWISE_POLYNOMIAL_PARAM,
-<<<<<<< HEAD
-    }
-    param_functions = {
-=======
         "some_int_scalar": 1,
         "some_float_scalar": 2.0,
         "some_bool_scalar": True,
->>>>>>> 7408977a
         "some_scalar_params_func": some_scalar_params_func,
         "some_converting_params_func": some_converting_params_func,
         "some_param_function_taking_scalar": some_param_function_taking_scalar,
     }
-<<<<<<< HEAD
-    processed_params_tree = _process_params_tree(
-        params_tree=params_tree,
-        param_functions=param_functions,
-=======
     processed_tree_with_params = column_functions_with_processed_params_and_scalars(
         flat_policy_environment_with_derived_functions_and_without_overridden_functions=policy_environment,
->>>>>>> 7408977a
     )
     expected = {
         "some_converting_params_func": ConvertedParam(
