from __future__ import annotations

import copy
import re
import warnings

import dags.tree as dt
import numpy
import pandas as pd
import pytest
from mettsim.config import RESOURCE_DIR

from ttsim import (
    AggType,
    FunctionsAndColumnsOverlapWarning,
    PolicyEnvironment,
    agg_by_group_function,
    agg_by_p_id_function,
    compute_taxes_and_transfers,
    merge_trees,
    policy_function,
    policy_input,
    set_up_policy_environment,
)
from ttsim.compute_taxes_and_transfers import (
    _fail_if_foreign_keys_are_invalid_in_data,
    _fail_if_group_variables_not_constant_within_groups,
    _fail_if_p_id_is_non_unique,
    _get_top_level_namespace,
    _partial_parameters_to_functions,
)
from ttsim.config import IS_JAX_INSTALLED
from ttsim.config import numpy_or_jax as np
from ttsim.shared import assert_valid_ttsim_pytree
from ttsim.typing import TTSIMArray

if IS_JAX_INSTALLED:
    jit = True
else:
    jit = False


@policy_input()
def p_id() -> int:
    pass


@policy_input()
def p_id_someone_else() -> int:
    pass


@policy_input()
def fam_id() -> int:
    pass


@policy_input()
def betrag_m() -> float:
    pass


@policy_function(vectorization_strategy="vectorize")
def some_func(p_id: int) -> int:
    return p_id


@policy_function(vectorization_strategy="vectorize")
def another_func(some_func: int) -> int:
    return some_func


@pytest.fixture(scope="module")
def minimal_input_data():
    n_individuals = 5
    out = {
        "p_id": pd.Series(numpy.arange(n_individuals), name="p_id"),
        "fam_id": pd.Series(numpy.arange(n_individuals), name="fam_id"),
    }
    return out


@pytest.fixture(scope="module")
def minimal_input_data_shared_fam():
    n_individuals = 3
    out = {
        "p_id": pd.Series(numpy.arange(n_individuals), name="p_id"),
        "fam_id": pd.Series([0, 0, 1], name="fam_id"),
        "p_id_someone_else": pd.Series([1, 0, -1], name="p_id_someone_else"),
    }
    out["num_segments"] = len(out["fam_id"].unique())
    return out


@agg_by_group_function(agg_type=AggType.SUM)
def foo_fam(foo: int, fam_id: int) -> int:
    pass


@pytest.fixture(scope="module")
def mettsim_environment():
    return set_up_policy_environment(
        resource_dir=RESOURCE_DIR,
        date="2025-01-01",
    )


# Create a function which is used by some tests below
@policy_function()
def func_before_partial(arg_1, payroll_tax_params):
    return arg_1 + payroll_tax_params["test_param_1"]


func_after_partial = _partial_parameters_to_functions(
    {"some_func": func_before_partial},
    {"payroll_tax": {"test_param_1": 1}},
)["some_func"]


def test_output_as_tree(minimal_input_data):
    environment = PolicyEnvironment(
        {
            "p_id": p_id,
            "module": {"some_func": some_func},
        }
    )

    out = compute_taxes_and_transfers(
        data_tree=minimal_input_data,
        environment=environment,
<<<<<<< HEAD
        targets_tree={"module": {"some_func": None}},
        groupings=("fam",),
        jit=jit,
=======
        targets_tree={"module": {"test_func": None}},
>>>>>>> da62dfd4
    )

    assert isinstance(out, dict)
    assert "some_func" in out["module"]
    assert isinstance(out["module"]["some_func"], TTSIMArray)


def test_warn_if_functions_and_columns_overlap():
    environment = PolicyEnvironment(
        {
            "some_func": some_func,
            "some_target": another_func,
        }
    )
    with pytest.warns(FunctionsAndColumnsOverlapWarning):
        compute_taxes_and_transfers(
            data_tree={
                "p_id": pd.Series([0]),
                "some_func": pd.Series([1]),
            },
            environment=environment,
            targets_tree={"some_target": None},
<<<<<<< HEAD
            groupings=("fam",),
            jit=jit,
=======
>>>>>>> da62dfd4
        )


def test_dont_warn_if_functions_and_columns_dont_overlap():
    environment = PolicyEnvironment({"some_func": some_func})
    with warnings.catch_warnings():
        warnings.filterwarnings("error", category=FunctionsAndColumnsOverlapWarning)
        compute_taxes_and_transfers(
            data_tree={
                "p_id": pd.Series([0]),
                "x": pd.Series([1]),
            },
            environment=environment,
            targets_tree={"some_func": None},
<<<<<<< HEAD
            groupings=("fam",),
            jit=jit,
=======
>>>>>>> da62dfd4
        )


def test_recipe_to_ignore_warning_if_functions_and_columns_overlap():
    environment = PolicyEnvironment(
        {
            "some_func": some_func,
            "unique": another_func,
        }
    )
    with warnings.catch_warnings(
        category=FunctionsAndColumnsOverlapWarning, record=True
    ) as warning_list:
        warnings.filterwarnings("ignore", category=FunctionsAndColumnsOverlapWarning)
        compute_taxes_and_transfers(
            data_tree={
                "p_id": pd.Series([0]),
                "some_func": pd.Series([1]),
                "x": pd.Series([1]),
            },
            environment=environment,
            targets_tree={"unique": None},
<<<<<<< HEAD
            groupings=("fam",),
            jit=jit,
=======
>>>>>>> da62dfd4
        )

    assert len(warning_list) == 0


def test_fail_if_p_id_does_not_exist():
    data = {"fam_id": pd.Series(data=numpy.arange(8), name="fam_id")}

    with pytest.raises(ValueError):
        _fail_if_p_id_is_non_unique(data)


def test_fail_if_p_id_is_non_unique():
    data = {"p_id": pd.Series(data=numpy.arange(4).repeat(2), name="p_id")}

    with pytest.raises(ValueError):
        _fail_if_p_id_is_non_unique(data)


def test_fail_if_foreign_key_points_to_non_existing_p_id(mettsim_environment):
    flat_objects_tree = dt.flatten_to_qual_names(mettsim_environment.raw_objects_tree)
    data = {
        "p_id": pd.Series([1, 2, 3]),
        "p_id_spouse": pd.Series([0, 1, 2]),
    }

    with pytest.raises(ValueError, match=r"not a valid p_id in the\sinput data"):
        _fail_if_foreign_keys_are_invalid_in_data(
            data=data, ttsim_objects=flat_objects_tree
        )


def test_allow_minus_one_as_foreign_key(mettsim_environment):
    flat_objects_tree = dt.flatten_to_qual_names(mettsim_environment.raw_objects_tree)
    data = {
        "p_id": pd.Series([1, 2, 3]),
        "p_id_spouse": pd.Series([-1, 1, 2]),
    }

    _fail_if_foreign_keys_are_invalid_in_data(
        data=data, ttsim_objects=flat_objects_tree
    )


def test_fail_if_foreign_key_points_to_same_row_if_not_allowed(mettsim_environment):
    flat_objects_tree = dt.flatten_to_qual_names(mettsim_environment.raw_objects_tree)
    data = {
        "p_id": pd.Series([1, 2, 3]),
        "child_tax_credit__p_id_recipient": pd.Series([1, 3, 3]),
    }

    _fail_if_foreign_keys_are_invalid_in_data(
        data=data, ttsim_objects=flat_objects_tree
    )


def test_fail_if_foreign_key_points_to_same_row_if_allowed(mettsim_environment):
    flat_objects_tree = dt.flatten_to_qual_names(mettsim_environment.raw_objects_tree)
    data = {
        "p_id": pd.Series([1, 2, 3]),
        "p_id_child_": pd.Series([1, 3, 3]),
    }

    _fail_if_foreign_keys_are_invalid_in_data(
        data=data, ttsim_objects=flat_objects_tree
    )


def test_fail_if_group_variables_not_constant_within_groups():
    data = {
        "foo_kin": pd.Series([1, 2, 2], name="foo_kin"),
        "kin_id": pd.Series([1, 1, 2], name="kin_id"),
    }
    with pytest.raises(ValueError):
        _fail_if_group_variables_not_constant_within_groups(
            data=data,
            groupings=("kin",),
        )


def test_missing_root_nodes_raises_error(minimal_input_data):
    def b(a):
        return a

    def c(b):
        return b

    environment = PolicyEnvironment(
        {
            "b": policy_function(leaf_name="b")(b),
            "c": policy_function(leaf_name="c")(c),
        }
    )

    with pytest.raises(
        ValueError,
        match="The following data columns are missing",
    ):
        compute_taxes_and_transfers(
            data_tree=minimal_input_data,
            environment=environment,
            targets_tree={"c": None},
<<<<<<< HEAD
            groupings=("fam",),
            jit=jit,
=======
>>>>>>> da62dfd4
        )


def test_function_without_data_dependency_is_not_mistaken_for_data(minimal_input_data):
    @policy_function(leaf_name="a")
    def a():
        return pd.Series(range(minimal_input_data["p_id"].size))

    @policy_function(leaf_name="b")
    def b(a):
        return a

    environment = PolicyEnvironment({"a": a, "b": b})
    compute_taxes_and_transfers(
        data_tree=minimal_input_data,
        environment=environment,
        targets_tree={"b": None},
<<<<<<< HEAD
        groupings=("fam",),
        jit=jit,
=======
>>>>>>> da62dfd4
    )


def test_fail_if_targets_are_not_in_functions_or_in_columns_overriding_functions(
    minimal_input_data,
):
    environment = PolicyEnvironment({})

    with pytest.raises(
        ValueError,
        match="The following targets have no corresponding function",
    ):
        compute_taxes_and_transfers(
            data_tree=minimal_input_data,
            environment=environment,
            targets_tree={"unknown_target": None},
<<<<<<< HEAD
            groupings=("fam",),
            jit=jit,
=======
>>>>>>> da62dfd4
        )


def test_fail_if_missing_p_id():
    data = {"fam_id": pd.Series([1, 2, 3], name="fam_id")}
    with pytest.raises(
        ValueError,
        match="The input data must contain the p_id",
    ):
        compute_taxes_and_transfers(
            data_tree=data,
            environment=PolicyEnvironment({}),
            targets_tree={},
<<<<<<< HEAD
            groupings=("fam",),
            jit=jit,
=======
>>>>>>> da62dfd4
        )


def test_fail_if_non_unique_p_id(minimal_input_data):
    data = copy.deepcopy(minimal_input_data)
    data["p_id"][:] = 1

    with pytest.raises(
        ValueError,
        match="The following p_ids are non-unique",
    ):
        compute_taxes_and_transfers(
            data_tree=data,
            environment=PolicyEnvironment({}),
            targets_tree={},
<<<<<<< HEAD
            groupings=("fam",),
            jit=jit,
=======
>>>>>>> da62dfd4
        )


def test_partial_parameters_to_functions():
    # Partial function produces correct result
    assert func_after_partial(2) == 3


def test_partial_parameters_to_functions_removes_argument():
    # Fails if params is added to partial function
    with pytest.raises(
        TypeError,
        match=("got multiple values for argument "),
    ):
        func_after_partial(2, {"test_param_1": 1})

    # No error for original function
    func_before_partial(2, {"test_param_1": 1})


def test_user_provided_aggregate_by_group_specs():
    data = {
        "p_id": pd.Series([1, 2, 3], name="p_id"),
        "fam_id": pd.Series([1, 1, 2], name="fam_id"),
        "module_name": {"betrag_m": pd.Series([100, 100, 100], name="betrag_m")},
    }
    # pre-compute the number of segments
    data["num_segments"] = len(data["fam_id"].unique())

    inputs = {
        "p_id": p_id,
        "fam_id": fam_id,
        "module_name": {"betrag_m": betrag_m},
    }

    expected_res = pd.Series([200, 200, 100])

    out = compute_taxes_and_transfers(
        data_tree=data,
        environment=PolicyEnvironment(raw_objects_tree=inputs),
        targets_tree={"module_name": {"betrag_m_fam": None}},
<<<<<<< HEAD
        groupings=("fam",),
        jit=jit,
=======
>>>>>>> da62dfd4
    )

    numpy.testing.assert_array_almost_equal(
        out["module_name"]["betrag_m_fam"], expected_res
    )


def test_user_provided_aggregation():
    data = {
        "p_id": pd.Series([1, 2, 3], name="p_id"),
        "fam_id": pd.Series([1, 1, 2], name="fam_id"),
        "module_name": {"betrag_m": pd.Series([200, 100, 100], name="betrag_m")},
    }
    # Double up, then take max fam_id
    expected = pd.Series([400, 400, 200])

    @policy_function(vectorization_strategy="vectorize")
    def betrag_m_double(betrag_m):
        return 2 * betrag_m

    @agg_by_group_function(agg_type=AggType.MAX)
    def betrag_m_double_fam(betrag_m_double, fam_id) -> float:
        pass

    environment = PolicyEnvironment(
        {
            "p_id": p_id,
            "fam_id": fam_id,
            "module_name": {
                "betrag_m_double": betrag_m_double,
                "betrag_m_double_fam": betrag_m_double_fam,
            },
        }
    )

    actual = compute_taxes_and_transfers(
        data_tree=data,
        environment=environment,
        targets_tree={"module_name": {"betrag_m_double_fam": None}},
<<<<<<< HEAD
        groupings=("fam",),
        debug=False,
        jit=jit,
=======
        debug=True,
>>>>>>> da62dfd4
    )

    numpy.testing.assert_array_almost_equal(
        actual["module_name"]["betrag_m_double_fam"], expected
    )


def test_user_provided_aggregation_with_time_conversion():
    data = {
        "p_id": pd.Series([1, 2, 3], name="p_id"),
        "fam_id": pd.Series([1, 1, 2], name="fam_id"),
        "module_name": {
            "betrag_m": pd.Series([200, 100, 100], name="betrag_m"),
        },
    }
    data["num_segments"] = len(data["fam_id"].unique())

    # Double up, convert to quarter, then take max fam_id
    expected = pd.Series([400 * 12, 400 * 12, 200 * 12])

    @policy_function(vectorization_strategy="vectorize")
    def betrag_double_m(betrag_m):
        return 2 * betrag_m

    @agg_by_group_function(agg_type=AggType.MAX)
    def max_betrag_double_m_fam(betrag_double_m, fam_id) -> float:
        pass

    environment = PolicyEnvironment(
        {
            "p_id": p_id,
            "fam_id": fam_id,
            "module_name": {
                "betrag_double_m": betrag_double_m,
                "max_betrag_double_m_fam": max_betrag_double_m_fam,
            },
        }
    )

    actual = compute_taxes_and_transfers(
        data_tree=data,
        environment=environment,
<<<<<<< HEAD
        targets_tree={"module_name": {"max_betrag_double_y_fam": None}},
        groupings=("fam",),
        debug=False,
        jit=jit,
=======
        targets_tree={"module_name": {"betrag_double_q_fam": None}},
        debug=True,
>>>>>>> da62dfd4
    )

    numpy.testing.assert_array_almost_equal(
        actual["module_name"]["max_betrag_double_y_fam"], expected
    )


@agg_by_p_id_function(agg_type=AggType.SUM)
def sum_source_by_p_id_someone_else(
    source: int, p_id: int, p_id_someone_else: int
) -> int:
    pass


@agg_by_p_id_function(agg_type=AggType.SUM)
def sum_source_m_by_p_id_someone_else(
    source_m: int, p_id: int, p_id_someone_else: int
) -> int:
    pass


@pytest.mark.parametrize(
    ("agg_functions, leaf_name, target_tree, expected"),
    [
        (
            {
                "module": {
                    "sum_source_by_p_id_someone_else": sum_source_by_p_id_someone_else
                }
            },
            "source",
            {"module": {"sum_source_by_p_id_someone_else": None}},
            pd.Series([200, 100, 0]),
        ),
        (
            {
                "module": {
                    "sum_source_m_by_p_id_someone_else": sum_source_m_by_p_id_someone_else  # noqa: E501
                }
            },
            "source_m",
            {"module": {"sum_source_m_by_p_id_someone_else": None}},
            pd.Series([200, 100, 0]),
        ),
    ],
)
def test_user_provided_aggregate_by_p_id_specs(
    agg_functions,
    leaf_name,
    target_tree,
    expected,
    minimal_input_data_shared_fam,
):
    # TODO(@MImmesberger): Remove fake dependency.
    # https://github.com/iza-institute-of-labor-economics/gettsim/issues/666
    @policy_function(leaf_name=leaf_name, vectorization_strategy="not_required")
    def source(p_id: int) -> int:  # noqa: ARG001
        return np.array([100, 200, 300])

    raw_objects_tree = merge_trees(
        agg_functions,
        {
            "module": {leaf_name: source},
            "p_id": p_id,
            "p_id_someone_else": p_id_someone_else,
        },
    )

    environment = PolicyEnvironment(raw_objects_tree=raw_objects_tree)
    out = compute_taxes_and_transfers(
        minimal_input_data_shared_fam,
        environment,
        targets_tree=target_tree,
<<<<<<< HEAD
        groupings=("fam",),
        jit=jit,
=======
>>>>>>> da62dfd4
    )["module"][next(iter(target_tree["module"].keys()))]

    numpy.testing.assert_array_almost_equal(out, expected)


@pytest.mark.parametrize(
    ("tree", "leaf_checker", "err_substr"),
    [
        (
            {"a": 1, "b": 2},
            lambda leaf: leaf is None,
            "Leaf at tree[a] is invalid: got 1 of type <class 'int'>.",
        ),
        (
            {"a": None, "b": {"c": None, "d": 1}},
            lambda leaf: leaf is None,
            "Leaf at tree[b][d] is invalid: got 1 of type <class 'int'>.",
        ),
        (
            [1, 2, 3],
            lambda leaf: leaf is None,
            "tree must be a dict, got <class 'list'>.",
        ),
        (
            {1: 2},
            lambda leaf: leaf is None,
            "Key 1 in tree must be a string but got <class 'int'>.",
        ),
    ],
)
def test_assert_valid_ttsim_pytree(tree, leaf_checker, err_substr):
    with pytest.raises(TypeError, match=re.escape(err_substr)):
        assert_valid_ttsim_pytree(tree, leaf_checker, "tree")


@pytest.mark.parametrize(
    (
        "environment",
        "time_units",
        "expected",
    ),
    [
        (
            PolicyEnvironment(
                raw_objects_tree={
                    "foo_m": policy_function(leaf_name="foo_m")(lambda x: x),
                    "fam_id": fam_id,
                }
            ),
            ["m", "y"],
            {"foo_m", "foo_y", "foo_m_fam", "foo_y_fam"},
        ),
        (
            PolicyEnvironment(
                raw_objects_tree={
                    "foo": policy_function(leaf_name="foo")(lambda x: x),
                    "fam_id": fam_id,
                }
            ),
            ["m", "y"],
            {"foo", "foo_fam"},
        ),
    ],
)
def test_get_top_level_namespace(environment, time_units, expected):
    result = _get_top_level_namespace(
        environment=environment,
        time_units=time_units,
    )
    assert all(name in result for name in expected)<|MERGE_RESOLUTION|>--- conflicted
+++ resolved
@@ -128,13 +128,8 @@
     out = compute_taxes_and_transfers(
         data_tree=minimal_input_data,
         environment=environment,
-<<<<<<< HEAD
         targets_tree={"module": {"some_func": None}},
-        groupings=("fam",),
         jit=jit,
-=======
-        targets_tree={"module": {"test_func": None}},
->>>>>>> da62dfd4
     )
 
     assert isinstance(out, dict)
@@ -157,11 +152,7 @@
             },
             environment=environment,
             targets_tree={"some_target": None},
-<<<<<<< HEAD
-            groupings=("fam",),
             jit=jit,
-=======
->>>>>>> da62dfd4
         )
 
 
@@ -176,11 +167,7 @@
             },
             environment=environment,
             targets_tree={"some_func": None},
-<<<<<<< HEAD
-            groupings=("fam",),
             jit=jit,
-=======
->>>>>>> da62dfd4
         )
 
 
@@ -203,11 +190,7 @@
             },
             environment=environment,
             targets_tree={"unique": None},
-<<<<<<< HEAD
-            groupings=("fam",),
             jit=jit,
-=======
->>>>>>> da62dfd4
         )
 
     assert len(warning_list) == 0
@@ -310,11 +293,7 @@
             data_tree=minimal_input_data,
             environment=environment,
             targets_tree={"c": None},
-<<<<<<< HEAD
-            groupings=("fam",),
             jit=jit,
-=======
->>>>>>> da62dfd4
         )
 
 
@@ -332,11 +311,7 @@
         data_tree=minimal_input_data,
         environment=environment,
         targets_tree={"b": None},
-<<<<<<< HEAD
-        groupings=("fam",),
         jit=jit,
-=======
->>>>>>> da62dfd4
     )
 
 
@@ -353,11 +328,7 @@
             data_tree=minimal_input_data,
             environment=environment,
             targets_tree={"unknown_target": None},
-<<<<<<< HEAD
-            groupings=("fam",),
             jit=jit,
-=======
->>>>>>> da62dfd4
         )
 
 
@@ -371,11 +342,7 @@
             data_tree=data,
             environment=PolicyEnvironment({}),
             targets_tree={},
-<<<<<<< HEAD
-            groupings=("fam",),
             jit=jit,
-=======
->>>>>>> da62dfd4
         )
 
 
@@ -391,11 +358,7 @@
             data_tree=data,
             environment=PolicyEnvironment({}),
             targets_tree={},
-<<<<<<< HEAD
-            groupings=("fam",),
             jit=jit,
-=======
->>>>>>> da62dfd4
         )
 
 
@@ -437,11 +400,7 @@
         data_tree=data,
         environment=PolicyEnvironment(raw_objects_tree=inputs),
         targets_tree={"module_name": {"betrag_m_fam": None}},
-<<<<<<< HEAD
-        groupings=("fam",),
         jit=jit,
-=======
->>>>>>> da62dfd4
     )
 
     numpy.testing.assert_array_almost_equal(
@@ -481,13 +440,8 @@
         data_tree=data,
         environment=environment,
         targets_tree={"module_name": {"betrag_m_double_fam": None}},
-<<<<<<< HEAD
-        groupings=("fam",),
         debug=False,
         jit=jit,
-=======
-        debug=True,
->>>>>>> da62dfd4
     )
 
     numpy.testing.assert_array_almost_equal(
@@ -530,15 +484,9 @@
     actual = compute_taxes_and_transfers(
         data_tree=data,
         environment=environment,
-<<<<<<< HEAD
         targets_tree={"module_name": {"max_betrag_double_y_fam": None}},
-        groupings=("fam",),
         debug=False,
         jit=jit,
-=======
-        targets_tree={"module_name": {"betrag_double_q_fam": None}},
-        debug=True,
->>>>>>> da62dfd4
     )
 
     numpy.testing.assert_array_almost_equal(
@@ -612,11 +560,7 @@
         minimal_input_data_shared_fam,
         environment,
         targets_tree=target_tree,
-<<<<<<< HEAD
-        groupings=("fam",),
         jit=jit,
-=======
->>>>>>> da62dfd4
     )["module"][next(iter(target_tree["module"].keys()))]
 
     numpy.testing.assert_array_almost_equal(out, expected)
