# ======================================================================================
# Project metadata
# ======================================================================================

[project]
# Basic information
name = "gettsim"
dynamic = ["version"]
description = "The German Taxes and Transfers SIMulator"
readme = { file = "README.md", content-type = "text/markdown" }
license = { file = "LICENSE" }
# About the project
authors = [
    { name = "Hans-Martin von Gaudecker", email = "hmgaudecker@uni-bonn.de" },
    { name = "Marvin Immesberger" },
    { name = "Christian Zimpelmann" }
]
maintainers = [
    { name = "Hans-Martin von Gaudecker", email = "hmgaudecker@uni-bonn.de" },
    { name = "Marvin Immesberger" }
]
keywords = [
    "Economics",
    "Taxes",
    "Benefits",
    "Transfers",
    "Pensions",
    "Germany",
]
classifiers = [
    "Intended Audience :: Science/Research",
    "License :: OSI Approved :: GNU Affero General Public License v3",
    "License :: OSI Approved :: GNU General Public License v3 (GPLv3)",
    "Operating System :: MacOS :: MacOS X",
    "Operating System :: Microsoft :: Windows",
    "Operating System :: POSIX",
    "Operating System :: Unix",
    "Programming Language :: Python :: 3",
    "Programming Language :: Python :: 3 :: Only",
]
# Dependencies and requirements
requires-python = ">=3.11"
dependencies = [
    # "dags>=0.3.1",
    "ipywidgets",
    "networkx",
    "numpy",
    "numpy-groupies",
    "pandas",
    "openpyxl",
    "plotly",
    "optree",
    "pygments",
    "pygraphviz",
    "pytest",
    "pyyaml",
]


[project.urls]
Repository = "https://github.com/iza-institute-of-labor-economics/gettsim"
Changelog = "https://gettsim.readthedocs.io/en/stable/changes.html"
Documentation = "https://gettsim.readthedocs.io"
Github = "https://github.com/iza-institute-of-labor-economics/gettsim"
Tracker = "https://github.com/iza-institute-of-labor-economics/gettsim/issues"


# ======================================================================================
# Build system configuration
# ======================================================================================

[build-system]
requires = ["hatchling", "hatch_vcs"]
build-backend = "hatchling.build"

[tool.hatch.build.hooks.vcs]
version-file = "src/_gettsim/_version.py"

[tool.hatch.build.targets.sdist]
exclude = ["tests"]
only-packages = true

[tool.hatch.build.targets.wheel]
only-include = ["src"]
sources = ["src"]

[tool.hatch.version]
source = "vcs"

[tool.hatch.metadata]
allow-direct-references = true


# ======================================================================================
# Pixi
# ======================================================================================

[tool.pixi.project]
channels = ["conda-forge"]
platforms = ["linux-64", "osx-64", "osx-arm64", "win-64"]

# Development Dependencies (conda)
# --------------------------------------------------------------------------------------

[tool.pixi.dependencies]
python = ">=3.11,<3.13"
pre-commit = "*"
pandas = ">=2.1"
numpy_groupies = "*"
numpydoc = "*"
openpyxl = "*"
ipywidgets = "*"
jupyterlab = "*"
plotly = ">=5.24,<6"
pygments = "*"
pygraphviz = "*"
pyyaml = "*"
toml = "*"
pytest = "*"
pytest-cov = "*"
pytest-profiling = "*"
pytest-xdist = "*"
snakeviz = ">=2.2.2,<3"


# Development Dependencies (pypi)
# --------------------------------------------------------------------------------------

[tool.pixi.pypi-dependencies]
gettsim = {path = ".", editable = true}
dags = { git = "https://github.com/OpenSourceEconomics/dags.git", branch = "allow-passing-dag-to-concatenate_functions"}
pdbp = "*"

[tool.pixi.target.unix.pypi-dependencies]
kaleido = "*"

[tool.pixi.target.win-64.pypi-dependencies]
kaleido = ">=0.1.0.post1,<=0.1.0.post1"

# Features
# --------------------------------------------------------------------------------------

[tool.pixi.feature.py311.dependencies]
python = "3.11.*"

[tool.pixi.feature.py312.dependencies]
python = "3.12.*"

[tool.pixi.feature.jax.target.unix.dependencies]
jax = ">=0.4.20"
jaxlib = ">=0.4.20"

[tool.pixi.feature.jax.target.win-64.pypi-dependencies]
jax = { version = ">=0.4.20", extras = ["cpu"] }
jaxlib = ">=0.4.20"

[tool.pixi.feature.mypy.pypi-dependencies]
mypy = "==1.15.0"
types-PyYAML = "*"
types-pytz = "*"

# Tasks
# --------------------------------------------------------------------------------------

[tool.pixi.feature.test.tasks]
tests = "pytest"

[tool.pixi.feature.mypy.tasks]
mypy = "mypy --ignore-missing-imports"

# Environments
# --------------------------------------------------------------------------------------

[tool.pixi.environments]
mypy = ["mypy"]
py311 = ["test", "py311"]
py312 = ["test", "py312"]
py312-jax = ["py312", "test", "jax"]


# ======================================================================================
# Ruff configuration
# ======================================================================================

[tool.ruff]
target-version = "py311" # Replace by [project] requires-python = ">=3.11" above
fix = true
unsafe-fixes = false

[tool.ruff.lint]
select = ["ALL"]
extend-ignore = [
    "ICN001", # numpy should be np, but different convention here.
    # Docstrings
    "D103", # missing docstring in public function
    "D107",
    "D203",
    "D212",
    "D213",
    "D402",
    "D413",
    "D415",
    "D416",
    "D417",
    # Others.
    "D404", # Do not start module docstring with "This".
    "RET504", # unnecessary variable assignment before return.
    "S101", # raise errors for asserts.
    "B905", # strict parameter for zip that was implemented in py310.

    "FBT", # flake8-boolean-trap
    "EM", # flake8-errmsg
    "ANN401", # flake8-annotate typing.Any
    "PD", # pandas-vet
    "E731", # do not assign a lambda expression, use a def
    "RET", # unnecessary elif or else statements after return, raise, continue, ...
    "S324", # Probable use of insecure hash function.
    "COM812", # trailing comma missing, but black takes care of that
    "PT007", # wrong type in parametrize, gave false positives
    "DTZ001", # use of `datetime.datetime()` without `tzinfo` argument is not allowed
    "DTZ002", # use of `datetime.datetime.today()` is not allowed
    "PT012", # `pytest.raises()` block should contain a single simple statement
    "PLR5501", # elif not supported by Jax converter
    "TRY003", # Avoid specifying long messages outside the exception class
    "FIX002", # Line contains TODO -- Use stuff from TD area.
    "PLC2401", # Allow non-ASCII characters in variable names.
    "PLC2403", # Allow non-ASCII function names for imports.
    "PLR0913", # Allow too many arguments in function definitions.
    "N999", # Allow non-ASCII characters in file names.
    "PLR0913", # Too many arguments in function definition.

    # Things we are not sure we want
    # ==============================
    "SIM102", # Use single if statement instead of nested if statements
    "SIM108", # Use ternary operator instead of if-else block
    "SIM117", # do not use nested with statements
    "BLE001", # Do not catch blind exceptions (even after handling some specific ones)
    "PLR2004", # Magic values used in comparison
    "PT006", # Allows only lists of tuples in parametrize, even if single argument

    # Things ignored during transition phase
    # ======================================
    "D", # docstrings
    "ANN", # missing annotations
    "C901", # function too complex
    "PT011", # pytest raises without match statement
    "INP001", # implicit namespace packages without init.
    "E721", # Use `is` and `is not` for type comparisons
    "TD003", # Missing issue link -- remove again once we got rid of ad-hoc TODOs.

    # Things ignored to avoid conflicts with ruff-format
    # ==================================================
    "ISC001",
]
exclude = []

[tool.ruff.lint.per-file-ignores]
"src/ttsim/compute_taxes_and_transfers.py" = ["E501", "ERA001"]
"src/ttsim/functions/all_functions_for_docs.py" = ["F401", "E501", "F403"]
"src/ttsim/typing.py" = ["PGH", "PLR", "SIM114"]
"src/ttsim/piecewise_functions.py" = ["PLR"]
"src/ttsim/plot_dag.py" = ["PLR"]
"src/_gettsim/*" = ["E501"]
"docs/**/*.ipynb" = ["T201"]
"tests/ttsim/test_plot_dag.py" = ["PGH004"]

# Files which should be ignored until we have rewritten them
# =========================================================
"outdated_docs/**/*.ipynb" = ["T201"]
"src/_gettsim_tests/test_docs.py" = ["F821"]

[tool.ruff.lint.pydocstyle]
convention = "numpy"


# ======================================================================================
# mypy configuration
# ======================================================================================

[tool.mypy]
files = ["src", "tests"]
check_untyped_defs = true
disallow_any_generics = true
disallow_incomplete_defs = true
disallow_untyped_defs = true
no_implicit_optional = true
warn_redundant_casts = true
warn_unused_ignores = true
explicit_package_bases = true
disallow_empty_bodies = false

[[tool.mypy.overrides]]
module = [
    "src.ttsim.plot_dag",
    "src._gettsim_tests.test_docs",
]
disallow_untyped_defs = false
ignore_errors = true

[[tool.mypy.overrides]]
module = [
    "tests.*",
]
disable_error_code = [
    "no-untyped-def",  # All tests return None, don't clutter source code.
]

<<<<<<< HEAD
[[tool.mypy.overrides]]
module = [
    "tests.ttsim.test_policy_environment",
]
disable_error_code = [
    "misc",  # Happens when constructing param dictionaries on the fly.
]


=======
>>>>>>> 7408977a
[[tool.mypy.overrides]]
module = [
    "tests.ttsim.test_policy_environment",
]
disable_error_code = [
    "misc",  # Happens when constructing param dictionaries on the fly.
]


[[tool.mypy.overrides]]
module = [
    "src.ttsim.aggregation_numpy",
]
disable_error_code = [
    "type-arg" # ndarray is not typed further.
]

[[tool.mypy.overrides]]
module = [
    "src._gettsim_tests.*",
]
disable_error_code = [
    "no-untyped-def",  # All tests return None, don't clutter source code.
]

[[tool.mypy.overrides]]
module = [
    "tests.ttsim.test_vectorization",
]
disable_error_code = [
    "assignment"
]

[tool.check-manifest]
ignore = ["src/_gettsim/_version.py"]


# ======================================================================================
# pytest configuration
# ======================================================================================

[tool.pytest.ini_options]
addopts = ["--pdbcls=pdbp:Pdb"]
filterwarnings = [
    "ignore:.*XMLParser*:DeprecationWarning",
    "ignore:.*'tree.iter()'*:PendingDeprecationWarning",
    "ignore:.*Sorting*:FutureWarning",
    "ignore:The TerminalReporter.writer attribute is",
    "ignore:Repeated execution of the test suite",
    "ignore:Using or importing the ABCs from 'collections'",
    "ignore::ttsim.compute_taxes_and_transfers.FunctionsAndDataColumnsOverlapWarning"
]
markers = [
    "wip: Tests that are work-in-progress.",
    "unit: Flag for unit tests which target mainly a single function.",
    "integration: Flag for integration tests which may comprise of multiple unit tests.",
    "end_to_end: Flag for tests that cover the whole program.",
]
norecursedirs = ["docs"]
testpaths = [
    "src/_gettsim_tests",
    "tests/ttsim",
]

# ======================================================================================
# yamlfix configuration
# ======================================================================================

[tool.yamlfix]
line_length = 88
sequence_style = "block_style"
none_representation = "null"<|MERGE_RESOLUTION|>--- conflicted
+++ resolved
@@ -305,18 +305,6 @@
     "no-untyped-def",  # All tests return None, don't clutter source code.
 ]
 
-<<<<<<< HEAD
-[[tool.mypy.overrides]]
-module = [
-    "tests.ttsim.test_policy_environment",
-]
-disable_error_code = [
-    "misc",  # Happens when constructing param dictionaries on the fly.
-]
-
-
-=======
->>>>>>> 7408977a
 [[tool.mypy.overrides]]
 module = [
     "tests.ttsim.test_policy_environment",
