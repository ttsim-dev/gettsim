# ======================================================================================
# Project metadata
# ======================================================================================

[project]
# Basic information
name = "gettsim"
dynamic = ["version"]
description = "The German Taxes and Transfers SIMulator"
readme = { file = "README.md", content-type = "text/markdown" }
license = { file = "LICENSE" }
# About the project
authors = [
    { name = "Hans-Martin von Gaudecker", email = "hmgaudecker@uni-bonn.de" },
    { name = "Marvin Immesberger" },
    { name = "Christian Zimpelmann" }
]
maintainers = [
    { name = "Hans-Martin von Gaudecker", email = "hmgaudecker@uni-bonn.de" },
    { name = "Marvin Immesberger" }
]
keywords = [
    "Economics",
    "Taxes",
    "Benefits",
    "Transfers",
    "Pensions",
    "Germany",
]
classifiers = [
    "Intended Audience :: Science/Research",
    "License :: OSI Approved :: GNU Affero General Public License v3",
    "License :: OSI Approved :: GNU General Public License v3 (GPLv3)",
    "Operating System :: MacOS :: MacOS X",
    "Operating System :: Microsoft :: Windows",
    "Operating System :: POSIX",
    "Operating System :: Unix",
    "Programming Language :: Python :: 3",
    "Programming Language :: Python :: 3 :: Only",
]
# Dependencies and requirements
requires-python = ">=3.11"
dependencies = [
    # "dags>=0.3.1",
    "ipywidgets",
    "networkx",
    "numpy",
    "numpy-groupies",
    "pandas",
    "openpyxl",
    "plotly>=6.2",
    "optree",
    "pygments",
    "pygraphviz",
    "pytest",
    "pyyaml",
]


[project.urls]
Repository = "https://github.com/iza-institute-of-labor-economics/gettsim"
Changelog = "https://gettsim.readthedocs.io/en/stable/changes.html"
Documentation = "https://gettsim.readthedocs.io"
Github = "https://github.com/iza-institute-of-labor-economics/gettsim"
Tracker = "https://github.com/iza-institute-of-labor-economics/gettsim/issues"


# ======================================================================================
# Build system configuration
# ======================================================================================

[build-system]
requires = ["hatchling", "hatch_vcs"]
build-backend = "hatchling.build"

[tool.hatch.build.hooks.vcs]
version-file = "src/_gettsim/_version.py"

[tool.hatch.build.targets.sdist]
exclude = ["tests"]
only-packages = true

[tool.hatch.build.targets.wheel]
only-include = ["src"]
sources = ["src"]

[tool.hatch.version]
source = "vcs"

[tool.hatch.metadata]
allow-direct-references = true


# ======================================================================================
# Pixi
# ======================================================================================

[tool.pixi.project]
channels = ["conda-forge"]
platforms = ["linux-64", "osx-64", "osx-arm64", "win-64"]

# Development Dependencies (conda)
# --------------------------------------------------------------------------------------

[tool.pixi.dependencies]
<<<<<<< HEAD
ipywidgets = "*"
jupyterlab = "*"
numpy_groupies = "*"
numpydoc = "*"
openpyxl = "*"
pandas = ">=2.2"
pre-commit = "*"
=======
python = ">=3.11,<3.14"
pre-commit = "*"
pandas = ">=2.2"
numpy_groupies = "*"
numpydoc = "*"
openpyxl = "*"
ipywidgets = "*"
jupyterlab = "*"
>>>>>>> d857889b
pygments = "*"
pygraphviz = "*"
pytest = "*"
pytest-cov = "*"
pytest-profiling = "*"
pytest-xdist = "*"
python = ">=3.11,<3.14"
pyyaml = "*"
snakeviz = ">=2.2.2,<3"
toml = "*"

# Development Dependencies (pypi)
# --------------------------------------------------------------------------------------

[tool.pixi.pypi-dependencies]
gettsim = {path = ".", editable = true}
dags = { git = "https://github.com/OpenSourceEconomics/dags.git", branch = "main"}
jaxtyping = "*"
kaleido = ">=1.0"
pdbp = "*"


# Features
# --------------------------------------------------------------------------------------

[tool.pixi.feature.py311.dependencies]
python = "3.11.*"

[tool.pixi.feature.py312.dependencies]
python = "3.12.*"

[tool.pixi.feature.py313.dependencies]
python = "3.13.*"

[tool.pixi.feature.jax.target.unix.dependencies]
jax = ">=0.6"
jaxlib = ">=0.6"

# [tool.pixi.feature.jax.pypi-dependencies]
# jax-datetime = { git = "https://github.com/google/jax-datetime.git" }

[tool.pixi.feature.jax.target.win-64.pypi-dependencies]
jax = { version = ">=0.6", extras = ["cpu"] }
jaxlib = ">=0.6"

[tool.pixi.feature.cuda]
platforms = ["linux-64"]
system-requirements = {cuda = "12"}

[tool.pixi.feature.cuda.target.linux-64.dependencies]
jax = ">=0.6"
jaxlib = { version = ">=0.6", build = "cuda12*" }
cuda-nvcc = "~=12"

[tool.pixi.feature.mypy.pypi-dependencies]
mypy = "~=1.16"
types-PyYAML = "*"
types-pytz = "*"

[tool.pixi.feature.docs.dependencies]
myst-parser = "*"
nbsphinx = "*"
pydata-sphinx-theme = "*"
sphinx = "*"
sphinx-automodapi = "<0.17.0"
sphinx-copybutton = "*"

# Tasks
# --------------------------------------------------------------------------------------

[tool.pixi.feature.test.tasks]
tests = "pytest"

[tool.pixi.feature.jax.tasks]
tests-jax = "pytest --backend=jax"

[tool.pixi.feature.cuda.tasks]
tests-cuda = "pytest --backend=jax"

[tool.pixi.feature.mypy.tasks]
mypy = "mypy --ignore-missing-imports"

# Environments
# --------------------------------------------------------------------------------------

[tool.pixi.environments]
py311 = ["test", "py311"]
py312 = ["test", "py312"]
py313 = ["test", "py313"]
py313-jax = ["py313", "test", "jax"]
py313-cuda = ["py313", "test", "cuda"]
<<<<<<< HEAD
mypy = ["mypy"]
docs = ["docs", "py313"]
=======
>>>>>>> d857889b

# ======================================================================================
# Ruff configuration
# ======================================================================================

[tool.ruff]
target-version = "py311" # Replace by [project] requires-python = ">=3.11" above
fix = true
unsafe-fixes = false

[tool.ruff.lint]
select = ["ALL"]
extend-ignore = [
    "COM812", # Avoid conflicts with ruff-format
    "EM101", # Exception must not use a string literal
    "EM102", # Exception must not use an f-string literal
    "F722", # https://docs.kidger.site/jaxtyping/faq/#flake8-or-ruff-are-throwing-an-error
    "FBT001", # Boolean-typed positional argument in function definition
    "FBT002", # Boolean default positional argument in function definition
    "FIX002", # Line contains TODO -- Use stuff from TD area.
    "ICN001", # numpy should be np, but different convention here.
    "ISC001", # Avoid conflicts with ruff-format
    "N999", # Allow non-ASCII characters in file names.
    "PLC2401", # Allow non-ASCII characters in variable names.
    "PLC2403", # Allow non-ASCII function names for imports.
    "PLR0913", # Allow too many arguments in function definitions.
    "PLR5501", # elif not supported by vectorization converter for Jax
    "TRY003", # Avoid specifying long messages outside the exception class

    # Ignored during transition phase
    # ======================================
    "D", # docstrings
    "INP001", # implicit namespace packages without init.
    "PLR2004", # Magic values used in comparison
    "PT006", # Allows only lists of tuples in parametrize, even if single argument
    "PT007", # wrong type in parametrize
    "S101", # use of asserts outside of tests

]
exclude = []

[tool.ruff.lint.per-file-ignores]
"conftest.py" = ["ANN"]
"docs/**/*.ipynb" = ["T201"]
# Mostly things vectorization can't handle
"src/_gettsim/*" = ["E501", "PLR1714", "PLR1716", "E721", "SIM108", "RET"]
# All tests return None and use asserts
"src/_gettsim_tests/**/*.py" = ["ANN", "S101"]
"src/ttsim/interface_dag_elements/specialized_environment.py" = ["E501"]
"src/ttsim/interface_dag_elements/__init__.py" = ["TC"]
"src/ttsim/interface_dag_elements/fail_if.py" = ["E501"]
"src/ttsim/interface_dag_elements/typing.py" = ["PGH", "PLR", "SIM114"]
"src/ttsim/plot_dag.py" = ["FBT002"]
# Mostly things vectorization can't handle
"tests/ttsim/mettsim/**/*.py" = ["PLR1714", "PLR1716", "E721", "SIM108", "RET"]
"tests/ttsim/tt_dag_elements/test_vectorization.py" = ["PLR1714", "PLR1716", "E721", "SIM108", "RET"]
# All tests return None and use asserts
"tests/ttsim/**/*.py" = ["ANN", "S101"]
"tests/ttsim/interface_dag_elements/test_failures.py" = ["E501"]
# TODO: remove once ported nicely
"src/ttsim/stale_code_storage.py" = ["ALL"]
"outdated_docs/**/*.ipynb" = ["ALL"]
"src/_gettsim_tests/test_docs.py" = ["ALL"]

[tool.ruff.lint.pydocstyle]
convention = "numpy"


# ======================================================================================
# mypy configuration
# ======================================================================================

[tool.mypy]
files = ["src", "tests"]
check_untyped_defs = true
disallow_any_generics = true
disallow_incomplete_defs = true
disallow_untyped_defs = true
no_implicit_optional = true
warn_redundant_casts = true
warn_unused_ignores = true
explicit_package_bases = true
disallow_empty_bodies = false
disable_error_code = ["overload-cannot-match"]

[[tool.mypy.overrides]]
module = [
    "conftest",
    "src.ttsim.stale_code_storage",
    "src._gettsim_tests.test_docs",
]
disallow_untyped_defs = false
ignore_errors = true


[[tool.mypy.overrides]]
module = ["tests.*",]
disable_error_code = ["no-untyped-def"]  # All tests return None, don't clutter source code.

[[tool.mypy.overrides]]
module = ["src._gettsim_tests.*",]
disable_error_code = ["no-untyped-def"]  # All tests return None, don't clutter source code.

[[tool.mypy.overrides]]
module = ["src.ttsim.main_args",]
disable_error_code = ["no-redef"]  # Instantiate dataclass with same name as elements.


[tool.check-manifest]
ignore = ["src/_gettsim/_version.py"]



# ======================================================================================
# pytest configuration
# ======================================================================================

[tool.pytest.ini_options]
addopts = ["--pdbcls=pdbp:Pdb"]
filterwarnings = [
    "ignore:.*XMLParser*:DeprecationWarning",
    "ignore:.*'tree.iter()'*:PendingDeprecationWarning",
    "ignore:.*Sorting*:FutureWarning",
    "ignore:The TerminalReporter.writer attribute is",
    "ignore:Repeated execution of the test suite",
    "ignore:Using or importing the ABCs from 'collections'",
    "ignore:ttsim.interface_dag_elements.warn_if.FunctionsAndDataColumnsOverlapWarning"
]
markers = [
    "wip: Tests that are work-in-progress.",
    "unit: Flag for unit tests which target mainly a single function.",
    "integration: Flag for integration tests which may comprise of multiple unit tests.",
    "end_to_end: Flag for tests that cover the whole program.",
    "skipif_jax: skip test if backend is jax",
    "skipif_numpy: skip test if backend is numpy"
]
norecursedirs = ["docs"]
testpaths = [
    "src/_gettsim_tests",
    "tests/ttsim",
]

# ======================================================================================
# yamlfix configuration
# ======================================================================================

[tool.yamlfix]
line_length = 88
sequence_style = "block_style"
none_representation = "null"<|MERGE_RESOLUTION|>--- conflicted
+++ resolved
@@ -103,7 +103,6 @@
 # --------------------------------------------------------------------------------------
 
 [tool.pixi.dependencies]
-<<<<<<< HEAD
 ipywidgets = "*"
 jupyterlab = "*"
 numpy_groupies = "*"
@@ -111,16 +110,6 @@
 openpyxl = "*"
 pandas = ">=2.2"
 pre-commit = "*"
-=======
-python = ">=3.11,<3.14"
-pre-commit = "*"
-pandas = ">=2.2"
-numpy_groupies = "*"
-numpydoc = "*"
-openpyxl = "*"
-ipywidgets = "*"
-jupyterlab = "*"
->>>>>>> d857889b
 pygments = "*"
 pygraphviz = "*"
 pytest = "*"
@@ -212,11 +201,8 @@
 py313 = ["test", "py313"]
 py313-jax = ["py313", "test", "jax"]
 py313-cuda = ["py313", "test", "cuda"]
-<<<<<<< HEAD
 mypy = ["mypy"]
 docs = ["docs", "py313"]
-=======
->>>>>>> d857889b
 
 # ======================================================================================
 # Ruff configuration
